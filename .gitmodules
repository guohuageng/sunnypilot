--- conflicted
+++ resolved
@@ -3,14 +3,7 @@
   url = ../../sunnyhaibin/panda-special.git
 [submodule "opendbc"]
   path = opendbc
-<<<<<<< HEAD
   url = https://github.com/sunnyhaibin/opendbc.git
-[submodule "laika_repo"]
-  path = laika_repo
-  url = https://github.com/commaai/laika.git
-=======
-  url = ../../sunnyhaibin/opendbc.git
->>>>>>> daae551e
 [submodule "cereal"]
   path = cereal
   url = https://github.com/sunnyhaibin/cereal.git
@@ -19,14 +12,10 @@
   url = https://github.com/commaai/rednose.git
 [submodule "body"]
   path = body
-<<<<<<< HEAD
   url = https://github.com/commaai/body.git
-=======
-  url = ../../commaai/body.git
 [submodule "teleoprtc_repo"]
   path = teleoprtc_repo
-  url = ../../commaai/teleoprtc
->>>>>>> daae551e
+  url = https://github.com/commaai/teleoprtc
 [submodule "tinygrad"]
   path = tinygrad_repo
   url = https://github.com/geohot/tinygrad.git