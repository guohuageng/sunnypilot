--- conflicted
+++ resolved
@@ -7,8 +7,6 @@
 
 import SCons.Errors
 
-from openpilot.common.basedir import BASEDIR
-
 SCons.Warnings.warningAsException(True)
 
 # pending upstream fix - https://github.com/SCons/scons/issues/4461
@@ -18,45 +16,6 @@
 AGNOS = TICI
 UBUNTU_FOCAL = int(subprocess.check_output('[ -f /etc/os-release ] && . /etc/os-release && [ "$ID" = "ubuntu" ] && [ "$VERSION_ID" = "20.04" ] && echo 1 || echo 0', shell=True, encoding='utf-8').rstrip())
 Export('UBUNTU_FOCAL')
-_DEBUG = False
-
-def is_internal_developer(debug=False):
-  def collect_required_gpg_key_ids(keys_dir):
-    try:
-      key_ids = [f.split('.')[0] for f in os.listdir(keys_dir) if f.endswith(".gpg")]
-      if debug:
-        print(f"SP: Required GPG key IDs: {key_ids}")
-      return key_ids
-    except OSError as e:
-      if debug:
-        print(f"SP: Failed to read GPG key IDs from {keys_dir}. Error: {e}")
-      return []
-
-  def is_key_available(required_gpg_key_ids):
-    for key_id in required_gpg_key_ids:
-      try:
-        result = subprocess.check_output(['gpg', '--list-keys', key_id], stderr=subprocess.STDOUT)
-        if key_id in result.decode():
-          if debug:
-            print(f"SP: GPG key {key_id} is available.")
-          return True
-      except subprocess.CalledProcessError as e:
-        if debug:
-          print(f"SP: Failed to list GPG key {key_id}. Error:", e.output.decode().strip())
-    return False
-
-  keys_dir = os.path.join(BASEDIR, ".git-crypt/keys/default/0")
-  required_gpg_key_ids = collect_required_gpg_key_ids(keys_dir)
-
-  sunnypilot = is_key_available(required_gpg_key_ids)
-
-  if sunnypilot:
-    print("SP: Confirmed sunnypilot internal developer.")
-    print("SP: Loading sunnypilot elements ...")
-  elif debug:
-    print("SP: None of the required GPG keys are available.")
-
-  return sunnypilot
 
 Decider('MD5-timestamp')
 
@@ -113,19 +72,11 @@
           default=os.path.exists(File('#.lfsconfig').abspath), # minimal by default on release branch (where there's no LFS)
           help='the minimum build to run openpilot. no tests, tools, etc.')
 
-<<<<<<< HEAD
-AddOption('--sunnypilot',
-          action='store_true',
-          dest='sunnypilot',
-          default=is_internal_developer(_DEBUG) or True, # check if the current user is a sunnypilot developer. TODO: Remove the 'or True' part once the GPG keys are available.
-          help='build sunnypilot elements and other sunnypilot-specific items that are meant for internal development')
-=======
 AddOption('--stock-ui',
           action='store_true',
           dest='stock_ui',
           default=False,
           help='Build stock UI instead of sunnypilot UI')
->>>>>>> 19afa83c
 
 ## Architecture name breakdown (arch)
 ## - larch64: linux tici aarch64
