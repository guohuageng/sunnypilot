import os
import subprocess
import sys
import sysconfig
import platform
import numpy as np

import SCons.Errors

from openpilot.common.basedir import BASEDIR

SCons.Warnings.warningAsException(True)

# pending upstream fix - https://github.com/SCons/scons/issues/4461
#SetOption('warn', 'all')

TICI = os.path.isfile('/TICI')
AGNOS = TICI
UBUNTU_FOCAL = int(subprocess.check_output('[ -f /etc/os-release ] && . /etc/os-release && [ "$ID" = "ubuntu" ] && [ "$VERSION_ID" = "20.04" ] && echo 1 || echo 0', shell=True, encoding='utf-8').rstrip())
Export('UBUNTU_FOCAL')
_DEBUG = False

def is_internal_developer(debug=False):
  def collect_required_gpg_key_ids(keys_dir):
    try:
      key_ids = [f.split('.')[0] for f in os.listdir(keys_dir) if f.endswith(".gpg")]
      if debug:
        print(f"SP: Required GPG key IDs: {key_ids}")
      return key_ids
    except OSError as e:
      if debug:
        print(f"SP: Failed to read GPG key IDs from {keys_dir}. Error: {e}")
      return []

  def is_key_available(required_gpg_key_ids):
    for key_id in required_gpg_key_ids:
      try:
        result = subprocess.check_output(['gpg', '--list-keys', key_id], stderr=subprocess.STDOUT)
        if key_id in result.decode():
          if debug:
            print(f"SP: GPG key {key_id} is available.")
          return True
      except subprocess.CalledProcessError as e:
        if debug:
          print(f"SP: Failed to list GPG key {key_id}. Error:", e.output.decode().strip())
    return False

  keys_dir = os.path.join(BASEDIR, ".git-crypt/keys/default/0")
  required_gpg_key_ids = collect_required_gpg_key_ids(keys_dir)

  sunnypilot = is_key_available(required_gpg_key_ids)

  if sunnypilot:
    print("SP: Confirmed sunnypilot internal developer.")
    print("SP: Loading sunnypilot elements ...")
  elif debug:
    print("SP: None of the required GPG keys are available.")

  return sunnypilot

Decider('MD5-timestamp')

SetOption('num_jobs', int(os.cpu_count()/2))

AddOption('--kaitai',
          action='store_true',
          help='Regenerate kaitai struct parsers')

AddOption('--asan',
          action='store_true',
          help='turn on ASAN')

AddOption('--ubsan',
          action='store_true',
          help='turn on UBSan')

AddOption('--coverage',
          action='store_true',
          help='build with test coverage options')

AddOption('--clazy',
          action='store_true',
          help='build with clazy')

AddOption('--compile_db',
          action='store_true',
          help='build clang compilation database')

AddOption('--ccflags',
          action='store',
          type='string',
          default='',
          help='pass arbitrary flags over the command line')

AddOption('--snpe',
          action='store_true',
          help='use SNPE on PC')

AddOption('--external-sconscript',
          action='store',
          metavar='FILE',
          dest='external_sconscript',
          help='add an external SConscript to the build')

AddOption('--pc-thneed',
          action='store_true',
          dest='pc_thneed',
          help='use thneed on pc')

AddOption('--minimal',
          action='store_false',
          dest='extras',
          default=os.path.exists(File('#.lfsconfig').abspath), # minimal by default on release branch (where there's no LFS)
          help='the minimum build to run openpilot. no tests, tools, etc.')

<<<<<<< HEAD
AddOption('--sunnypilot',
          action='store_true',
          dest='sunnypilot',
          default=is_internal_developer(_DEBUG) or True, # check if the current user is a sunnypilot developer. TODO: Remove the 'or True' part once the GPG keys are available.
          help='build sunnypilot elements and other sunnypilot-specific items that are meant for internal development')
=======
AddOption('--stock-ui',
          action='store_true',
          dest='stock_ui',
          default=False,
          help='Build stock UI instead of sunnypilot UI')
>>>>>>> eb1b0d7d

## Architecture name breakdown (arch)
## - larch64: linux tici aarch64
## - aarch64: linux pc aarch64
## - x86_64:  linux pc x64
## - Darwin:  mac x64 or arm64
real_arch = arch = subprocess.check_output(["uname", "-m"], encoding='utf8').rstrip()
if platform.system() == "Darwin":
  arch = "Darwin"
  brew_prefix = subprocess.check_output(['brew', '--prefix'], encoding='utf8').strip()
elif arch == "aarch64" and AGNOS:
  arch = "larch64"
assert arch in ["larch64", "aarch64", "x86_64", "Darwin"]

lenv = {
  "PATH": os.environ['PATH'],
  "LD_LIBRARY_PATH": [Dir(f"#third_party/acados/{arch}/lib").abspath],
  "PYTHONPATH": Dir("#").abspath + ':' + Dir(f"#third_party/acados").abspath,

  "ACADOS_SOURCE_DIR": Dir("#third_party/acados").abspath,
  "ACADOS_PYTHON_INTERFACE_PATH": Dir("#third_party/acados/acados_template").abspath,
  "TERA_PATH": Dir("#").abspath + f"/third_party/acados/{arch}/t_renderer"
}

rpath = lenv["LD_LIBRARY_PATH"].copy()

if arch == "larch64":
  cpppath = [
    "#third_party/opencl/include",
  ]

  libpath = [
    "/usr/local/lib",
    "/usr/lib",
    "/system/vendor/lib64",
    f"#third_party/acados/{arch}/lib",
  ]

  libpath += [
    "#third_party/snpe/larch64",
    "#third_party/libyuv/larch64/lib",
    "/usr/lib/aarch64-linux-gnu"
  ]
  cflags = ["-DQCOM2", "-mcpu=cortex-a57"]
  cxxflags = ["-DQCOM2", "-mcpu=cortex-a57"]
  rpath += ["/usr/local/lib"]
else:
  cflags = []
  cxxflags = []
  cpppath = []
  rpath += []

  # MacOS
  if arch == "Darwin":
    libpath = [
      f"#third_party/libyuv/{arch}/lib",
      f"#third_party/acados/{arch}/lib",
      f"{brew_prefix}/lib",
      f"{brew_prefix}/opt/openssl@3.0/lib",
      "/System/Library/Frameworks/OpenGL.framework/Libraries",
    ]

    cflags += ["-DGL_SILENCE_DEPRECATION"]
    cxxflags += ["-DGL_SILENCE_DEPRECATION"]
    cpppath += [
      f"{brew_prefix}/include",
      f"{brew_prefix}/opt/openssl@3.0/include",
    ]
    lenv["DYLD_LIBRARY_PATH"] = lenv["LD_LIBRARY_PATH"]
  # Linux
  else:
    libpath = [
      f"#third_party/acados/{arch}/lib",
      f"#third_party/libyuv/{arch}/lib",
      "/usr/lib",
      "/usr/local/lib",
    ]

    if arch == "x86_64":
      libpath += [
        f"#third_party/snpe/{arch}"
      ]
      rpath += [
        Dir(f"#third_party/snpe/{arch}").abspath,
      ]

if GetOption('asan'):
  ccflags = ["-fsanitize=address", "-fno-omit-frame-pointer"]
  ldflags = ["-fsanitize=address"]
elif GetOption('ubsan'):
  ccflags = ["-fsanitize=undefined"]
  ldflags = ["-fsanitize=undefined"]
else:
  ccflags = []
  ldflags = []

# no --as-needed on mac linker
if arch != "Darwin":
  ldflags += ["-Wl,--as-needed", "-Wl,--no-undefined"]

# Enable swaglog include in submodules
cflags += ['-DSWAGLOG="\\"common/swaglog.h\\""']
cxxflags += ['-DSWAGLOG="\\"common/swaglog.h\\""']

if not GetOption('stock_ui'):
  cflags += ["-DSUNNYPILOT"]
  cxxflags += ["-DSUNNYPILOT"]

ccflags_option = GetOption('ccflags')
if ccflags_option:
  ccflags += ccflags_option.split(' ')

env = Environment(
  ENV=lenv,
  CCFLAGS=[
    "-g",
    "-fPIC",
    "-O2",
    "-Wunused",
    "-Werror",
    "-Wshadow",
    "-Wno-unknown-warning-option",
    "-Wno-deprecated-register",
    "-Wno-register",
    "-Wno-inconsistent-missing-override",
    "-Wno-c99-designator",
    "-Wno-reorder-init-list",
    "-Wno-error=unused-but-set-variable",
    "-Wno-vla-cxx-extension",
  ] + cflags + ccflags,

  CPPPATH=cpppath + [
    "#",
    "#third_party/acados/include",
    "#third_party/acados/include/blasfeo/include",
    "#third_party/acados/include/hpipm/include",
    "#third_party/catch2/include",
    "#third_party/libyuv/include",
    "#third_party/json11",
    "#third_party/linux/include",
    "#third_party/snpe/include",
    "#third_party/qrcode",
    "#third_party",
    "#cereal",
    "#msgq",
    "#opendbc/can",
    "#third_party/maplibre-native-qt/include",
    f"#third_party/maplibre-native-qt/{arch}/include"
  ],

  CC='clang',
  CXX='clang++',
  LINKFLAGS=ldflags,

  RPATH=rpath,

  CFLAGS=["-std=gnu11"] + cflags,
  CXXFLAGS=["-std=c++1z"] + cxxflags,
  LIBPATH=libpath + [
    "#msgq_repo",
    "#third_party",
    "#selfdrive/pandad",
    "#common",
    "#rednose/helpers",
  ],
  CYTHONCFILESUFFIX=".cpp",
  COMPILATIONDB_USE_ABSPATH=True,
  REDNOSE_ROOT="#",
  tools=["default", "cython", "compilation_db", "rednose_filter"],
  toolpath=["#rednose_repo/site_scons/site_tools"],
)

if arch == "Darwin":
  # RPATH is not supported on macOS, instead use the linker flags
  darwin_rpath_link_flags = [f"-Wl,-rpath,{path}" for path in env["RPATH"]]
  env["LINKFLAGS"] += darwin_rpath_link_flags

if GetOption('compile_db'):
  env.CompilationDatabase('compile_commands.json')

# Setup cache dir
default_cache_dir = '/data/scons_cache' if AGNOS else '/tmp/scons_cache'
cache_dir = ARGUMENTS.get('cache_dir', default_cache_dir)
CacheDir(cache_dir)
Clean(["."], cache_dir)

node_interval = 5
node_count = 0
def progress_function(node):
  global node_count
  node_count += node_interval
  sys.stderr.write("progress: %d\n" % node_count)

if os.environ.get('SCONS_PROGRESS'):
  Progress(progress_function, interval=node_interval)

# Cython build environment
py_include = sysconfig.get_paths()['include']
envCython = env.Clone()
envCython["CPPPATH"] += [py_include, np.get_include()]
envCython["CCFLAGS"] += ["-Wno-#warnings", "-Wno-shadow", "-Wno-deprecated-declarations"]
envCython["CCFLAGS"].remove("-Werror")

envCython["LIBS"] = []
if arch == "Darwin":
  envCython["LINKFLAGS"] = ["-bundle", "-undefined", "dynamic_lookup"] + darwin_rpath_link_flags
else:
  envCython["LINKFLAGS"] = ["-pthread", "-shared"]

Export('envCython')

# Qt build environment
qt_env = env.Clone()
qt_modules = ["Widgets", "Gui", "Core", "Network", "Concurrent", "Multimedia", "Quick", "Qml", "QuickWidgets", "Location", "Positioning", "DBus", "Xml"]

qt_libs = []
if arch == "Darwin":
  qt_env['QTDIR'] = f"{brew_prefix}/opt/qt@5"
  qt_dirs = [
    os.path.join(qt_env['QTDIR'], "include"),
  ]
  qt_dirs += [f"{qt_env['QTDIR']}/include/Qt{m}" for m in qt_modules]
  qt_env["LINKFLAGS"] += ["-F" + os.path.join(qt_env['QTDIR'], "lib")]
  qt_env["FRAMEWORKS"] += [f"Qt{m}" for m in qt_modules] + ["OpenGL"]
  qt_env.AppendENVPath('PATH', os.path.join(qt_env['QTDIR'], "bin"))
else:
  qt_install_prefix = subprocess.check_output(['qmake', '-query', 'QT_INSTALL_PREFIX'], encoding='utf8').strip()
  qt_install_headers = subprocess.check_output(['qmake', '-query', 'QT_INSTALL_HEADERS'], encoding='utf8').strip()

  qt_env['QTDIR'] = qt_install_prefix
  qt_dirs = [
    f"{qt_install_headers}",
  ]

  qt_gui_path = os.path.join(qt_install_headers, "QtGui")
  qt_gui_dirs = [d for d in os.listdir(qt_gui_path) if os.path.isdir(os.path.join(qt_gui_path, d))]
  qt_dirs += [f"{qt_install_headers}/QtGui/{qt_gui_dirs[0]}/QtGui", ] if qt_gui_dirs else []
  qt_dirs += [f"{qt_install_headers}/Qt{m}" for m in qt_modules]

  qt_libs = [f"Qt5{m}" for m in qt_modules]
  if arch == "larch64":
    qt_libs += ["GLESv2", "wayland-client"]
    qt_env.PrependENVPath('PATH', Dir("#third_party/qt5/larch64/bin/").abspath)
  elif arch != "Darwin":
    qt_libs += ["GL"]
qt_env['QT3DIR'] = qt_env['QTDIR']

# compatibility for older SCons versions
try:
  qt_env.Tool('qt3')
except SCons.Errors.UserError:
  qt_env.Tool('qt')

qt_env['CPPPATH'] += qt_dirs# + ["#selfdrive/ui/qt/"]
qt_flags = [
  "-D_REENTRANT",
  "-DQT_NO_DEBUG",
  "-DQT_WIDGETS_LIB",
  "-DQT_GUI_LIB",
  "-DQT_QUICK_LIB",
  "-DQT_QUICKWIDGETS_LIB",
  "-DQT_QML_LIB",
  "-DQT_CORE_LIB",
  "-DQT_MESSAGELOGCONTEXT",
]
qt_env['CXXFLAGS'] += qt_flags
qt_env['LIBPATH'] += ['#selfdrive/ui', f"#third_party/maplibre-native-qt/{arch}/lib"]
qt_env['RPATH'] += [Dir(f"#third_party/maplibre-native-qt/{arch}/lib").srcnode().abspath]
qt_env['LIBS'] = qt_libs

if GetOption("clazy"):
  checks = [
    "level0",
    "level1",
    "no-range-loop",
    "no-non-pod-global-static",
  ]
  qt_env['CXX'] = 'clazy'
  qt_env['ENV']['CLAZY_IGNORE_DIRS'] = qt_dirs[0]
  qt_env['ENV']['CLAZY_CHECKS'] = ','.join(checks)

Export('env', 'qt_env', 'arch', 'real_arch')

# Build common module
SConscript(['common/SConscript'])
Import('_common', '_gpucommon')

common = [_common, 'json11']
gpucommon = [_gpucommon]

Export('common', 'gpucommon')

# Build messaging (cereal + msgq + socketmaster + their dependencies)
SConscript(['msgq_repo/SConscript'])
SConscript(['cereal/SConscript'])
Import('socketmaster', 'msgq')
messaging = [socketmaster, msgq, 'zmq', 'capnp', 'kj',]
Export('messaging')


# Build other submodules
SConscript([
  'body/board/SConscript',
  'opendbc/can/SConscript',
  'panda/SConscript',
])

# Build rednose library
SConscript(['rednose/SConscript'])

# Build system services
SConscript([
  'system/proclogd/SConscript',
  'system/ubloxd/SConscript',
  'system/loggerd/SConscript',
])
if arch != "Darwin":
  SConscript([
    'system/sensord/SConscript',
    'system/logcatd/SConscript',
  ])

if arch == "larch64":
  SConscript(['system/camerad/SConscript'])

# Build openpilot
SConscript(['third_party/SConscript'])

SConscript(['selfdrive/SConscript'])

if Dir('#tools/cabana/').exists() and GetOption('extras'):
  SConscript(['tools/replay/SConscript'])
  if arch != "larch64":
    SConscript(['tools/cabana/SConscript'])

external_sconscript = GetOption('external_sconscript')
if external_sconscript:
  SConscript([external_sconscript])<|MERGE_RESOLUTION|>--- conflicted
+++ resolved
@@ -113,19 +113,11 @@
           default=os.path.exists(File('#.lfsconfig').abspath), # minimal by default on release branch (where there's no LFS)
           help='the minimum build to run openpilot. no tests, tools, etc.')
 
-<<<<<<< HEAD
-AddOption('--sunnypilot',
-          action='store_true',
-          dest='sunnypilot',
-          default=is_internal_developer(_DEBUG) or True, # check if the current user is a sunnypilot developer. TODO: Remove the 'or True' part once the GPG keys are available.
-          help='build sunnypilot elements and other sunnypilot-specific items that are meant for internal development')
-=======
 AddOption('--stock-ui',
           action='store_true',
           dest='stock_ui',
           default=False,
           help='Build stock UI instead of sunnypilot UI')
->>>>>>> eb1b0d7d
 
 ## Architecture name breakdown (arch)
 ## - larch64: linux tici aarch64
