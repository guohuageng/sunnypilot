--- conflicted
+++ resolved
@@ -2,14 +2,10 @@
 import math
 import numpy as np
 from common.numpy_fast import clip, interp
-<<<<<<< HEAD
-=======
 from common.params import Params
->>>>>>> 54c4dbd4
-from cereal import log
+from cereal import car, log
 
 import cereal.messaging as messaging
-from cereal import car
 from common.conversions import Conversions as CV
 from common.filter_simple import FirstOrderFilter
 from common.realtime import DT_MDL
@@ -80,20 +76,17 @@
     self.events = Events()
     self.turn_speed_controller = TurnSpeedController()
 
-<<<<<<< HEAD
     self.read_gac(gac_tr=3)
-    self.personality = log.LongitudinalPersonality.standard
-
-  def read_gac(self, gac_tr=3):
-    gac_tr = clip(gac_tr, 1, 3)
-    self.personality = int(gac_tr - 1)
-=======
+
   def read_param(self):
     try:
       self.personality = int(self.params.get('LongitudinalPersonality'))
     except (ValueError, TypeError):
       self.personality = log.LongitudinalPersonality.standard
->>>>>>> 54c4dbd4
+
+  def read_gac(self, gac_tr=3):
+    gac_tr = clip(gac_tr, 1, 3)
+    self.personality = int(gac_tr - 1)
 
   @staticmethod
   def parse_model(model_msg, model_error):
@@ -112,13 +105,10 @@
     return x, v, a, j
 
   def update(self, sm):
-<<<<<<< HEAD
-    self.read_gac(gac_tr=sm['carState'].gapAdjustCruiseTr)
-=======
     if self.param_read_counter % 50 == 0:
       self.read_param()
     self.param_read_counter += 1
->>>>>>> 54c4dbd4
+    self.read_gac(gac_tr=sm['carState'].gapAdjustCruiseTr)
     self.mpc.mode = 'blended' if sm['controlsState'].experimentalMode else 'acc'
 
     v_ego = sm['carState'].vEgo
@@ -207,12 +197,9 @@
 
     longitudinalPlan.solverExecutionTime = self.mpc.solve_time
     longitudinalPlan.personality = self.personality
-<<<<<<< HEAD
 
     longitudinalPlan.e2eX = self.mpc.e2e_x.tolist()
     longitudinalPlan.desiredTF = self.mpc.desired_TF
-=======
->>>>>>> 54c4dbd4
 
     longitudinalPlan.visionTurnControllerState = self.vision_turn_controller.state
     longitudinalPlan.visionTurnSpeed = float(self.vision_turn_controller.v_turn)
