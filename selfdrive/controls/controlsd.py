--- conflicted
+++ resolved
@@ -13,29 +13,12 @@
 from cereal.visionipc import VisionIpcClient, VisionStreamType
 from openpilot.common.conversions import Conversions as CV
 from panda import ALTERNATIVE_EXPERIENCE
-<<<<<<< HEAD
-from system.swaglog import cloudlog
-from system.version import is_release_branch, get_short_branch
-from selfdrive.athena.registration import is_registered_device
-from selfdrive.boardd.boardd import can_list_to_can_capnp
-from selfdrive.car.car_helpers import get_car, get_startup_event, get_one_can
-from selfdrive.controls.lib.lane_planner import CAMERA_OFFSET
-from selfdrive.controls.lib.drive_helpers import VCruiseHelper, get_lag_adjusted_curvature
-from selfdrive.controls.lib.latcontrol import LatControl, MIN_LATERAL_CONTROL_SPEED
-from selfdrive.controls.lib.longcontrol import LongControl
-from selfdrive.controls.lib.latcontrol_pid import LatControlPID
-from selfdrive.controls.lib.latcontrol_angle import LatControlAngle, STEER_ANGLE_SATURATION_THRESHOLD
-from selfdrive.controls.lib.latcontrol_torque import LatControlTorque
-from selfdrive.controls.lib.events import Events, ET
-from selfdrive.controls.lib.alertmanager import AlertManager, set_offroad_alert
-from selfdrive.controls.lib.vehicle_model import VehicleModel
-from system.hardware import HARDWARE
-=======
 from openpilot.system.swaglog import cloudlog
 from openpilot.system.version import is_release_branch, get_short_branch
+from openpilot.selfdrive.athena.registration import is_registered_device
 from openpilot.selfdrive.boardd.boardd import can_list_to_can_capnp
 from openpilot.selfdrive.car.car_helpers import get_car, get_startup_event, get_one_can
-from openpilot.selfdrive.controls.lib.lateral_planner import CAMERA_OFFSET
+from openpilot.selfdrive.controls.lib.lane_planner import CAMERA_OFFSET
 from openpilot.selfdrive.controls.lib.drive_helpers import VCruiseHelper, get_lag_adjusted_curvature
 from openpilot.selfdrive.controls.lib.latcontrol import LatControl, MIN_LATERAL_CONTROL_SPEED
 from openpilot.selfdrive.controls.lib.longcontrol import LongControl
@@ -46,7 +29,6 @@
 from openpilot.selfdrive.controls.lib.alertmanager import AlertManager, set_offroad_alert
 from openpilot.selfdrive.controls.lib.vehicle_model import VehicleModel
 from openpilot.system.hardware import HARDWARE
->>>>>>> 27c485c6
 
 SOFT_DISABLE_TIME = 3  # seconds
 LDW_MIN_SPEED = 31 * CV.MPH_TO_MS
@@ -570,17 +552,13 @@
       else:
         # ENABLED
         if self.state == State.enabled:
-<<<<<<< HEAD
           if CS.cruiseState.enabled and not self.CS_prev.cruiseState.enabled:
             self.v_cruise_helper.initialize_v_cruise(CS, self.experimental_mode, self.is_metric)
           # Block resume if cruise never previously enabled
           resume_pressed = any(be.type in (ButtonType.accelCruise, ButtonType.resumeCruise) for be in CS.buttonEvents)
           if not self.CP.pcmCruise and not self.v_cruise_helper.v_cruise_initialized and resume_pressed:
             self.current_alert_types.append(ET.NO_ENTRY)
-          if self.events.any(ET.SOFT_DISABLE):
-=======
           if self.events.contains(ET.SOFT_DISABLE):
->>>>>>> 27c485c6
             self.state = State.softDisabling
             self.soft_disable_timer = int(SOFT_DISABLE_TIME / DT_CTRL)
             self.current_alert_types.append(ET.SOFT_DISABLE)
@@ -657,14 +635,9 @@
     # Update Torque Params
     if self.CP.lateralTuning.which() == 'torque':
       torque_params = self.sm['liveTorqueParameters']
-<<<<<<< HEAD
       if self.sm.all_checks(['liveTorqueParameters']) and (torque_params.useParams or self.live_torque) and not self.custom_torque:
-        self.LaC.update_live_torque_params(torque_params.latAccelFactorFiltered, torque_params.latAccelOffsetFiltered, torque_params.frictionCoefficientFiltered)
-=======
-      if self.sm.all_checks(['liveTorqueParameters']) and torque_params.useParams:
         self.LaC.update_live_torque_params(torque_params.latAccelFactorFiltered, torque_params.latAccelOffsetFiltered,
                                            torque_params.frictionCoefficientFiltered)
->>>>>>> 27c485c6
 
     lat_plan = self.sm['lateralPlan']
     long_plan = self.sm['longitudinalPlan']
@@ -674,18 +647,12 @@
 
     # Check which actuators can be enabled
     standstill = CS.vEgo <= max(self.CP.minSteerSpeed, MIN_LATERAL_CONTROL_SPEED) or CS.standstill
-<<<<<<< HEAD
     CC.latActive = (self.active or self.mads_ndlob) and not CS.steerFaultTemporary and not CS.steerFaultPermanent and \
                    (not standstill or self.joystick_mode) and CS.madsEnabled and (not CS.brakePressed or self.mads_ndlob) and \
                    (not CS.belowLaneChangeSpeed or (not (((self.sm.frame - self.last_blinker_frame) * DT_CTRL) < 1.0) and
                    not (CS.leftBlinker or CS.rightBlinker))) and CS.latActive and self.sm['liveCalibration'].calStatus == log.LiveCalibrationData.Status.calibrated and \
                    not self.process_not_running
-    CC.longActive = self.enabled_long and not (CS.brakePressed and (not self.CS_prev.brakePressed or not CS.standstill)) and not self.events.any(ET.OVERRIDE_LONGITUDINAL)
-=======
-    CC.latActive = self.active and not CS.steerFaultTemporary and not CS.steerFaultPermanent and \
-                   (not standstill or self.joystick_mode)
-    CC.longActive = self.enabled and not self.events.contains(ET.OVERRIDE_LONGITUDINAL) and self.CP.openpilotLongitudinalControl
->>>>>>> 27c485c6
+    CC.longActive = self.enabled_long and not (CS.brakePressed and (not self.CS_prev.brakePressed or not CS.standstill)) and not self.events.contains(ET.OVERRIDE_LONGITUDINAL)
 
     actuators = CC.actuators
     actuators.longControlState = self.LoC.long_control_state
