import numpy as np
from cereal import car
from openpilot.common.conversions import Conversions as CV
from openpilot.selfdrive.car.interfaces import CarStateBase
from opendbc.can.parser import CANParser
<<<<<<< HEAD
from openpilot.selfdrive.car.volkswagen.values import DBC, CANBUS, PQ_CARS, NetworkLocation, TransmissionType, GearShifter, \
                                            CarControllerParams, VolkswagenFlags, BUTTON_STATES, VolkswagenFlagsSP
=======
from openpilot.selfdrive.car.volkswagen.values import DBC, CANBUS, NetworkLocation, TransmissionType, GearShifter, \
                                            CarControllerParams, VolkswagenFlags
>>>>>>> 3adbebd7


class CarState(CarStateBase):
  def __init__(self, CP):
    super().__init__(CP)
    self.frame = 0
    self.eps_init_complete = False
    self.CCP = CarControllerParams(CP)
    self.button_states = {button.event_type: False for button in self.CCP.BUTTONS}
    self.esp_hold_confirmation = False
    self.upscale_lead_car_signal = False
    self.eps_stock_values = False
    self.buttonStates = BUTTON_STATES.copy()
    self.buttonStatesPrev = BUTTON_STATES.copy()

  def create_button_events(self, pt_cp, buttons):
    button_events = []

    for button in buttons:
      state = pt_cp.vl[button.can_addr][button.can_msg] in button.values
      if self.button_states[button.event_type] != state:
        event = car.CarState.ButtonEvent.new_message()
        event.type = button.event_type
        event.pressed = state
        button_events.append(event)
      self.button_states[button.event_type] = state

    return button_events

  def update(self, pt_cp, cam_cp, ext_cp, trans_type):
    if self.CP.flags & VolkswagenFlags.PQ:
      return self.update_pq(pt_cp, cam_cp, ext_cp, trans_type)

    ret = car.CarState.new_message()

    self.prev_mads_enabled = self.mads_enabled
    self.buttonStatesPrev = self.buttonStates.copy()

    # Update vehicle speed and acceleration from ABS wheel speeds.
    ret.wheelSpeeds = self.get_wheel_speeds(
      pt_cp.vl["ESP_19"]["ESP_VL_Radgeschw_02"],
      pt_cp.vl["ESP_19"]["ESP_VR_Radgeschw_02"],
      pt_cp.vl["ESP_19"]["ESP_HL_Radgeschw_02"],
      pt_cp.vl["ESP_19"]["ESP_HR_Radgeschw_02"],
    )

    ret.vEgoRaw = float(np.mean([ret.wheelSpeeds.fl, ret.wheelSpeeds.fr, ret.wheelSpeeds.rl, ret.wheelSpeeds.rr]))
    ret.vEgo, ret.aEgo = self.update_speed_kf(ret.vEgoRaw)
    ret.standstill = ret.vEgoRaw == 0

    # Update EPS position and state info. For signed values, VW sends the sign in a separate signal.
    ret.steeringAngleDeg = pt_cp.vl["LWI_01"]["LWI_Lenkradwinkel"] * (1, -1)[int(pt_cp.vl["LWI_01"]["LWI_VZ_Lenkradwinkel"])]
    ret.steeringRateDeg = pt_cp.vl["LWI_01"]["LWI_Lenkradw_Geschw"] * (1, -1)[int(pt_cp.vl["LWI_01"]["LWI_VZ_Lenkradw_Geschw"])]
    ret.steeringTorque = pt_cp.vl["LH_EPS_03"]["EPS_Lenkmoment"] * (1, -1)[int(pt_cp.vl["LH_EPS_03"]["EPS_VZ_Lenkmoment"])]
    ret.steeringPressed = abs(ret.steeringTorque) > self.CCP.STEER_DRIVER_ALLOWANCE
    ret.yawRate = pt_cp.vl["ESP_02"]["ESP_Gierrate"] * (1, -1)[int(pt_cp.vl["ESP_02"]["ESP_VZ_Gierrate"])] * CV.DEG_TO_RAD
    hca_status = self.CCP.hca_status_values.get(pt_cp.vl["LH_EPS_03"]["EPS_HCA_Status"])
    ret.steerFaultTemporary, ret.steerFaultPermanent = self.update_hca_state(hca_status)

    # VW Emergency Assist status tracking and mitigation
    self.eps_stock_values = pt_cp.vl["LH_EPS_03"]
    if self.CP.flags & VolkswagenFlags.STOCK_HCA_PRESENT:
      ret.carFaultedNonCritical = bool(cam_cp.vl["HCA_01"]["EA_Ruckfreigabe"]) or cam_cp.vl["HCA_01"]["EA_ACC_Sollstatus"] > 0

    # Update gas, brakes, and gearshift.
    ret.gas = pt_cp.vl["Motor_20"]["MO_Fahrpedalrohwert_01"] / 100.0
    ret.gasPressed = ret.gas > 0
    ret.brake = pt_cp.vl["ESP_05"]["ESP_Bremsdruck"] / 250.0  # FIXME: this is pressure in Bar, not sure what OP expects
    brake_pedal_pressed = bool(pt_cp.vl["Motor_14"]["MO_Fahrer_bremst"])
    brake_pressure_detected = bool(pt_cp.vl["ESP_05"]["ESP_Fahrer_bremst"])
    ret.brakePressed = brake_pedal_pressed or brake_pressure_detected
    ret.parkingBrake = bool(pt_cp.vl["Kombi_01"]["KBI_Handbremse"])  # FIXME: need to include an EPB check as well
    ret.brakeLightsDEPRECATED = bool(pt_cp.vl["ESP_05"]['ESP_Status_Bremsdruck'])

    # Update gear and/or clutch position data.
    if trans_type == TransmissionType.automatic:
      ret.gearShifter = self.parse_gear_shifter(self.CCP.shifter_values.get(pt_cp.vl["Getriebe_11"]["GE_Fahrstufe"], None))
    elif trans_type == TransmissionType.direct:
      ret.gearShifter = self.parse_gear_shifter(self.CCP.shifter_values.get(pt_cp.vl["EV_Gearshift"]["GearPosition"], None))
    elif trans_type == TransmissionType.manual:
      ret.clutchPressed = not pt_cp.vl["Motor_14"]["MO_Kuppl_schalter"]
      if bool(pt_cp.vl["Gateway_72"]["BCM1_Rueckfahrlicht_Schalter"]):
        ret.gearShifter = GearShifter.reverse
      else:
        ret.gearShifter = GearShifter.drive

    # Update door and trunk/hatch lid open status.
    ret.doorOpen = any([pt_cp.vl["Gateway_72"]["ZV_FT_offen"],
                        pt_cp.vl["Gateway_72"]["ZV_BT_offen"],
                        pt_cp.vl["Gateway_72"]["ZV_HFS_offen"],
                        pt_cp.vl["Gateway_72"]["ZV_HBFS_offen"],
                        pt_cp.vl["Gateway_72"]["ZV_HD_offen"]])

    # Update seatbelt fastened status.
    ret.seatbeltUnlatched = pt_cp.vl["Airbag_02"]["AB_Gurtschloss_FA"] != 3

    # Consume blind-spot monitoring info/warning LED states, if available.
    # Infostufe: BSM LED on, Warnung: BSM LED flashing
    if self.CP.enableBsm:
      ret.leftBlindspot = bool(ext_cp.vl["SWA_01"]["SWA_Infostufe_SWA_li"]) or bool(ext_cp.vl["SWA_01"]["SWA_Warnung_SWA_li"])
      ret.rightBlindspot = bool(ext_cp.vl["SWA_01"]["SWA_Infostufe_SWA_re"]) or bool(ext_cp.vl["SWA_01"]["SWA_Warnung_SWA_re"])

    # Consume factory LDW data relevant for factory SWA (Lane Change Assist)
    # and capture it for forwarding to the blind spot radar controller
    self.ldw_stock_values = cam_cp.vl["LDW_02"] if self.CP.networkLocation == NetworkLocation.fwdCamera else {}

    # Stock FCW is considered active if the release bit for brake-jerk warning
    # is set. Stock AEB considered active if the partial braking or target
    # braking release bits are set.
    # Refer to VW Self Study Program 890253: Volkswagen Driver Assistance
    # Systems, chapter on Front Assist with Braking: Golf Family for all MQB
    if not self.CP.spFlags & VolkswagenFlagsSP.SP_CC_ONLY_NO_RADAR:
      ret.stockFcw = bool(ext_cp.vl["ACC_10"]["AWV2_Freigabe"])
      ret.stockAeb = bool(ext_cp.vl["ACC_10"]["ANB_Teilbremsung_Freigabe"]) or bool(ext_cp.vl["ACC_10"]["ANB_Zielbremsung_Freigabe"])

    # Update ACC radar status.
<<<<<<< HEAD
    if not self.CP.spFlags & VolkswagenFlagsSP.SP_CC_ONLY_NO_RADAR or self.CP.spFlags & VolkswagenFlagsSP.SP_CC_ONLY:
      _acc_type = 0 if self.CP.spFlags & VolkswagenFlagsSP.SP_CC_ONLY else ext_cp.vl["ACC_06"]["ACC_Typ"]
      self.acc_type = _acc_type
    if pt_cp.vl["TSK_06"]["TSK_Status"] == 2:
      # ACC okay and enabled, but not currently engaged
      ret.cruiseState.available = True
      ret.cruiseState.enabled = False
    elif pt_cp.vl["TSK_06"]["TSK_Status"] in (3, 4, 5):
      # ACC okay and enabled, currently regulating speed (3) or driver accel override (4) or brake only (5)
      ret.cruiseState.available = True
      ret.cruiseState.enabled = True
=======
    self.acc_type = ext_cp.vl["ACC_06"]["ACC_Typ"]

    # ACC okay but disabled (1), ACC ready (2), a radar visibility or other fault/disruption (6 or 7)
    # currently regulating speed (3), driver accel override (4), brake only (5)
    ret.cruiseState.available = pt_cp.vl["TSK_06"]["TSK_Status"] in (2, 3, 4, 5)
    ret.cruiseState.enabled = pt_cp.vl["TSK_06"]["TSK_Status"] in (3, 4, 5)

    if self.CP.pcmCruise:
      # Cruise Control mode; check for distance UI setting from the radar.
      # ECM does not manage this, so do not need to check for openpilot longitudinal
      ret.cruiseState.nonAdaptive = ext_cp.vl["ACC_02"]["ACC_Gesetzte_Zeitluecke"] == 0
>>>>>>> 3adbebd7
    else:
      # Speed limiter mode; ECM faults if we command ACC while not pcmCruise
      ret.cruiseState.nonAdaptive = bool(pt_cp.vl["TSK_06"]["TSK_Limiter_ausgewaehlt"])

    ret.accFaulted = pt_cp.vl["TSK_06"]["TSK_Status"] in (6, 7)

    self.esp_hold_confirmation = bool(pt_cp.vl["ESP_21"]["ESP_Haltebestaetigung"])
    ret.cruiseState.standstill = self.CP.pcmCruise and self.esp_hold_confirmation

    # Update ACC setpoint. When the setpoint is zero or there's an error, the
    # radar sends a set-speed of ~90.69 m/s / 203mph.
    if self.CP.pcmCruise and not self.CP.spFlags & VolkswagenFlagsSP.SP_CC_ONLY_NO_RADAR:
      ret.cruiseState.speed = ext_cp.vl["ACC_02"]["ACC_Wunschgeschw_02"] * CV.KPH_TO_MS
      if ret.cruiseState.speed > 90:
        ret.cruiseState.speed = 0

    # Update control button states for turn signals and ACC controls.
    self.buttonStates["accelCruise"] = bool(pt_cp.vl["GRA_ACC_01"]["GRA_Tip_Hoch"])
    self.buttonStates["decelCruise"] = bool(pt_cp.vl["GRA_ACC_01"]["GRA_Tip_Runter"])
    self.buttonStates["cancel"] = bool(pt_cp.vl["GRA_ACC_01"]["GRA_Abbrechen"])
    self.buttonStates["setCruise"] = bool(pt_cp.vl["GRA_ACC_01"]["GRA_Tip_Setzen"])
    self.buttonStates["resumeCruise"] = bool(pt_cp.vl["GRA_ACC_01"]["GRA_Tip_Wiederaufnahme"])
    self.buttonStates["gapAdjustCruise"] = bool(pt_cp.vl["GRA_ACC_01"]["GRA_Verstellung_Zeitluecke"])

    # Update button states for turn signals and ACC controls, capture all ACC button state/config for passthrough
    ret.leftBlinker = ret.leftBlinkerOn = bool(pt_cp.vl["Blinkmodi_02"]["Comfort_Signal_Left"])
    ret.rightBlinker = ret.rightBlinkerOn = bool(pt_cp.vl["Blinkmodi_02"]["Comfort_Signal_Right"])
    ret.buttonEvents = self.create_button_events(pt_cp, self.CCP.BUTTONS)
    self.gra_stock_values = pt_cp.vl["GRA_ACC_01"]

    # Additional safety checks performed in CarInterface.
    ret.espDisabled = pt_cp.vl["ESP_21"]["ESP_Tastung_passiv"] != 0

    # Digital instrument clusters expect the ACC HUD lead car distance to be scaled differently
    self.upscale_lead_car_signal = bool(pt_cp.vl["Kombi_03"]["KBI_Variante"])

    self.frame += 1
    return ret

  def update_pq(self, pt_cp, cam_cp, ext_cp, trans_type):
    ret = car.CarState.new_message()

    self.prev_mads_enabled = self.mads_enabled
    self.buttonStatesPrev = self.buttonStates.copy()

    # Update vehicle speed and acceleration from ABS wheel speeds.
    ret.wheelSpeeds = self.get_wheel_speeds(
      pt_cp.vl["Bremse_3"]["Radgeschw__VL_4_1"],
      pt_cp.vl["Bremse_3"]["Radgeschw__VR_4_1"],
      pt_cp.vl["Bremse_3"]["Radgeschw__HL_4_1"],
      pt_cp.vl["Bremse_3"]["Radgeschw__HR_4_1"],
    )

    # vEgo obtained from Bremse_1 vehicle speed rather than Bremse_3 wheel speeds because Bremse_3 isn't present on NSF
    ret.vEgoRaw = pt_cp.vl["Bremse_1"]["Geschwindigkeit_neu__Bremse_1_"] * CV.KPH_TO_MS
    ret.vEgo, ret.aEgo = self.update_speed_kf(ret.vEgoRaw)
    ret.standstill = ret.vEgoRaw == 0

    # Update EPS position and state info. For signed values, VW sends the sign in a separate signal.
    ret.steeringAngleDeg = pt_cp.vl["Lenkhilfe_3"]["LH3_BLW"] * (1, -1)[int(pt_cp.vl["Lenkhilfe_3"]["LH3_BLWSign"])]
    ret.steeringRateDeg = pt_cp.vl["Lenkwinkel_1"]["Lenkradwinkel_Geschwindigkeit"] * (1, -1)[int(pt_cp.vl["Lenkwinkel_1"]["Lenkradwinkel_Geschwindigkeit_S"])]
    ret.steeringTorque = pt_cp.vl["Lenkhilfe_3"]["LH3_LM"] * (1, -1)[int(pt_cp.vl["Lenkhilfe_3"]["LH3_LMSign"])]
    ret.steeringPressed = abs(ret.steeringTorque) > self.CCP.STEER_DRIVER_ALLOWANCE
    ret.yawRate = pt_cp.vl["Bremse_5"]["Giergeschwindigkeit"] * (1, -1)[int(pt_cp.vl["Bremse_5"]["Vorzeichen_der_Giergeschwindigk"])] * CV.DEG_TO_RAD
    hca_status = self.CCP.hca_status_values.get(pt_cp.vl["Lenkhilfe_2"]["LH2_Sta_HCA"])
    ret.steerFaultTemporary, ret.steerFaultPermanent = self.update_hca_state(hca_status)

    # Update gas, brakes, and gearshift.
    ret.gas = pt_cp.vl["Motor_3"]["Fahrpedal_Rohsignal"] / 100.0
    ret.gasPressed = ret.gas > 0
    ret.brake = pt_cp.vl["Bremse_5"]["Bremsdruck"] / 250.0  # FIXME: this is pressure in Bar, not sure what OP expects
    ret.brakePressed = bool(pt_cp.vl["Motor_2"]["Bremslichtschalter"])
    ret.parkingBrake = bool(pt_cp.vl["Kombi_1"]["Bremsinfo"])
    ret.brakeLightsDEPRECATED = bool(pt_cp.vl["Motor_2"]['Bremstestschalter'])

    # Update gear and/or clutch position data.
    if trans_type == TransmissionType.automatic:
      ret.gearShifter = self.parse_gear_shifter(self.CCP.shifter_values.get(pt_cp.vl["Getriebe_1"]["Waehlhebelposition__Getriebe_1_"], None))
    elif trans_type == TransmissionType.manual:
      ret.clutchPressed = not pt_cp.vl["Motor_1"]["Kupplungsschalter"]
      reverse_light = bool(pt_cp.vl["Gate_Komf_1"]["GK1_Rueckfahr"])
      if reverse_light:
        ret.gearShifter = GearShifter.reverse
      else:
        ret.gearShifter = GearShifter.drive

    # Update door and trunk/hatch lid open status.
    ret.doorOpen = any([pt_cp.vl["Gate_Komf_1"]["GK1_Fa_Tuerkont"],
                        pt_cp.vl["Gate_Komf_1"]["BSK_BT_geoeffnet"],
                        pt_cp.vl["Gate_Komf_1"]["BSK_HL_geoeffnet"],
                        pt_cp.vl["Gate_Komf_1"]["BSK_HR_geoeffnet"],
                        pt_cp.vl["Gate_Komf_1"]["BSK_HD_Hauptraste"]])

    # Update seatbelt fastened status.
    ret.seatbeltUnlatched = not bool(pt_cp.vl["Airbag_1"]["Gurtschalter_Fahrer"])

    # Consume blind-spot monitoring info/warning LED states, if available.
    # Infostufe: BSM LED on, Warnung: BSM LED flashing
    if self.CP.enableBsm:
      ret.leftBlindspot = bool(ext_cp.vl["SWA_1"]["SWA_Infostufe_SWA_li"]) or bool(ext_cp.vl["SWA_1"]["SWA_Warnung_SWA_li"])
      ret.rightBlindspot = bool(ext_cp.vl["SWA_1"]["SWA_Infostufe_SWA_re"]) or bool(ext_cp.vl["SWA_1"]["SWA_Warnung_SWA_re"])

    # Consume factory LDW data relevant for factory SWA (Lane Change Assist)
    # and capture it for forwarding to the blind spot radar controller
    self.ldw_stock_values = cam_cp.vl["LDW_Status"] if self.CP.networkLocation == NetworkLocation.fwdCamera else {}

    # Stock FCW is considered active if the release bit for brake-jerk warning
    # is set. Stock AEB considered active if the partial braking or target
    # braking release bits are set.
    # Refer to VW Self Study Program 890253: Volkswagen Driver Assistance
    # Systems, chapters on Front Assist with Braking and City Emergency
    # Braking for the 2016 Passat NMS
    # TODO: deferred until we can collect data on pre-MY2016 behavior, AWV message may be shorter with fewer signals
    ret.stockFcw = False
    ret.stockAeb = False

    # Update ACC radar status.
    self.acc_type = ext_cp.vl["ACC_System"]["ACS_Typ_ACC"]
    ret.cruiseState.available = bool(pt_cp.vl["Motor_5"]["GRA_Hauptschalter"])
    ret.cruiseState.enabled = pt_cp.vl["Motor_2"]["GRA_Status"] in (1, 2)
    if self.CP.pcmCruise:
      ret.accFaulted = ext_cp.vl["ACC_GRA_Anzeige"]["ACA_StaACC"] in (6, 7)
    else:
      ret.accFaulted = pt_cp.vl["Motor_2"]["GRA_Status"] == 3

    # Update ACC setpoint. When the setpoint reads as 255, the driver has not
    # yet established an ACC setpoint, so treat it as zero.
    ret.cruiseState.speed = ext_cp.vl["ACC_GRA_Anzeige"]["ACA_V_Wunsch"] * CV.KPH_TO_MS
    if ret.cruiseState.speed > 70:  # 255 kph in m/s == no current setpoint
      ret.cruiseState.speed = 0

    # Update control button states for turn signals and ACC controls.
    self.buttonStates["accelCruise"] = bool(pt_cp.vl["GRA_Neu"]["GRA_Up_kurz"])
    self.buttonStates["decelCruise"] = bool(pt_cp.vl["GRA_Neu"]["GRA_Down_kurz"])
    self.buttonStates["cancel"] = bool(pt_cp.vl["GRA_Neu"]["GRA_Abbrechen"])
    self.buttonStates["setCruise"] = bool(pt_cp.vl["GRA_Neu"]["GRA_Neu_Setzen"])
    self.buttonStates["resumeCruise"] = bool(pt_cp.vl["GRA_Neu"]["GRA_Recall"])
    self.buttonStates["gapAdjustCruise"] = bool(pt_cp.vl["GRA_Neu"]["GRA_Zeitluecke"])

    # Update button states for turn signals and ACC controls, capture all ACC button state/config for passthrough
    ret.leftBlinker, ret.rightBlinker = ret.leftBlinkerOn, ret.rightBlinkerOn = self.update_blinker_from_stalk(300, pt_cp.vl["Gate_Komf_1"]["GK1_Blinker_li"],
                                                                                                                      pt_cp.vl["Gate_Komf_1"]["GK1_Blinker_re"])
    ret.buttonEvents = self.create_button_events(pt_cp, self.CCP.BUTTONS)
    self.gra_stock_values = pt_cp.vl["GRA_Neu"]

    # Additional safety checks performed in CarInterface.
    ret.espDisabled = bool(pt_cp.vl["Bremse_1"]["ESP_Passiv_getastet"])

    self.frame += 1
    return ret

  def update_hca_state(self, hca_status):
    # Treat INITIALIZING and FAULT as temporary for worst likely EPS recovery time, for cars without factory Lane Assist
    # DISABLED means the EPS hasn't been configured to support Lane Assist
    self.eps_init_complete = self.eps_init_complete or (hca_status in ("DISABLED", "READY", "ACTIVE") or self.frame > 600)
    perm_fault = hca_status == "DISABLED" or (self.eps_init_complete and hca_status in ("INITIALIZING", "FAULT"))
    temp_fault = hca_status == "REJECTED" or not self.eps_init_complete
    return temp_fault, perm_fault

  @staticmethod
  def get_can_parser(CP):
    if CP.flags & VolkswagenFlags.PQ:
      return CarState.get_can_parser_pq(CP)

    messages = [
      # sig_address, frequency
      ("LWI_01", 100),      # From J500 Steering Assist with integrated sensors
      ("LH_EPS_03", 100),   # From J500 Steering Assist with integrated sensors
      ("ESP_19", 100),      # From J104 ABS/ESP controller
      ("ESP_05", 50),       # From J104 ABS/ESP controller
      ("ESP_21", 50),       # From J104 ABS/ESP controller
      ("Motor_20", 50),     # From J623 Engine control module
      ("TSK_06", 50),       # From J623 Engine control module
      ("ESP_02", 50),       # From J104 ABS/ESP controller
      ("GRA_ACC_01", 33),   # From J533 CAN gateway (via LIN from steering wheel controls)
      ("Gateway_72", 10),   # From J533 CAN gateway (aggregated data)
      ("Motor_14", 10),     # From J623 Engine control module
      ("Airbag_02", 5),     # From J234 Airbag control module
      ("Kombi_01", 2),      # From J285 Instrument cluster
      ("Blinkmodi_02", 1),  # From J519 BCM (sent at 1Hz when no lights active, 50Hz when active)
      ("Kombi_03", 0),      # From J285 instrument cluster (not present on older cars, 1Hz when present)
    ]

    if CP.transmissionType == TransmissionType.automatic:
      messages.append(("Getriebe_11", 20))  # From J743 Auto transmission control module
    elif CP.transmissionType == TransmissionType.direct:
      messages.append(("EV_Gearshift", 10))  # From J??? unknown EV control module

    if CP.networkLocation == NetworkLocation.fwdCamera:
      # Radars are here on CANBUS.pt
      if not CP.spFlags & VolkswagenFlagsSP.SP_CC_ONLY_NO_RADAR:
        messages += MqbExtraSignals.fwd_radar_messages
        if CP.spFlags & VolkswagenFlagsSP.SP_CC_ONLY:
          messages.remove(("ACC_06", 50))
      if CP.enableBsm:
        messages += MqbExtraSignals.bsm_radar_messages

    return CANParser(DBC[CP.carFingerprint]["pt"], messages, CANBUS.pt)

  @staticmethod
  def get_cam_can_parser(CP):
    if CP.flags & VolkswagenFlags.PQ:
      return CarState.get_cam_can_parser_pq(CP)

    messages = []

    if CP.flags & VolkswagenFlags.STOCK_HCA_PRESENT:
      messages += [
        ("HCA_01", 1),  # From R242 Driver assistance camera, 50Hz if steering/1Hz if not
      ]

    if CP.networkLocation == NetworkLocation.fwdCamera:
      messages += [
        # sig_address, frequency
        ("LDW_02", 10)      # From R242 Driver assistance camera
      ]
    else:
      # Radars are here on CANBUS.cam
      if not CP.spFlags & VolkswagenFlagsSP.SP_CC_ONLY_NO_RADAR:
        messages += MqbExtraSignals.fwd_radar_messages
        if CP.spFlags & VolkswagenFlagsSP.SP_CC_ONLY:
          messages.remove(("ACC_06", 50))
      if CP.enableBsm:
        messages += MqbExtraSignals.bsm_radar_messages

    return CANParser(DBC[CP.carFingerprint]["pt"], messages, CANBUS.cam)

  @staticmethod
  def get_can_parser_pq(CP):
    messages = [
      # sig_address, frequency
      ("Bremse_1", 100),    # From J104 ABS/ESP controller
      ("Bremse_3", 100),    # From J104 ABS/ESP controller
      ("Lenkhilfe_3", 100),  # From J500 Steering Assist with integrated sensors
      ("Lenkwinkel_1", 100),  # From J500 Steering Assist with integrated sensors
      ("Motor_3", 100),     # From J623 Engine control module
      ("Airbag_1", 50),     # From J234 Airbag control module
      ("Bremse_5", 50),     # From J104 ABS/ESP controller
      ("GRA_Neu", 50),      # From J??? steering wheel control buttons
      ("Kombi_1", 50),      # From J285 Instrument cluster
      ("Motor_2", 50),      # From J623 Engine control module
      ("Motor_5", 50),      # From J623 Engine control module
      ("Lenkhilfe_2", 20),  # From J500 Steering Assist with integrated sensors
      ("Gate_Komf_1", 10),  # From J533 CAN gateway
    ]

    if CP.transmissionType == TransmissionType.automatic:
      messages += [("Getriebe_1", 100)]  # From J743 Auto transmission control module
    elif CP.transmissionType == TransmissionType.manual:
      messages += [("Motor_1", 100)]  # From J623 Engine control module

    if CP.networkLocation == NetworkLocation.fwdCamera:
      # Extended CAN devices other than the camera are here on CANBUS.pt
      messages += PqExtraSignals.fwd_radar_messages
      if CP.enableBsm:
        messages += PqExtraSignals.bsm_radar_messages

    return CANParser(DBC[CP.carFingerprint]["pt"], messages, CANBUS.pt)

  @staticmethod
  def get_cam_can_parser_pq(CP):

    messages = []

    if CP.networkLocation == NetworkLocation.fwdCamera:
      messages += [
        # sig_address, frequency
        ("LDW_Status", 10)      # From R242 Driver assistance camera
      ]

    if CP.networkLocation == NetworkLocation.gateway:
      # Radars are here on CANBUS.cam
      messages += PqExtraSignals.fwd_radar_messages
      if CP.enableBsm:
        messages += PqExtraSignals.bsm_radar_messages

    return CANParser(DBC[CP.carFingerprint]["pt"], messages, CANBUS.cam)


class MqbExtraSignals:
  # Additional signal and message lists for optional or bus-portable controllers
  fwd_radar_messages = [
    ("ACC_06", 50),                              # From J428 ACC radar control module
    ("ACC_10", 50),                              # From J428 ACC radar control module
    ("ACC_02", 17),                              # From J428 ACC radar control module
  ]
  bsm_radar_messages = [
    ("SWA_01", 20),                              # From J1086 Lane Change Assist
  ]

class PqExtraSignals:
  # Additional signal and message lists for optional or bus-portable controllers
  fwd_radar_messages = [
    ("ACC_System", 50),                          # From J428 ACC radar control module
    ("ACC_GRA_Anzeige", 25),                     # From J428 ACC radar control module
  ]
  bsm_radar_messages = [
    ("SWA_1", 20),                               # From J1086 Lane Change Assist
  ]<|MERGE_RESOLUTION|>--- conflicted
+++ resolved
@@ -3,13 +3,8 @@
 from openpilot.common.conversions import Conversions as CV
 from openpilot.selfdrive.car.interfaces import CarStateBase
 from opendbc.can.parser import CANParser
-<<<<<<< HEAD
-from openpilot.selfdrive.car.volkswagen.values import DBC, CANBUS, PQ_CARS, NetworkLocation, TransmissionType, GearShifter, \
+from openpilot.selfdrive.car.volkswagen.values import DBC, CANBUS, NetworkLocation, TransmissionType, GearShifter, \
                                             CarControllerParams, VolkswagenFlags, BUTTON_STATES, VolkswagenFlagsSP
-=======
-from openpilot.selfdrive.car.volkswagen.values import DBC, CANBUS, NetworkLocation, TransmissionType, GearShifter, \
-                                            CarControllerParams, VolkswagenFlags
->>>>>>> 3adbebd7
 
 
 class CarState(CarStateBase):
@@ -126,20 +121,9 @@
       ret.stockAeb = bool(ext_cp.vl["ACC_10"]["ANB_Teilbremsung_Freigabe"]) or bool(ext_cp.vl["ACC_10"]["ANB_Zielbremsung_Freigabe"])
 
     # Update ACC radar status.
-<<<<<<< HEAD
     if not self.CP.spFlags & VolkswagenFlagsSP.SP_CC_ONLY_NO_RADAR or self.CP.spFlags & VolkswagenFlagsSP.SP_CC_ONLY:
       _acc_type = 0 if self.CP.spFlags & VolkswagenFlagsSP.SP_CC_ONLY else ext_cp.vl["ACC_06"]["ACC_Typ"]
       self.acc_type = _acc_type
-    if pt_cp.vl["TSK_06"]["TSK_Status"] == 2:
-      # ACC okay and enabled, but not currently engaged
-      ret.cruiseState.available = True
-      ret.cruiseState.enabled = False
-    elif pt_cp.vl["TSK_06"]["TSK_Status"] in (3, 4, 5):
-      # ACC okay and enabled, currently regulating speed (3) or driver accel override (4) or brake only (5)
-      ret.cruiseState.available = True
-      ret.cruiseState.enabled = True
-=======
-    self.acc_type = ext_cp.vl["ACC_06"]["ACC_Typ"]
 
     # ACC okay but disabled (1), ACC ready (2), a radar visibility or other fault/disruption (6 or 7)
     # currently regulating speed (3), driver accel override (4), brake only (5)
@@ -150,7 +134,6 @@
       # Cruise Control mode; check for distance UI setting from the radar.
       # ECM does not manage this, so do not need to check for openpilot longitudinal
       ret.cruiseState.nonAdaptive = ext_cp.vl["ACC_02"]["ACC_Gesetzte_Zeitluecke"] == 0
->>>>>>> 3adbebd7
     else:
       # Speed limiter mode; ECM faults if we command ACC while not pcmCruise
       ret.cruiseState.nonAdaptive = bool(pt_cp.vl["TSK_06"]["TSK_Limiter_ausgewaehlt"])
