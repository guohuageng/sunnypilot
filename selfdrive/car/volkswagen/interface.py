from cereal import car
from panda import Panda
<<<<<<< HEAD
from openpilot.common.conversions import Conversions as CV
from openpilot.common.params import Params
from openpilot.selfdrive.car import get_safety_config, create_mads_event
from openpilot.selfdrive.car.interfaces import CarInterfaceBase
from openpilot.selfdrive.car.volkswagen.values import CAR, PQ_CARS, CANBUS, NetworkLocation, TransmissionType, GearShifter, VolkswagenFlags, \
                                                      BUTTON_STATES, VolkswagenFlagsSP
=======
from openpilot.selfdrive.car import get_safety_config
from openpilot.selfdrive.car.interfaces import CarInterfaceBase
from openpilot.selfdrive.car.volkswagen.values import PQ_CARS, CANBUS, NetworkLocation, TransmissionType, GearShifter, VolkswagenFlags
>>>>>>> 5d6f22d0

ButtonType = car.CarState.ButtonEvent.Type
EventName = car.CarEvent.EventName


class CarInterface(CarInterfaceBase):
  def __init__(self, CP, CarController, CarState):
    super().__init__(CP, CarController, CarState)

    if CP.networkLocation == NetworkLocation.fwdCamera:
      self.ext_bus = CANBUS.pt
      self.cp_ext = self.cp
    else:
      self.ext_bus = CANBUS.cam
      self.cp_ext = self.cp_cam

    self.eps_timer_soft_disable_alert = False

    self.buttonStatesPrev = BUTTON_STATES.copy()

  @staticmethod
  def _get_params(ret, candidate, fingerprint, car_fw, experimental_long, docs):
    ret.carName = "volkswagen"
    ret.radarUnavailable = True

    if candidate in PQ_CARS:
      # Set global PQ35/PQ46/NMS parameters
      ret.safetyConfigs = [get_safety_config(car.CarParams.SafetyModel.volkswagenPq)]
      ret.enableBsm = 0x3BA in fingerprint[0]  # SWA_1

      if 0x440 in fingerprint[0] or docs:  # Getriebe_1
        ret.transmissionType = TransmissionType.automatic
      else:
        ret.transmissionType = TransmissionType.manual

      if any(msg in fingerprint[1] for msg in (0x1A0, 0xC2)):  # Bremse_1, Lenkwinkel_1
        ret.networkLocation = NetworkLocation.gateway
      else:
        ret.networkLocation = NetworkLocation.fwdCamera

      # The PQ port is in dashcam-only mode due to a fixed six-minute maximum timer on HCA steering. An unsupported
      # EPS flash update to work around this timer, and enable steering down to zero, is available from:
      #   https://github.com/pd0wm/pq-flasher
      # It is documented in a four-part blog series:
      #   https://blog.willemmelching.nl/carhacking/2022/01/02/vw-part1/
      # Panda ALLOW_DEBUG firmware required.
      ret.dashcamOnly = True

    else:
      # Set global MQB parameters
      ret.safetyConfigs = [get_safety_config(car.CarParams.SafetyModel.volkswagen)]
      ret.enableBsm = 0x30F in fingerprint[0]  # SWA_01

      if 0xAD in fingerprint[0] or docs:  # Getriebe_11
        ret.transmissionType = TransmissionType.automatic
      elif 0x187 in fingerprint[0]:  # EV_Gearshift
        ret.transmissionType = TransmissionType.direct
      else:
        ret.transmissionType = TransmissionType.manual

      if any(msg in fingerprint[1] for msg in (0x40, 0x86, 0xB2, 0xFD)):  # Airbag_01, LWI_01, ESP_19, ESP_21
        ret.networkLocation = NetworkLocation.gateway
      else:
        ret.networkLocation = NetworkLocation.fwdCamera

      if 0x126 in fingerprint[2]:  # HCA_01
        ret.flags |= VolkswagenFlags.STOCK_HCA_PRESENT.value

    # Global lateral tuning defaults, can be overridden per-vehicle

    ret.steerLimitTimer = 0.4
    if candidate in PQ_CARS:
      ret.steerActuatorDelay = 0.2
      CarInterfaceBase.configure_torque_tune(candidate, ret.lateralTuning)
    else:
      ret.steerActuatorDelay = 0.1
      ret.lateralTuning.pid.kpBP = [0.]
      ret.lateralTuning.pid.kiBP = [0.]
      ret.lateralTuning.pid.kf = 0.00006
      ret.lateralTuning.pid.kpV = [0.6]
      ret.lateralTuning.pid.kiV = [0.2]

    # Global longitudinal tuning defaults, can be overridden per-vehicle

    ret.experimentalLongitudinalAvailable = ret.networkLocation == NetworkLocation.gateway or docs
    if experimental_long:
      # Proof-of-concept, prep for E2E only. No radar points available. Panda ALLOW_DEBUG firmware required.
      ret.openpilotLongitudinalControl = True
      ret.safetyConfigs[0].safetyParam |= Panda.FLAG_VOLKSWAGEN_LONG_CONTROL
      if ret.transmissionType == TransmissionType.manual:
        ret.minEnableSpeed = 4.5

    if Params().get_bool("VwCCOnly"):
      if car_fw is not None and not any(fw.ecu == "fwdRadar" for fw in car_fw):
        ret.spFlags |= VolkswagenFlagsSP.SP_CC_ONLY_NO_RADAR.value
      else:
        ret.spFlags |= VolkswagenFlagsSP.SP_CC_ONLY.value
      ret.openpilotLongitudinalControl = False

    ret.pcmCruise = not ret.openpilotLongitudinalControl
    ret.customStockLongAvailable = True
    ret.stoppingControl = True
    ret.stopAccel = -0.55
    ret.vEgoStarting = 0.1
    ret.vEgoStopping = 0.5
    ret.longitudinalTuning.kpV = [0.1]
    ret.longitudinalTuning.kiV = [0.0]

    # Per-chassis tuning values, override tuning defaults here if desired

    ret.autoResumeSng = ret.minEnableSpeed == -1
    ret.centerToFront = ret.wheelbase * 0.45
    return ret

  # returns a car.CarState
  def _update(self, c):
    ret = self.CS.update(self.cp, self.cp_cam, self.cp_ext, self.CP.transmissionType)
    self.CS = self.sp_update_params(self.CS)

    buttonEvents = []

    # Check for and process state-change events (button press or release) from
    # the turn stalk switch or ACC steering wheel/control stalk buttons.
    for button in self.CS.buttonStates:
      if self.CS.buttonStates[button] != self.buttonStatesPrev[button]:
        be = car.CarState.ButtonEvent.new_message()
        be.type = button
        be.pressed = self.CS.buttonStates[button]
        buttonEvents.append(be)

    self.CS.mads_enabled = self.get_sp_cruise_main_state(ret, self.CS)

    self.CS.accEnabled, buttonEvents = self.get_sp_v_cruise_non_pcm_state(ret, self.CS.accEnabled,
                                                                          buttonEvents, c.vCruise,
                                                                          enable_buttons=(ButtonType.setCruise, ButtonType.resumeCruise))

    if ret.cruiseState.available:
      if self.enable_mads:
        if not self.CS.prev_mads_enabled and self.CS.mads_enabled:
          self.CS.madsEnabled = True
        self.CS.madsEnabled = self.get_acc_mads(ret.cruiseState.enabled, self.CS.accEnabled, self.CS.madsEnabled)
      ret, self.CS = self.toggle_gac(ret, self.CS, bool(self.CS.gap_dist_button), 1, 3, 3, "-")
    else:
      self.CS.madsEnabled = False
    self.CS.madsEnabled = self.get_sp_started_mads(ret, self.CS)

    if not self.CP.pcmCruise or (self.CP.pcmCruise and self.CP.minEnableSpeed > 0) or not self.CP.pcmCruiseSpeed:
      if any(b.type == ButtonType.cancel for b in buttonEvents):
        self.CS.madsEnabled, self.CS.accEnabled = self.get_sp_cancel_cruise_state(self.CS.madsEnabled)
    if self.get_sp_pedal_disengage(ret):
      self.CS.madsEnabled, self.CS.accEnabled = self.get_sp_cancel_cruise_state(self.CS.madsEnabled)
      ret.cruiseState.enabled = False if self.CP.pcmCruise else self.CS.accEnabled

    if self.CP.pcmCruise and self.CP.minEnableSpeed > 0 and self.CP.pcmCruiseSpeed:
      if ret.gasPressed and not ret.cruiseState.enabled:
        self.CS.accEnabled = False
      self.CS.accEnabled = ret.cruiseState.enabled or self.CS.accEnabled

    ret, self.CS = self.get_sp_common_state(ret, self.CS, gap_button=(self.CS.gap_dist_button == 3))

    # MADS BUTTON
    if self.CS.out.madsEnabled != self.CS.madsEnabled:
      if self.mads_event_lock:
        buttonEvents.append(create_mads_event(self.mads_event_lock))
        self.mads_event_lock = False
    else:
      if not self.mads_event_lock:
        buttonEvents.append(create_mads_event(self.mads_event_lock))
        self.mads_event_lock = True

    ret.buttonEvents = buttonEvents

    events = self.create_common_events(ret, c, extra_gears=[GearShifter.eco, GearShifter.sport, GearShifter.manumatic],
                                       pcm_enable=False,
                                       enable_buttons=(ButtonType.setCruise, ButtonType.resumeCruise))

    events, ret = self.create_sp_events(self.CS, ret, events,
                                        enable_buttons=(ButtonType.setCruise, ButtonType.resumeCruise))

    # Low speed steer alert hysteresis logic
    if self.CP.minSteerSpeed > 0. and ret.vEgo < (self.CP.minSteerSpeed + 1.):
      self.low_speed_alert = True
    elif ret.vEgo > (self.CP.minSteerSpeed + 2.):
      self.low_speed_alert = False
    if self.low_speed_alert and self.CS.madsEnabled:
      events.add(EventName.belowSteerSpeed)

    if self.CS.CP.openpilotLongitudinalControl:
      if ret.vEgo < self.CP.minEnableSpeed + 0.5:
        events.add(EventName.belowEngageSpeed)
      if c.enabled and ret.vEgo < self.CP.minEnableSpeed:
        events.add(EventName.speedTooLow)

    if self.eps_timer_soft_disable_alert:
      events.add(EventName.steerTimeLimit)

    ret.customStockLong = self.CS.update_custom_stock_long(self.CC.cruise_button, self.CC.final_speed_kph,
                                                           self.CC.target_speed, self.CC.v_set_dis,
                                                           self.CC.speed_diff, self.CC.button_type)

    ret.events = events.to_msg()

    # update previous car states
    self.buttonStatesPrev = self.CS.buttonStates.copy()

    return ret

  def apply(self, c, now_nanos):
    new_actuators, can_sends, self.eps_timer_soft_disable_alert = self.CC.update(c, self.CS, self.ext_bus, now_nanos)
    return new_actuators, can_sends<|MERGE_RESOLUTION|>--- conflicted
+++ resolved
@@ -1,17 +1,10 @@
 from cereal import car
 from panda import Panda
-<<<<<<< HEAD
-from openpilot.common.conversions import Conversions as CV
 from openpilot.common.params import Params
 from openpilot.selfdrive.car import get_safety_config, create_mads_event
 from openpilot.selfdrive.car.interfaces import CarInterfaceBase
-from openpilot.selfdrive.car.volkswagen.values import CAR, PQ_CARS, CANBUS, NetworkLocation, TransmissionType, GearShifter, VolkswagenFlags, \
+from openpilot.selfdrive.car.volkswagen.values import PQ_CARS, CANBUS, NetworkLocation, TransmissionType, GearShifter, VolkswagenFlags, \
                                                       BUTTON_STATES, VolkswagenFlagsSP
-=======
-from openpilot.selfdrive.car import get_safety_config
-from openpilot.selfdrive.car.interfaces import CarInterfaceBase
-from openpilot.selfdrive.car.volkswagen.values import PQ_CARS, CANBUS, NetworkLocation, TransmissionType, GearShifter, VolkswagenFlags
->>>>>>> 5d6f22d0
 
 ButtonType = car.CarState.ButtonEvent.Type
 EventName = car.CarEvent.EventName
