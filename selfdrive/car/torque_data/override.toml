--- conflicted
+++ resolved
@@ -73,12 +73,7 @@
 "MOCK" = [10.0, 10, 0.0]
 
 # Manually checked
-<<<<<<< HEAD
-"HONDA CIVIC 2022" = [2.5, 1.2, 0.15]
-"HONDA HR-V 2023" = [2.5, 1.2, 0.2]
-
-"HONDA ACCORD 4CYL 9TH GEN" = [1.7, 0.35, 0.21]
-=======
 "HONDA_CIVIC_2022" = [2.5, 1.2, 0.15]
 "HONDA_HRV_3G" = [2.5, 1.2, 0.2]
->>>>>>> 0362cfa7
+
+"HONDA_ACCORD_4CYL_9TH_GEN" = [1.7, 0.35, 0.21]