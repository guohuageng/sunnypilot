--- conflicted
+++ resolved
@@ -29,13 +29,10 @@
       cp_brakes = cp_body if self.CP.flags & SubaruFlags.GLOBAL_GEN2 else cp
       ret.brakePressed = cp_brakes.vl["Brake_Status"]["Brake"] == 1
 
-<<<<<<< HEAD
-    brake_msg = "ES_Brake" if self.car_fingerprint in PREGLOBAL_CARS else "ES_DashStatus"
-    brake_sig = "Cruise_Brake_Lights" if self.car_fingerprint in PREGLOBAL_CARS else "Brake_Lights"
+    brake_msg = "ES_Brake" if self.CP.flags & SubaruFlags.PREGLOBAL else "ES_DashStatus"
+    brake_sig = "Cruise_Brake_Lights" if self.CP.flags & SubaruFlags.PREGLOBAL else "Brake_Lights"
     ret.brakeLightsDEPRECATED = bool(cp_cam.vl[brake_msg][brake_sig])
 
-    cp_wheels = cp_body if self.car_fingerprint in GLOBAL_GEN2 else cp
-=======
     cp_es_distance = cp_body if self.CP.flags & (SubaruFlags.GLOBAL_GEN2 | SubaruFlags.HYBRID) else cp_cam
     if not (self.CP.flags & SubaruFlags.HYBRID):
       eyesight_fault = bool(cp_es_distance.vl["ES_Distance"]["Cruise_Fault"])
@@ -47,7 +44,6 @@
         ret.accFaulted = eyesight_fault
 
     cp_wheels = cp_body if self.CP.flags & SubaruFlags.GLOBAL_GEN2 else cp
->>>>>>> 0362cfa7
     ret.wheelSpeeds = self.get_wheel_speeds(
       cp_wheels.vl["Wheel_Speeds"]["FL"],
       cp_wheels.vl["Wheel_Speeds"]["FR"],
