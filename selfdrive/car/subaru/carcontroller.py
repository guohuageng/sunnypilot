from openpilot.common.numpy_fast import clip, interp
from opendbc.can.packer import CANPacker
from openpilot.selfdrive.car import apply_driver_steer_torque_limits
from openpilot.selfdrive.car.subaru import subarucan
from openpilot.selfdrive.car.subaru.values import DBC, GLOBAL_GEN2, PREGLOBAL_CARS, HYBRID_CARS, CanBus, CarControllerParams, SubaruFlags


class CarController:
  def __init__(self, dbc_name, CP, VM):
    self.CP = CP
    self.apply_steer_last = 0
    self.frame = 0

    self.cruise_button_prev = 0

    self.p = CarControllerParams(CP)
    self.packer = CANPacker(DBC[CP.carFingerprint]['pt'])

  def update(self, CC, CS, now_nanos):
    actuators = CC.actuators
    hud_control = CC.hudControl
    pcm_cancel_cmd = CC.cruiseControl.cancel

    can_sends = []

    # *** steering ***
    if (self.frame % self.p.STEER_STEP) == 0:
      apply_steer = int(round(actuators.steer * self.p.STEER_MAX))

      # limits due to driver torque

      new_steer = int(round(apply_steer))
      apply_steer = apply_driver_steer_torque_limits(new_steer, self.apply_steer_last, CS.out.steeringTorque, self.p)

      if not CC.latActive:
        apply_steer = 0

      if self.CP.carFingerprint in PREGLOBAL_CARS:
        can_sends.append(subarucan.create_preglobal_steering_control(self.packer, self.frame // self.p.STEER_STEP, apply_steer, CC.latActive))
      else:
        can_sends.append(subarucan.create_steering_control(self.packer, apply_steer, CC.latActive))

      self.apply_steer_last = apply_steer

    # *** longitudinal ***

    if CC.longActive:
      apply_throttle = int(round(interp(actuators.accel, CarControllerParams.THROTTLE_LOOKUP_BP, CarControllerParams.THROTTLE_LOOKUP_V)))
      apply_rpm = int(round(interp(actuators.accel, CarControllerParams.RPM_LOOKUP_BP, CarControllerParams.RPM_LOOKUP_V)))
      apply_brake = int(round(interp(actuators.accel, CarControllerParams.BRAKE_LOOKUP_BP, CarControllerParams.BRAKE_LOOKUP_V)))

      # limit min and max values
      cruise_throttle = clip(apply_throttle, CarControllerParams.THROTTLE_MIN, CarControllerParams.THROTTLE_MAX)
      cruise_rpm = clip(apply_rpm, CarControllerParams.RPM_MIN, CarControllerParams.RPM_MAX)
      cruise_brake = clip(apply_brake, CarControllerParams.BRAKE_MIN, CarControllerParams.BRAKE_MAX)
    else:
      cruise_throttle = CarControllerParams.THROTTLE_INACTIVE
      cruise_rpm = CarControllerParams.RPM_MIN
      cruise_brake = CarControllerParams.BRAKE_MIN

    # *** alerts and pcm cancel ***
    if self.CP.carFingerprint in PREGLOBAL_CARS:
      if self.frame % 5 == 0:
        # 1 = main, 2 = set shallow, 3 = set deep, 4 = resume shallow, 5 = resume deep
        # disengage ACC when OP is disengaged
        if pcm_cancel_cmd:
          cruise_button = 1
        # turn main on if off and past start-up state
        elif not CS.out.cruiseState.available and CS.ready:
          cruise_button = 1
        else:
          cruise_button = CS.cruise_button

        # unstick previous mocked button press
        if cruise_button == 1 and self.cruise_button_prev == 1:
          cruise_button = 0
        self.cruise_button_prev = cruise_button

        can_sends.append(subarucan.create_preglobal_es_distance(self.packer, cruise_button, CS.es_distance_msg))

    else:
      if self.frame % 10 == 0:
        can_sends.append(subarucan.create_es_dashstatus(self.packer, self.frame // 10, CS.es_dashstatus_msg, CC.enabled, self.CP.openpilotLongitudinalControl,
                                                        CC.longActive, hud_control.leadVisible))

<<<<<<< HEAD
        can_sends.append(subarucan.create_es_lkas_state(self.packer, CS.es_lkas_state_msg, CC.latActive, CS.madsEnabled, hud_control.visualAlert,
=======
        can_sends.append(subarucan.create_es_lkas_state(self.packer, self.frame // 10, CS.es_lkas_state_msg, CC.enabled, hud_control.visualAlert,
>>>>>>> ebfe40b7
                                                        hud_control.leftLaneVisible, hud_control.rightLaneVisible,
                                                        hud_control.leftLaneDepart, hud_control.rightLaneDepart))

        if self.CP.flags & SubaruFlags.SEND_INFOTAINMENT:
          can_sends.append(subarucan.create_es_infotainment(self.packer, self.frame // 10, CS.es_infotainment_msg, hud_control.visualAlert))

      if self.CP.openpilotLongitudinalControl:
        if self.frame % 5 == 0:
          can_sends.append(subarucan.create_es_status(self.packer, self.frame // 5, CS.es_status_msg,
                                                      self.CP.openpilotLongitudinalControl, CC.longActive, cruise_rpm))

          can_sends.append(subarucan.create_es_brake(self.packer, self.frame // 5, CS.es_brake_msg, CC.enabled, cruise_brake))

          can_sends.append(subarucan.create_es_distance(self.packer, self.frame // 5, CS.es_distance_msg, 0, pcm_cancel_cmd,
                                                        self.CP.openpilotLongitudinalControl, cruise_brake > 0, cruise_throttle))
      else:
        if pcm_cancel_cmd:
          if self.CP.carFingerprint not in HYBRID_CARS:
            bus = CanBus.alt if self.CP.carFingerprint in GLOBAL_GEN2 else CanBus.main
            can_sends.append(subarucan.create_es_distance(self.packer, CS.es_distance_msg["COUNTER"] + 1, CS.es_distance_msg, bus, pcm_cancel_cmd))

    new_actuators = actuators.copy()
    new_actuators.steer = self.apply_steer_last / self.p.STEER_MAX
    new_actuators.steerOutputCan = self.apply_steer_last

    self.frame += 1
    return new_actuators, can_sends<|MERGE_RESOLUTION|>--- conflicted
+++ resolved
@@ -83,11 +83,7 @@
         can_sends.append(subarucan.create_es_dashstatus(self.packer, self.frame // 10, CS.es_dashstatus_msg, CC.enabled, self.CP.openpilotLongitudinalControl,
                                                         CC.longActive, hud_control.leadVisible))
 
-<<<<<<< HEAD
-        can_sends.append(subarucan.create_es_lkas_state(self.packer, CS.es_lkas_state_msg, CC.latActive, CS.madsEnabled, hud_control.visualAlert,
-=======
-        can_sends.append(subarucan.create_es_lkas_state(self.packer, self.frame // 10, CS.es_lkas_state_msg, CC.enabled, hud_control.visualAlert,
->>>>>>> ebfe40b7
+        can_sends.append(subarucan.create_es_lkas_state(self.packer, self.frame // 10, CS.es_lkas_state_msg, CC.latActive, CS.madsEnabled, hud_control.visualAlert,
                                                         hud_control.leftLaneVisible, hud_control.rightLaneVisible,
                                                         hud_control.leftLaneDepart, hud_control.rightLaneDepart))
 
