--- conflicted
+++ resolved
@@ -7,13 +7,8 @@
 from opendbc.can.parser import CANParser
 from openpilot.selfdrive.car.honda.hondacan import get_cruise_speed_conversion, get_pt_bus
 from openpilot.selfdrive.car.honda.values import CAR, DBC, STEER_THRESHOLD, HONDA_BOSCH, \
-<<<<<<< HEAD
-                                                 HONDA_NIDEC_ALT_SCM_MESSAGES, HONDA_BOSCH_ALT_BRAKE_SIGNAL, \
-                                                 HONDA_BOSCH_RADARLESS, SERIAL_STEERING
-=======
                                                  HONDA_NIDEC_ALT_SCM_MESSAGES, HONDA_BOSCH_RADARLESS, \
-                                                 HondaFlags
->>>>>>> 5d4dc1dc
+                                                 HondaFlags, SERIAL_STEERING
 from openpilot.selfdrive.car.interfaces import CarStateBase
 
 TransmissionType = car.CarParams.TransmissionType
