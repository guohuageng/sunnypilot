--- conflicted
+++ resolved
@@ -201,14 +201,9 @@
     ret.steerFaultTemporary = steer_status not in ("NORMAL", "LOW_SPEED_LOCKOUT", "NO_TORQUE_ALERT_2")
 
     if self.CP.carFingerprint in HONDA_BOSCH_RADARLESS:
-<<<<<<< HEAD
-      self.brake_error = cp.vl["CRUISE_FAULT_STATUS"]["CRUISE_FAULT"]
+      ret.accFaulted = bool(cp.vl["CRUISE_FAULT_STATUS"]["CRUISE_FAULT"])
     elif self.CP.carFingerprint == CAR.CLARITY:
-      self.brake_error = cp.vl["BRAKE_ERROR"]["BRAKE_ERROR_1"] or cp.vl["BRAKE_ERROR"]["BRAKE_ERROR_2"]
-    elif self.CP.openpilotLongitudinalControl:
-      self.brake_error = cp.vl["STANDSTILL"]["BRAKE_ERROR_1"] or cp.vl["STANDSTILL"]["BRAKE_ERROR_2"]
-=======
-      ret.accFaulted = bool(cp.vl["CRUISE_FAULT_STATUS"]["CRUISE_FAULT"])
+      ret.accFaulted = bool(cp.vl["BRAKE_ERROR"]["BRAKE_ERROR_1"] or cp.vl["BRAKE_ERROR"]["BRAKE_ERROR_2"])
     else:
       # On some cars, these two signals are always 1, this flag is masking a bug in release
       # FIXME: find and set the ACC faulted signals on more platforms
@@ -219,7 +214,6 @@
       if self.CP.carFingerprint not in HONDA_BOSCH:
         ret.carFaultedNonCritical = bool(cp_cam.vl["ACC_HUD"]["ACC_PROBLEM"] or cp_cam.vl["LKAS_HUD"]["LKAS_PROBLEM"])
 
->>>>>>> 8704c1ff
     ret.espDisabled = cp.vl["VSA_STATUS"]["ESP_DISABLED"] != 0
 
     ret.wheelSpeeds = self.get_wheel_speeds(
