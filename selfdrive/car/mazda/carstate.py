from cereal import car
from openpilot.common.conversions import Conversions as CV
from opendbc.can.can_define import CANDefine
from opendbc.can.parser import CANParser
from openpilot.selfdrive.car.interfaces import CarStateBase
from openpilot.selfdrive.car.mazda.values import DBC, LKAS_LIMITS, MazdaFlags, BUTTONS

class CarState(CarStateBase):
  def __init__(self, CP):
    super().__init__(CP)

    can_define = CANDefine(DBC[CP.carFingerprint]["pt"])
    self.shifter_values = can_define.dv["GEAR"]["GEAR"]

    self.crz_btns_counter = 0
    self.acc_active_last = False
    self.low_speed_alert = False
    self.lkas_allowed_speed = False
    self.lkas_disabled = False

    self.prev_distance_button = 0
    self.distance_button = 0

    self.lkas_enabled = False
    self.prev_lkas_enabled = False

    self.button_states = {button.event_type: False for button in BUTTONS}

  def update(self, cp, cp_cam):

    ret = car.CarState.new_message()

    self.prev_distance_button = self.distance_button
    self.distance_button = cp.vl["CRZ_BTNS"]["DISTANCE_LESS"]

    self.prev_mads_enabled = self.mads_enabled
    self.prev_lkas_enabled = self.lkas_enabled

    ret.wheelSpeeds = self.get_wheel_speeds(
      cp.vl["WHEEL_SPEEDS"]["FL"],
      cp.vl["WHEEL_SPEEDS"]["FR"],
      cp.vl["WHEEL_SPEEDS"]["RL"],
      cp.vl["WHEEL_SPEEDS"]["RR"],
    )
    ret.vEgoRaw = (ret.wheelSpeeds.fl + ret.wheelSpeeds.fr + ret.wheelSpeeds.rl + ret.wheelSpeeds.rr) / 4.
    ret.vEgo, ret.aEgo = self.update_speed_kf(ret.vEgoRaw)

    # Match panda speed reading
    speed_kph = cp.vl["ENGINE_DATA"]["SPEED"]
    ret.standstill = speed_kph <= .1

    self.lkas_enabled = not self.lkas_disabled

    can_gear = int(cp.vl["GEAR"]["GEAR"])
    ret.gearShifter = self.parse_gear_shifter(self.shifter_values.get(can_gear, None))

    # Buttons
<<<<<<< HEAD
    button_events = []
=======
>>>>>>> b95079bf
    for button in BUTTONS:
      state = (cp.vl[button.can_addr][button.can_msg] in button.values)
      if self.button_states[button.event_type] != state:
        event = car.CarState.ButtonEvent.new_message()
        event.type = button.event_type
        event.pressed = state
<<<<<<< HEAD
        button_events.append(event)
      self.button_states[button.event_type] = state
    self.button_events = button_events
=======
        self.button_events.append(event)
      self.button_states[button.event_type] = state
>>>>>>> b95079bf

    ret.genericToggle = bool(cp.vl["BLINK_INFO"]["HIGH_BEAMS"])
    ret.leftBlindspot = cp.vl["BSM"]["LEFT_BS_STATUS"] != 0
    ret.rightBlindspot = cp.vl["BSM"]["RIGHT_BS_STATUS"] != 0
    ret.leftBlinker, ret.rightBlinker = ret.leftBlinkerOn, ret.rightBlinkerOn = self.update_blinker_from_lamp(40, cp.vl["BLINK_INFO"]["LEFT_BLINK"] == 1,
                                                                                                                  cp.vl["BLINK_INFO"]["RIGHT_BLINK"] == 1)

    ret.steeringAngleDeg = cp.vl["STEER"]["STEER_ANGLE"]
    ret.steeringTorque = cp.vl["STEER_TORQUE"]["STEER_TORQUE_SENSOR"]
    ret.steeringPressed = abs(ret.steeringTorque) > LKAS_LIMITS.STEER_THRESHOLD

    ret.steeringTorqueEps = cp.vl["STEER_TORQUE"]["STEER_TORQUE_MOTOR"]
    ret.steeringRateDeg = cp.vl["STEER_RATE"]["STEER_ANGLE_RATE"]

    # TODO: this should be from 0 - 1.
    ret.brakePressed = cp.vl["PEDALS"]["BRAKE_ON"] == 1
    ret.brake = cp.vl["BRAKE"]["BRAKE_PRESSURE"]

    ret.seatbeltUnlatched = cp.vl["SEATBELT"]["DRIVER_SEATBELT"] == 0
    ret.doorOpen = any([cp.vl["DOORS"]["FL"], cp.vl["DOORS"]["FR"],
                        cp.vl["DOORS"]["BL"], cp.vl["DOORS"]["BR"]])

    # TODO: this should be from 0 - 1.
    ret.gas = cp.vl["ENGINE_DATA"]["PEDAL_GAS"]
    ret.gasPressed = ret.gas > 0

    # Either due to low speed or hands off
    lkas_blocked = cp.vl["STEER_RATE"]["LKAS_BLOCK"] == 1

    if self.CP.minSteerSpeed > 0:
      # LKAS is enabled at 52kph going up and disabled at 45kph going down
      # wait for LKAS_BLOCK signal to clear when going up since it lags behind the speed sometimes
      if speed_kph > LKAS_LIMITS.ENABLE_SPEED and not lkas_blocked:
        self.lkas_allowed_speed = True
      elif speed_kph < LKAS_LIMITS.DISABLE_SPEED:
        self.lkas_allowed_speed = False
    else:
      self.lkas_allowed_speed = True

    # TODO: the signal used for available seems to be the adaptive cruise signal, instead of the main on
    #       it should be used for carState.cruiseState.nonAdaptive instead
    ret.cruiseState.available = cp.vl["CRZ_CTRL"]["CRZ_AVAILABLE"] == 1
    ret.cruiseState.enabled = cp.vl["CRZ_CTRL"]["CRZ_ACTIVE"] == 1
    ret.cruiseState.standstill = cp.vl["PEDALS"]["STANDSTILL"] == 1
    ret.cruiseState.speed = cp.vl["CRZ_EVENTS"]["CRZ_SPEED"] * CV.KPH_TO_MS

    if ret.cruiseState.enabled:
      if not self.lkas_allowed_speed and self.acc_active_last:
        self.low_speed_alert = True
      else:
        self.low_speed_alert = False

    # Check if LKAS is disabled due to lack of driver torque when all other states indicate
    # it should be enabled (steer lockout). Don't warn until we actually get lkas active
    # and lose it again, i.e, after initial lkas activation
    ret.steerFaultTemporary = self.lkas_allowed_speed and lkas_blocked

    self.acc_active_last = ret.cruiseState.enabled

    self.crz_btns_counter = cp.vl["CRZ_BTNS"]["CTR"]

    # camera signals
    self.lkas_disabled = cp_cam.vl["CAM_LANEINFO"]["LANE_LINES"] == 0
    self.cam_lkas = cp_cam.vl["CAM_LKAS"]
    self.cam_laneinfo = cp_cam.vl["CAM_LANEINFO"]
    ret.steerFaultPermanent = cp_cam.vl["CAM_LKAS"]["ERR_BIT_1"] == 1

    return ret

  @staticmethod
  def get_can_parser(CP):
    messages = [
      # sig_address, frequency
      ("BLINK_INFO", 10),
      ("STEER", 67),
      ("STEER_RATE", 83),
      ("STEER_TORQUE", 83),
      ("WHEEL_SPEEDS", 100),
    ]

    if CP.flags & MazdaFlags.GEN1:
      messages += [
        ("ENGINE_DATA", 100),
        ("CRZ_CTRL", 50),
        ("CRZ_EVENTS", 50),
        ("CRZ_BTNS", 10),
        ("PEDALS", 50),
        ("BRAKE", 50),
        ("SEATBELT", 10),
        ("DOORS", 10),
        ("GEAR", 20),
        ("BSM", 10),
      ]

    return CANParser(DBC[CP.carFingerprint]["pt"], messages, 0)

  @staticmethod
  def get_cam_can_parser(CP):
    messages = []

    if CP.flags & MazdaFlags.GEN1:
      messages += [
        # sig_address, frequency
        ("CAM_LANEINFO", 2),
        ("CAM_LKAS", 16),
      ]

    return CANParser(DBC[CP.carFingerprint]["pt"], messages, 2)<|MERGE_RESOLUTION|>--- conflicted
+++ resolved
@@ -55,24 +55,14 @@
     ret.gearShifter = self.parse_gear_shifter(self.shifter_values.get(can_gear, None))
 
     # Buttons
-<<<<<<< HEAD
-    button_events = []
-=======
->>>>>>> b95079bf
     for button in BUTTONS:
       state = (cp.vl[button.can_addr][button.can_msg] in button.values)
       if self.button_states[button.event_type] != state:
         event = car.CarState.ButtonEvent.new_message()
         event.type = button.event_type
         event.pressed = state
-<<<<<<< HEAD
-        button_events.append(event)
-      self.button_states[button.event_type] = state
-    self.button_events = button_events
-=======
         self.button_events.append(event)
       self.button_states[button.event_type] = state
->>>>>>> b95079bf
 
     ret.genericToggle = bool(cp.vl["BLINK_INFO"]["HIGH_BEAMS"])
     ret.leftBlindspot = cp.vl["BSM"]["LEFT_BS_STATUS"] != 0
