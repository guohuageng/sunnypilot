import copy
import re
from collections import namedtuple
from dataclasses import dataclass, field, replace
from enum import Enum, IntFlag

import panda.python.uds as uds
from cereal import car
from openpilot.selfdrive.car import AngleRateLimit, CarSpecs, dbc_dict, DbcDict, PlatformConfig, Platforms
from openpilot.selfdrive.car.docs_definitions import CarFootnote, CarHarness, CarDocs, CarParts, Column, \
                                                     Device
from openpilot.selfdrive.car.fw_query_definitions import FwQueryConfig, LiveFwVersions, OfflineFwVersions, Request, StdQueries, p16

Ecu = car.CarParams.Ecu
Button = namedtuple('Button', ['event_type', 'can_addr', 'can_msg', 'values'])


class CarControllerParams:
  STEER_STEP = 5        # LateralMotionControl, 20Hz
  LKA_STEP = 3          # Lane_Assist_Data1, 33Hz
  ACC_CONTROL_STEP = 2  # ACCDATA, 50Hz
  LKAS_UI_STEP = 100    # IPMA_Data, 1Hz
  ACC_UI_STEP = 20      # ACCDATA_3, 5Hz
  BUTTONS_STEP = 5      # Steering_Data_FD1, 10Hz, but send twice as fast

  CURVATURE_MAX = 0.02  # Max curvature for steering command, m^-1
  STEER_DRIVER_ALLOWANCE = 1.0  # Driver intervention threshold, Nm

  # Curvature rate limits
  # The curvature signal is limited to 0.003 to 0.009 m^-1/sec by the EPS depending on speed and direction
  # Limit to ~2 m/s^3 up, ~3 m/s^3 down at 75 mph
  # Worst case, the low speed limits will allow 4.3 m/s^3 up, 4.9 m/s^3 down at 75 mph
  ANGLE_RATE_LIMIT_UP = AngleRateLimit(speed_bp=[5, 25], angle_v=[0.0002, 0.0001])
  ANGLE_RATE_LIMIT_DOWN = AngleRateLimit(speed_bp=[5, 25], angle_v=[0.000225, 0.00015])
  CURVATURE_ERROR = 0.002  # ~6 degrees at 10 m/s, ~10 degrees at 35 m/s

  ACCEL_MAX = 2.0               # m/s^2 max acceleration
  ACCEL_MIN = -3.5              # m/s^2 max deceleration
  MIN_GAS = -0.5
  INACTIVE_GAS = -5.0

  def __init__(self, CP):
    pass


class FordFlags(IntFlag):
  # Static flags
  CANFD = 1


<<<<<<< HEAD
class FordFlagsSP(IntFlag):
  SP_ENHANCED_LAT_CONTROL = 1


BUTTON_STATES = {
  "accelCruise": False,
  "decelCruise": False,
  "cancel": False,
  "setCruise": False,
  "resumeCruise": False,
  "gapAdjustCruise": False
}


=======
>>>>>>> 11567ed7
class RADAR:
  DELPHI_ESR = 'ford_fusion_2018_adas'
  DELPHI_MRR = 'FORD_CADS'
  STEER_ASSIST_DATA = 'ford_lincoln_base_pt'


class Footnote(Enum):
  FOCUS = CarFootnote(
    "Refers only to the Focus Mk4 (C519) available in Europe/China/Taiwan/Australasia, not the Focus Mk3 (C346) in " +
    "North and South America/Southeast Asia.",
    Column.MODEL,
  )


@dataclass
class FordCarDocs(CarDocs):
  package: str = "Co-Pilot360 Assist+"
  hybrid: bool = False
  plug_in_hybrid: bool = False

  def init_make(self, CP: car.CarParams):
    harness = CarHarness.ford_q4 if CP.flags & FordFlags.CANFD else CarHarness.ford_q3
    if CP.carFingerprint in (CAR.FORD_BRONCO_SPORT_MK1, CAR.FORD_MAVERICK_MK1, CAR.FORD_F_150_MK14, CAR.FORD_F_150_LIGHTNING_MK1):
      self.car_parts = CarParts([Device.threex_angled_mount, harness])
    else:
      self.car_parts = CarParts([Device.threex, harness])


@dataclass
class FordPlatformConfig(PlatformConfig):
  dbc_dict: DbcDict = field(default_factory=lambda: dbc_dict('ford_lincoln_base_pt', RADAR.DELPHI_MRR))

  def init(self):
    for car_docs in list(self.car_docs):
      if car_docs.hybrid:
        name = f"{car_docs.make} {car_docs.model} Hybrid {car_docs.years}"
        self.car_docs.append(replace(copy.deepcopy(car_docs), name=name))
      if car_docs.plug_in_hybrid:
        name = f"{car_docs.make} {car_docs.model} Plug-in Hybrid {car_docs.years}"
        self.car_docs.append(replace(copy.deepcopy(car_docs), name=name))


@dataclass
class FordCANFDPlatformConfig(FordPlatformConfig):
  dbc_dict: DbcDict = field(default_factory=lambda: dbc_dict('ford_lincoln_base_pt', RADAR.STEER_ASSIST_DATA))

  def init(self):
    super().init()
    self.flags |= FordFlags.CANFD


class CAR(Platforms):
  FORD_BRONCO_SPORT_MK1 = FordPlatformConfig(
    [FordCarDocs("Ford Bronco Sport 2021-23")],
    CarSpecs(mass=1625, wheelbase=2.67, steerRatio=17.7),
  )
  FORD_ESCAPE_MK4 = FordPlatformConfig(
    [
      FordCarDocs("Ford Escape 2020-22", hybrid=True, plug_in_hybrid=True),
      FordCarDocs("Ford Kuga 2020-22", "Adaptive Cruise Control with Lane Centering", hybrid=True, plug_in_hybrid=True),
    ],
    CarSpecs(mass=1750, wheelbase=2.71, steerRatio=16.7),
  )
  FORD_EXPLORER_MK6 = FordPlatformConfig(
    [
      FordCarDocs("Ford Explorer 2020-23", hybrid=True),  # Hybrid: Limited and Platinum only
      FordCarDocs("Lincoln Aviator 2020-23", "Co-Pilot360 Plus", plug_in_hybrid=True),  # Hybrid: Grand Touring only
    ],
    CarSpecs(mass=2050, wheelbase=3.025, steerRatio=16.8),
  )
  FORD_F_150_MK14 = FordCANFDPlatformConfig(
    [FordCarDocs("Ford F-150 2022-23", "Co-Pilot360 Active 2.0", hybrid=True)],
    CarSpecs(mass=2000, wheelbase=3.69, steerRatio=17.0),
  )
  FORD_F_150_LIGHTNING_MK1 = FordCANFDPlatformConfig(
    [FordCarDocs("Ford F-150 Lightning 2021-23", "Co-Pilot360 Active 2.0")],
    CarSpecs(mass=2948, wheelbase=3.70, steerRatio=16.9),
  )
  FORD_FOCUS_MK4 = FordPlatformConfig(
    [FordCarDocs("Ford Focus 2018", "Adaptive Cruise Control with Lane Centering", footnotes=[Footnote.FOCUS], hybrid=True)],  # mHEV only
    CarSpecs(mass=1350, wheelbase=2.7, steerRatio=15.0),
  )
  FORD_MAVERICK_MK1 = FordPlatformConfig(
    [
      FordCarDocs("Ford Maverick 2022", "LARIAT Luxury", hybrid=True),
      FordCarDocs("Ford Maverick 2023-24", "Co-Pilot360 Assist", hybrid=True),
    ],
    CarSpecs(mass=1650, wheelbase=3.076, steerRatio=17.0),
  )
  FORD_MUSTANG_MACH_E_MK1 = FordCANFDPlatformConfig(
    [FordCarDocs("Ford Mustang Mach-E 2021-23", "Co-Pilot360 Active 2.0")],
    CarSpecs(mass=2200, wheelbase=2.984, steerRatio=17.0),  # TODO: check steer ratio
  )
  FORD_RANGER_MK2 = FordCANFDPlatformConfig(
    [FordCarDocs("Ford Ranger 2024", "Adaptive Cruise Control with Lane Centering")],
    CarSpecs(mass=2000, wheelbase=3.27, steerRatio=17.0),
  )


BUTTONS = [
  Button(car.CarState.ButtonEvent.Type.accelCruise, "Steering_Data_FD1", "CcAslButtnSetIncPress", [1]),
  Button(car.CarState.ButtonEvent.Type.decelCruise, "Steering_Data_FD1", "CcAslButtnSetDecPress", [1]),
  Button(car.CarState.ButtonEvent.Type.cancel, "Steering_Data_FD1", "CcAslButtnCnclPress", [1]),
  Button(car.CarState.ButtonEvent.Type.setCruise, "Steering_Data_FD1", "CcAslButtnSetPress", [1]),
  Button(car.CarState.ButtonEvent.Type.resumeCruise, "Steering_Data_FD1", "CcAsllButtnResPress", [1]),
]


# FW response contains a combined software and part number
# A-Z except no I, O or W
# e.g. NZ6A-14C204-AAA
#      1222-333333-444
# 1 = Model year hint (approximates model year/generation)
# 2 = Platform hint
# 3 = Part number
# 4 = Software version
FW_ALPHABET = b'A-HJ-NP-VX-Z'
FW_PATTERN = re.compile(b'^(?P<model_year_hint>[' + FW_ALPHABET + b'])' +
                        b'(?P<platform_hint>[0-9' + FW_ALPHABET + b']{3})-' +
                        b'(?P<part_number>[0-9' + FW_ALPHABET + b']{5,6})-' +
                        b'(?P<software_revision>[' + FW_ALPHABET + b']{2,})\x00*$')


def get_platform_codes(fw_versions: list[bytes] | set[bytes]) -> set[tuple[bytes, bytes]]:
  codes = set()
  for fw in fw_versions:
    match = FW_PATTERN.match(fw)
    if match is not None:
      codes.add((match.group('platform_hint'), match.group('model_year_hint')))

  return codes


def match_fw_to_car_fuzzy(live_fw_versions: LiveFwVersions, vin: str, offline_fw_versions: OfflineFwVersions) -> set[str]:
  candidates: set[str] = set()

  for candidate, fws in offline_fw_versions.items():
    # Keep track of ECUs which pass all checks (platform hint, within model year hint range)
    valid_found_ecus = set()
    valid_expected_ecus = {ecu[1:] for ecu in fws if ecu[0] in PLATFORM_CODE_ECUS}
    for ecu, expected_versions in fws.items():
      addr = ecu[1:]
      # Only check ECUs expected to have platform codes
      if ecu[0] not in PLATFORM_CODE_ECUS:
        continue

      # Expected platform codes & model year hints
      codes = get_platform_codes(expected_versions)
      expected_platform_codes = {code for code, _ in codes}
      expected_model_year_hints = {model_year_hint for _, model_year_hint in codes}

      # Found platform codes & model year hints
      codes = get_platform_codes(live_fw_versions.get(addr, set()))
      found_platform_codes = {code for code, _ in codes}
      found_model_year_hints = {model_year_hint for _, model_year_hint in codes}

      # Check platform code matches for any found versions
      if not any(found_platform_code in expected_platform_codes for found_platform_code in found_platform_codes):
        break

      # Check any model year hint within range in the database. Note that some models have more than one
      # platform code per ECU which we don't consider as separate ranges
      if not any(min(expected_model_year_hints) <= found_model_year_hint <= max(expected_model_year_hints) for
                 found_model_year_hint in found_model_year_hints):
        break

      valid_found_ecus.add(addr)

    # If all live ECUs pass all checks for candidate, add it as a match
    if valid_expected_ecus.issubset(valid_found_ecus):
      candidates.add(candidate)

  return candidates


# All of these ECUs must be present and are expected to have platform codes we can match
PLATFORM_CODE_ECUS = (Ecu.abs, Ecu.fwdCamera, Ecu.fwdRadar, Ecu.eps)

DATA_IDENTIFIER_FORD_ASBUILT = 0xDE00

ASBUILT_BLOCKS: list[tuple[int, list]] = [
  (1, [Ecu.debug, Ecu.fwdCamera, Ecu.eps]),
  (2, [Ecu.abs, Ecu.debug, Ecu.eps]),
  (3, [Ecu.abs, Ecu.debug, Ecu.eps]),
  (4, [Ecu.debug, Ecu.fwdCamera]),
  (5, [Ecu.debug]),
  (6, [Ecu.debug]),
  (7, [Ecu.debug]),
  (8, [Ecu.debug]),
  (9, [Ecu.debug]),
  (16, [Ecu.debug, Ecu.fwdCamera]),
  (18, [Ecu.fwdCamera]),
  (20, [Ecu.fwdCamera]),
  (21, [Ecu.fwdCamera]),
]


def ford_asbuilt_block_request(block_id: int):
  return bytes([uds.SERVICE_TYPE.READ_DATA_BY_IDENTIFIER]) + p16(DATA_IDENTIFIER_FORD_ASBUILT + block_id - 1)


def ford_asbuilt_block_response(block_id: int):
  return bytes([uds.SERVICE_TYPE.READ_DATA_BY_IDENTIFIER + 0x40]) + p16(DATA_IDENTIFIER_FORD_ASBUILT + block_id - 1)


FW_QUERY_CONFIG = FwQueryConfig(
  requests=[
    # CAN and CAN FD queries are combined.
    # FIXME: For CAN FD, ECUs respond with frames larger than 8 bytes on the powertrain bus
    Request(
      [StdQueries.TESTER_PRESENT_REQUEST, StdQueries.MANUFACTURER_SOFTWARE_VERSION_REQUEST],
      [StdQueries.TESTER_PRESENT_RESPONSE, StdQueries.MANUFACTURER_SOFTWARE_VERSION_RESPONSE],
      whitelist_ecus=[Ecu.abs, Ecu.debug, Ecu.engine, Ecu.eps, Ecu.fwdCamera, Ecu.fwdRadar, Ecu.shiftByWire],
      logging=True,
    ),
    Request(
      [StdQueries.TESTER_PRESENT_REQUEST, StdQueries.MANUFACTURER_SOFTWARE_VERSION_REQUEST],
      [StdQueries.TESTER_PRESENT_RESPONSE, StdQueries.MANUFACTURER_SOFTWARE_VERSION_RESPONSE],
      whitelist_ecus=[Ecu.abs, Ecu.debug, Ecu.engine, Ecu.eps, Ecu.fwdCamera, Ecu.fwdRadar, Ecu.shiftByWire],
      bus=0,
      auxiliary=True,
    ),
    *[Request(
      [StdQueries.TESTER_PRESENT_REQUEST, ford_asbuilt_block_request(block_id)],
      [StdQueries.TESTER_PRESENT_RESPONSE, ford_asbuilt_block_response(block_id)],
      whitelist_ecus=ecus,
      bus=0,
      logging=True,
    ) for block_id, ecus in ASBUILT_BLOCKS],
  ],
  extra_ecus=[
    (Ecu.engine, 0x7e0, None),        # Powertrain Control Module
                                      # Note: We are unlikely to get a response from behind the gateway
    (Ecu.shiftByWire, 0x732, None),   # Gear Shift Module
    (Ecu.debug, 0x7d0, None),         # Accessory Protocol Interface Module
  ],
  # Custom fuzzy fingerprinting function using platform and model year hints
  match_fw_to_car_fuzzy=match_fw_to_car_fuzzy,
)

DBC = CAR.create_dbc_map()<|MERGE_RESOLUTION|>--- conflicted
+++ resolved
@@ -48,23 +48,10 @@
   CANFD = 1
 
 
-<<<<<<< HEAD
 class FordFlagsSP(IntFlag):
   SP_ENHANCED_LAT_CONTROL = 1
 
 
-BUTTON_STATES = {
-  "accelCruise": False,
-  "decelCruise": False,
-  "cancel": False,
-  "setCruise": False,
-  "resumeCruise": False,
-  "gapAdjustCruise": False
-}
-
-
-=======
->>>>>>> 11567ed7
 class RADAR:
   DELPHI_ESR = 'ford_fusion_2018_adas'
   DELPHI_MRR = 'FORD_CADS'
