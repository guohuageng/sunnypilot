--- conflicted
+++ resolved
@@ -91,11 +91,7 @@
 
     self.CS.mads_enabled = self.get_sp_cruise_main_state(ret)
 
-<<<<<<< HEAD
-    self.CS.accEnabled = self.get_sp_v_cruise_non_pcm_state(ret, c.vCruise)
-=======
     self.CS.accEnabled = self.get_sp_v_cruise_non_pcm_state(ret, c.vCruise, self.CS.accEnabled)
->>>>>>> b2cdfc09
 
     if ret.cruiseState.available:
       if self.enable_mads:
@@ -103,11 +99,7 @@
           self.CS.madsEnabled = True
         if any(b.type == ButtonType.altButton1 and b.pressed for b in self.CS.button_events):
           self.CS.madsEnabled = not self.CS.madsEnabled
-<<<<<<< HEAD
-        self.CS.madsEnabled = self.get_acc_mads(ret)
-=======
         self.CS.madsEnabled = self.get_acc_mads(ret, self.CS.madsEnabled)
->>>>>>> b2cdfc09
     else:
       self.CS.madsEnabled = False
 
