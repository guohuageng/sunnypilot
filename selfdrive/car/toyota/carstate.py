import copy

from cereal import car
from openpilot.common.conversions import Conversions as CV
from openpilot.common.numpy_fast import mean
from openpilot.common.filter_simple import FirstOrderFilter
from openpilot.common.realtime import DT_CTRL
from opendbc.can.can_define import CANDefine
from opendbc.can.parser import CANParser
from openpilot.selfdrive.car.interfaces import CarStateBase
from openpilot.selfdrive.car.toyota.values import ToyotaFlags, ToyotaFlagsSP, CAR, DBC, STEER_THRESHOLD, NO_STOP_TIMER_CAR, \
                                                  TSS2_CAR, RADAR_ACC_CAR, EPS_SCALE, UNSUPPORTED_DSU_CAR

SteerControlType = car.CarParams.SteerControlType

# These steering fault definitions seem to be common across LKA (torque) and LTA (angle):
# - high steer rate fault: goes to 21 or 25 for 1 frame, then 9 for 2 seconds
# - lka/lta msg drop out: goes to 9 then 11 for a combined total of 2 seconds, then 3.
#     if using the other control command, goes directly to 3 after 1.5 seconds
# - initializing: LTA can report 0 as long as STEER_TORQUE_SENSOR->STEER_ANGLE_INITIALIZING is 1,
#     and is a catch-all for LKA
TEMP_STEER_FAULTS = (0, 9, 11, 21, 25)
# - lka/lta msg drop out: 3 (recoverable)
# - prolonged high driver torque: 17 (permanent)
PERM_STEER_FAULTS = (3, 17)

_TRAFFIC_SINGAL_MAP = {
  1: "kph",
  36: "mph",
  65: "No overtake",
  66: "No overtake"
}


class CarState(CarStateBase):
  def __init__(self, CP):
    super().__init__(CP)
    can_define = CANDefine(DBC[CP.carFingerprint]["pt"])
    self.shifter_values = can_define.dv["GEAR_PACKET"]["GEAR"]
    self.eps_torque_scale = EPS_SCALE[CP.carFingerprint] / 100.
    self.cluster_speed_hyst_gap = CV.KPH_TO_MS / 2.
    self.cluster_min_speed = CV.KPH_TO_MS / 2.

    # On cars with cp.vl["STEER_TORQUE_SENSOR"]["STEER_ANGLE"]
    # the signal is zeroed to where the steering angle is at start.
    # Need to apply an offset as soon as the steering angle measurements are both received
    self.accurate_steer_angle_seen = False
    self.angle_offset = FirstOrderFilter(None, 60.0, DT_CTRL, initialized=False)
    self._init_traffic_signals()

    self.low_speed_lockout = False
    self.acc_type = 1
    self.lkas_hud = {}

    self.lkas_enabled = None
    self.prev_lkas_enabled = None
    self.lta_status = False
    self.prev_lta_status = False
    self.lta_status_active = False
    self.gac_send = False
    self.gac_send_counter = 0
    self.follow_distance = 0

    if CP.spFlags & ToyotaFlagsSP.SP_ZSS:
      self.zss_compute = False
      self.zss_cruise_active_last = False
      self.zss_angle_offset = 0.

  def update(self, cp, cp_cam):
    ret = car.CarState.new_message()

    self.prev_mads_enabled = self.mads_enabled
    self.prev_lkas_enabled = self.lkas_enabled
    self.prev_lta_status = self.lta_status
    self.prev_gap_dist_button = self.gap_dist_button

    ret.doorOpen = any([cp.vl["BODY_CONTROL_STATE"]["DOOR_OPEN_FL"], cp.vl["BODY_CONTROL_STATE"]["DOOR_OPEN_FR"],
                        cp.vl["BODY_CONTROL_STATE"]["DOOR_OPEN_RL"], cp.vl["BODY_CONTROL_STATE"]["DOOR_OPEN_RR"]])
    ret.seatbeltUnlatched = cp.vl["BODY_CONTROL_STATE"]["SEATBELT_DRIVER_UNLATCHED"] != 0
    ret.parkingBrake = cp.vl["BODY_CONTROL_STATE"]["PARKING_BRAKE"] == 1

    ret.brakePressed = cp.vl["BRAKE_MODULE"]["BRAKE_PRESSED"] != 0
    ret.brakeHoldActive = cp.vl["ESP_CONTROL"]["BRAKE_HOLD_ACTIVE"] == 1
    ret.brakeLightsDEPRECATED = bool(cp.vl["ESP_CONTROL"]["BRAKE_LIGHTS_ACC"])
    if self.CP.enableGasInterceptor:
      ret.gas = (cp.vl["GAS_SENSOR"]["INTERCEPTOR_GAS"] + cp.vl["GAS_SENSOR"]["INTERCEPTOR_GAS2"]) // 2
      ret.gasPressed = ret.gas > 805
    else:
      # TODO: find a common gas pedal percentage signal
      ret.gasPressed = cp.vl["PCM_CRUISE"]["GAS_RELEASED"] == 0

    ret.wheelSpeeds = self.get_wheel_speeds(
      cp.vl["WHEEL_SPEEDS"]["WHEEL_SPEED_FL"],
      cp.vl["WHEEL_SPEEDS"]["WHEEL_SPEED_FR"],
      cp.vl["WHEEL_SPEEDS"]["WHEEL_SPEED_RL"],
      cp.vl["WHEEL_SPEEDS"]["WHEEL_SPEED_RR"],
    )
    ret.vEgoRaw = mean([ret.wheelSpeeds.fl, ret.wheelSpeeds.fr, ret.wheelSpeeds.rl, ret.wheelSpeeds.rr])
    ret.vEgo, ret.aEgo = self.update_speed_kf(ret.vEgoRaw)
    ret.vEgoCluster = ret.vEgo * 1.015  # minimum of all the cars

    ret.standstill = ret.vEgoRaw == 0

    if self.CP.carFingerprint != CAR.PRIUS_V:
      self.lta_status = cp_cam.vl["LKAS_HUD"]["SET_ME_X02"]
      if ((self.prev_lta_status == 16 and self.lta_status == 0) or
          (self.prev_lta_status == 0 and self.lta_status == 16)) and not self.lta_status_active:
        self.lta_status_active = True
      if self.prev_lta_status is None:
        self.prev_lta_status = self.lta_status
    if self.lta_status_active:
      self.lkas_enabled = self.lta_status
    elif self.CP.carFingerprint != CAR.PRIUS_V:
      self.lkas_enabled = cp_cam.vl["LKAS_HUD"]["LKAS_STATUS"]
    if self.prev_lkas_enabled is None:
      self.prev_lkas_enabled = self.lkas_enabled

    ret.steeringAngleDeg = cp.vl["STEER_ANGLE_SENSOR"]["STEER_ANGLE"] + cp.vl["STEER_ANGLE_SENSOR"]["STEER_FRACTION"]
    ret.steeringRateDeg = cp.vl["STEER_ANGLE_SENSOR"]["STEER_RATE"]
    torque_sensor_angle_deg = cp.vl["STEER_TORQUE_SENSOR"]["STEER_ANGLE"]

    # On some cars, the angle measurement is non-zero while initializing
    if abs(torque_sensor_angle_deg) > 1e-3 and not bool(cp.vl["STEER_TORQUE_SENSOR"]["STEER_ANGLE_INITIALIZING"]):
      self.accurate_steer_angle_seen = True

    if self.accurate_steer_angle_seen:
      # Offset seems to be invalid for large steering angles and high angle rates
      if abs(ret.steeringAngleDeg) < 90 and abs(ret.steeringRateDeg) < 100 and cp.can_valid:
        self.angle_offset.update(torque_sensor_angle_deg - ret.steeringAngleDeg)

      if self.angle_offset.initialized:
        ret.steeringAngleOffsetDeg = self.angle_offset.x
        ret.steeringAngleDeg = torque_sensor_angle_deg - self.angle_offset.x

<<<<<<< HEAD
    # ZSS support thanks to dragonpilot and ErichMoraga
    if self.CP.spFlags & ToyotaFlagsSP.SP_ZSS:
      zorro_steer = cp.vl["SECONDARY_STEER_ANGLE"]["ZORRO_STEER"]
      # Only compute ZSS offset when acc is active
      if bool(cp.vl["PCM_CRUISE"]["CRUISE_ACTIVE"]) and not self.zss_cruise_active_last:
        self.zss_compute = True # Cruise was just activated, so allow offset to be recomputed
      self.zss_cruise_active_last = bool(cp.vl["PCM_CRUISE"]["CRUISE_ACTIVE"])

      # Compute ZSS offset
      if self.zss_compute:
        if abs(ret.steeringAngleDeg) > 1e-3 and abs(zorro_steer) > 1e-3:
          self.zss_angle_offset = zorro_steer - ret.steeringAngleDeg
      # Apply offset
      ret.steeringAngleDeg = zorro_steer - self.zss_angle_offset

    ret.steeringRateDeg = cp.vl["STEER_ANGLE_SENSOR"]["STEER_RATE"]

=======
>>>>>>> 512f8b05
    can_gear = int(cp.vl["GEAR_PACKET"]["GEAR"])
    ret.gearShifter = self.parse_gear_shifter(self.shifter_values.get(can_gear, None))
    ret.leftBlinker = ret.leftBlinkerOn = cp.vl["BLINKERS_STATE"]["TURN_SIGNALS"] == 1
    ret.rightBlinker = ret.rightBlinkerOn = cp.vl["BLINKERS_STATE"]["TURN_SIGNALS"] == 2

    ret.steeringTorque = cp.vl["STEER_TORQUE_SENSOR"]["STEER_TORQUE_DRIVER"]
    ret.steeringTorqueEps = cp.vl["STEER_TORQUE_SENSOR"]["STEER_TORQUE_EPS"] * self.eps_torque_scale
    # we could use the override bit from dbc, but it's triggered at too high torque values
    ret.steeringPressed = abs(ret.steeringTorque) > STEER_THRESHOLD

    # Check EPS LKA/LTA fault status
    ret.steerFaultTemporary = cp.vl["EPS_STATUS"]["LKA_STATE"] in TEMP_STEER_FAULTS
    ret.steerFaultPermanent = cp.vl["EPS_STATUS"]["LKA_STATE"] in PERM_STEER_FAULTS

    if self.CP.steerControlType == SteerControlType.angle:
      ret.steerFaultTemporary = ret.steerFaultTemporary or cp.vl["EPS_STATUS"]["LTA_STATE"] in TEMP_STEER_FAULTS
      ret.steerFaultPermanent = ret.steerFaultPermanent or cp.vl["EPS_STATUS"]["LTA_STATE"] in PERM_STEER_FAULTS

    if self.CP.carFingerprint in UNSUPPORTED_DSU_CAR:
      # TODO: find the bit likely in DSU_CRUISE that describes an ACC fault. one may also exist in CLUTCH
      ret.cruiseState.available = cp.vl["DSU_CRUISE"]["MAIN_ON"] != 0
      ret.cruiseState.speed = cp.vl["DSU_CRUISE"]["SET_SPEED"] * CV.KPH_TO_MS
      cluster_set_speed = cp.vl["PCM_CRUISE_ALT"]["UI_SET_SPEED"]
    else:
      ret.accFaulted = cp.vl["PCM_CRUISE_2"]["ACC_FAULTED"] != 0
      ret.cruiseState.available = cp.vl["PCM_CRUISE_2"]["MAIN_ON"] != 0
      ret.cruiseState.speed = cp.vl["PCM_CRUISE_2"]["SET_SPEED"] * CV.KPH_TO_MS
      cluster_set_speed = cp.vl["PCM_CRUISE_SM"]["UI_SET_SPEED"]

    # UI_SET_SPEED is always non-zero when main is on, hide until first enable
    if ret.cruiseState.speed != 0:
      is_metric = cp.vl["BODY_CONTROL_STATE_2"]["UNITS"] in (1, 2)
      conversion_factor = CV.KPH_TO_MS if is_metric else CV.MPH_TO_MS
      ret.cruiseState.speedCluster = cluster_set_speed * conversion_factor

    cp_acc = cp_cam if self.CP.carFingerprint in (TSS2_CAR - RADAR_ACC_CAR) else cp

    if self.CP.carFingerprint in TSS2_CAR and not self.CP.flags & ToyotaFlags.DISABLE_RADAR.value:
      if not (self.CP.flags & ToyotaFlags.SMART_DSU.value):
        self.acc_type = cp_acc.vl["ACC_CONTROL"]["ACC_TYPE"]
      ret.stockFcw = bool(cp_acc.vl["PCS_HUD"]["FCW"])

    if self.CP.carFingerprint in (TSS2_CAR - RADAR_ACC_CAR):
      self.gap_dist_button = cp_cam.vl["ACC_CONTROL"]["DISTANCE"]
    if self.CP.flags & ToyotaFlags.SMART_DSU:
      self.gap_dist_button = cp.vl["SDSU"]["FD_BUTTON"]

    self.follow_distance = cp.vl["PCM_CRUISE_2"]["PCM_FOLLOW_DISTANCE"]

    # some TSS2 cars have low speed lockout permanently set, so ignore on those cars
    # these cars are identified by an ACC_TYPE value of 2.
    # TODO: it is possible to avoid the lockout and gain stop and go if you
    # send your own ACC_CONTROL msg on startup with ACC_TYPE set to 1
    if (self.CP.carFingerprint not in TSS2_CAR and self.CP.carFingerprint not in UNSUPPORTED_DSU_CAR) or \
       (self.CP.carFingerprint in TSS2_CAR and self.acc_type == 1):
      self.low_speed_lockout = cp.vl["PCM_CRUISE_2"]["LOW_SPEED_LOCKOUT"] == 2

    self.pcm_acc_status = cp.vl["PCM_CRUISE"]["CRUISE_STATE"]
    if self.CP.carFingerprint not in (NO_STOP_TIMER_CAR - TSS2_CAR):
      # ignore standstill state in certain vehicles, since pcm allows to restart with just an acceleration request
      ret.cruiseState.standstill = self.pcm_acc_status == 7
    ret.cruiseState.enabled = bool(cp.vl["PCM_CRUISE"]["CRUISE_ACTIVE"])
    ret.cruiseState.nonAdaptive = cp.vl["PCM_CRUISE"]["CRUISE_STATE"] in (1, 2, 3, 4, 5, 6)

    ret.genericToggle = bool(cp.vl["LIGHT_STALK"]["AUTO_HIGH_BEAM"])
    ret.espDisabled = cp.vl["ESP_CONTROL"]["TC_DISABLED"] != 0

    if not self.CP.enableDsu and not self.CP.flags & ToyotaFlags.DISABLE_RADAR.value:
      ret.stockAeb = bool(cp_acc.vl["PRE_COLLISION"]["PRECOLLISION_ACTIVE"] and cp_acc.vl["PRE_COLLISION"]["FORCE"] < -1e-5)

    if self.CP.enableBsm:
      ret.leftBlindspot = (cp.vl["BSM"]["L_ADJACENT"] == 1) or (cp.vl["BSM"]["L_APPROACHING"] == 1)
      ret.rightBlindspot = (cp.vl["BSM"]["R_ADJACENT"] == 1) or (cp.vl["BSM"]["R_APPROACHING"] == 1)

    if self.CP.carFingerprint != CAR.PRIUS_V:
      self.lkas_hud = copy.copy(cp_cam.vl["LKAS_HUD"])

    self._update_traffic_signals(cp_cam)
    ret.cruiseState.speedLimit = self._calculate_speed_limit()

    return ret

  def _init_traffic_signals(self):
    self._tsgn1 = None
    self._spdval1 = None
    self._splsgn1 = None
    self._tsgn2 = None
    self._splsgn2 = None
    self._tsgn3 = None
    self._splsgn3 = None
    self._tsgn4 = None
    self._splsgn4 = None

  def _update_traffic_signals(self, cp_cam):
    # Print out car signals for traffic signal detection
    tsgn1 = cp_cam.vl["RSA1"]['TSGN1']
    spdval1 = cp_cam.vl["RSA1"]['SPDVAL1']
    splsgn1 = cp_cam.vl["RSA1"]['SPLSGN1']
    tsgn2 = cp_cam.vl["RSA1"]['TSGN2']
    splsgn2 = cp_cam.vl["RSA1"]['SPLSGN2']
    tsgn3 = cp_cam.vl["RSA2"]['TSGN3']
    splsgn3 = cp_cam.vl["RSA2"]['SPLSGN3']
    tsgn4 = cp_cam.vl["RSA2"]['TSGN4']
    splsgn4 = cp_cam.vl["RSA2"]['SPLSGN4']

    has_changed = tsgn1 != self._tsgn1 \
      or spdval1 != self._spdval1 \
      or splsgn1 != self._splsgn1 \
      or tsgn2 != self._tsgn2 \
      or splsgn2 != self._splsgn2 \
      or tsgn3 != self._tsgn3 \
      or splsgn3 != self._splsgn3 \
      or tsgn4 != self._tsgn4 \
      or splsgn4 != self._splsgn4

    self._tsgn1 = tsgn1
    self._spdval1 = spdval1
    self._splsgn1 = splsgn1
    self._tsgn2 = tsgn2
    self._splsgn2 = splsgn2
    self._tsgn3 = tsgn3
    self._splsgn3 = splsgn3
    self._tsgn4 = tsgn4
    self._splsgn4 = splsgn4

    if not has_changed:
      return

    print('---- TRAFFIC SIGNAL UPDATE -----')
    if tsgn1 is not None and tsgn1 != 0:
      print(f'TSGN1: {self._traffic_signal_description(tsgn1)}')
    if spdval1 is not None and spdval1 != 0:
      print(f'SPDVAL1: {spdval1}')
    if splsgn1 is not None and splsgn1 != 0:
      print(f'SPLSGN1: {splsgn1}')
    if tsgn2 is not None and tsgn2 != 0:
      print(f'TSGN2: {self._traffic_signal_description(tsgn2)}')
    if splsgn2 is not None and splsgn2 != 0:
      print(f'SPLSGN2: {splsgn2}')
    if tsgn3 is not None and tsgn3 != 0:
      print(f'TSGN3: {self._traffic_signal_description(tsgn3)}')
    if splsgn3 is not None and splsgn3 != 0:
      print(f'SPLSGN3: {splsgn3}')
    if tsgn4 is not None and tsgn4 != 0:
      print(f'TSGN4: {self._traffic_signal_description(tsgn4)}')
    if splsgn4 is not None and splsgn4 != 0:
      print(f'SPLSGN4: {splsgn4}')
    print('------------------------')

  def _traffic_signal_description(self, tsgn):
    desc = _TRAFFIC_SINGAL_MAP.get(int(tsgn))
    return f'{tsgn}: {desc}' if desc is not None else f'{tsgn}'

  def _calculate_speed_limit(self):
    if self._tsgn1 == 1:
      return self._spdval1 * CV.KPH_TO_MS
    if self._tsgn1 == 36:
      return self._spdval1 * CV.MPH_TO_MS
    return 0

  @staticmethod
  def get_can_parser(CP):
    messages = [
      ("GEAR_PACKET", 1),
      ("LIGHT_STALK", 1),
      ("BLINKERS_STATE", 0.15),
      ("BODY_CONTROL_STATE", 3),
      ("BODY_CONTROL_STATE_2", 2),
      ("ESP_CONTROL", 3),
      ("EPS_STATUS", 25),
      ("BRAKE_MODULE", 40),
      ("WHEEL_SPEEDS", 80),
      ("STEER_ANGLE_SENSOR", 80),
      ("PCM_CRUISE", 33),
      ("PCM_CRUISE_SM", 1),
      ("STEER_TORQUE_SENSOR", 50),
    ]

    if CP.carFingerprint in UNSUPPORTED_DSU_CAR:
      messages.append(("DSU_CRUISE", 5))
      messages.append(("PCM_CRUISE_ALT", 1))
    else:
      messages.append(("PCM_CRUISE_2", 33))

    # add gas interceptor reading if we are using it
    if CP.enableGasInterceptor:
      messages.append(("GAS_SENSOR", 50))

    if CP.enableBsm:
      messages.append(("BSM", 1))

    if CP.carFingerprint in RADAR_ACC_CAR and not CP.flags & ToyotaFlags.DISABLE_RADAR.value:
      if not CP.flags & ToyotaFlags.SMART_DSU.value:
        messages += [
          ("ACC_CONTROL", 33),
        ]
      messages += [
        ("PCS_HUD", 1),
      ]

    if CP.carFingerprint not in (TSS2_CAR - RADAR_ACC_CAR) and not CP.enableDsu and not CP.flags & ToyotaFlags.DISABLE_RADAR.value:
      messages += [
        ("PRE_COLLISION", 33),
      ]

    if CP.flags & ToyotaFlags.SMART_DSU:
      messages.append(("SDSU", 33))

    if CP.spFlags & ToyotaFlagsSP.SP_ZSS:
      messages.apend(("SECONDARY_STEER_ANGLE", 0))

    return CANParser(DBC[CP.carFingerprint]["pt"], messages, 0)

  @staticmethod
  def get_cam_can_parser(CP):
    messages = []

    messages += [
      ("RSA1", 0),
      ("RSA2", 0),
    ]

    if CP.carFingerprint != CAR.PRIUS_V:
      messages += [
        ("LKAS_HUD", 1),
      ]

    if CP.carFingerprint in (TSS2_CAR - RADAR_ACC_CAR):
      messages += [
        ("PRE_COLLISION", 33),
        ("ACC_CONTROL", 33),
        ("PCS_HUD", 1),
      ]

    return CANParser(DBC[CP.carFingerprint]["pt"], messages, 2)<|MERGE_RESOLUTION|>--- conflicted
+++ resolved
@@ -132,7 +132,6 @@
         ret.steeringAngleOffsetDeg = self.angle_offset.x
         ret.steeringAngleDeg = torque_sensor_angle_deg - self.angle_offset.x
 
-<<<<<<< HEAD
     # ZSS support thanks to dragonpilot and ErichMoraga
     if self.CP.spFlags & ToyotaFlagsSP.SP_ZSS:
       zorro_steer = cp.vl["SECONDARY_STEER_ANGLE"]["ZORRO_STEER"]
@@ -148,10 +147,6 @@
       # Apply offset
       ret.steeringAngleDeg = zorro_steer - self.zss_angle_offset
 
-    ret.steeringRateDeg = cp.vl["STEER_ANGLE_SENSOR"]["STEER_RATE"]
-
-=======
->>>>>>> 512f8b05
     can_gear = int(cp.vl["GEAR_PACKET"]["GEAR"])
     ret.gearShifter = self.parse_gear_shifter(self.shifter_values.get(can_gear, None))
     ret.leftBlinker = ret.leftBlinkerOn = cp.vl["BLINKERS_STATE"]["TURN_SIGNALS"] == 1
