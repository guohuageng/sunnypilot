--- conflicted
+++ resolved
@@ -244,32 +244,11 @@
 
     ret, self.CS = self.get_sp_common_state(ret, self.CS, gap_button=bool(distance_button))
 
-<<<<<<< HEAD
-    # CANCEL
-    if self.CS.out.cruiseState.enabled and not ret.cruiseState.enabled:
-      be = car.CarState.ButtonEvent.new_message()
-      be.pressed = True
-      be.type = ButtonType.cancel
-      self.CS.button_events.append(be)
-
-    # MADS BUTTON
-    if self.CS.out.madsEnabled != self.CS.madsEnabled:
-      if self.mads_event_lock:
-        self.CS.button_events.append(create_mads_event(self.mads_event_lock))
-        self.mads_event_lock = False
-    else:
-      if not self.mads_event_lock:
-        self.CS.button_events.append(create_mads_event(self.mads_event_lock))
-        self.mads_event_lock = True
-
-    ret.buttonEvents = self.CS.button_events
-=======
     ret.buttonEvents = [
       *ret.buttonEvents,
       *self.button_events.create_cancel_event(ret.cruiseState.enabled, self.CS.out.cruiseState.enabled),
       *self.button_events.create_mads_event(self.CS.madsEnabled, self.CS.out.madsEnabled, self.mads_event_lock)  # MADS BUTTON
     ]
->>>>>>> b95079bf
 
     # events
     events = self.create_common_events(ret, c, extra_gears=[GearShifter.sport, GearShifter.low, GearShifter.brake],
