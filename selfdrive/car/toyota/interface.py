--- conflicted
+++ resolved
@@ -218,11 +218,7 @@
     ret.enableGasInterceptor = 0x201 in fingerprint[0]
 
     # if the smartDSU is detected, openpilot can send ACC_CMD (and the smartDSU will block it from the DSU) or not (the DSU is "connected")
-<<<<<<< HEAD
-    ret.openpilotLongitudinalControl = (smartDsu or ret.enableDsu or candidate in (TSS2_CAR - RADAR_ACC_CAR)) and not Params().get_bool("StockLongToyota")
-=======
-    ret.openpilotLongitudinalControl = bool(ret.flags & ToyotaFlags.SMART_DSU) or ret.enableDsu or candidate in (TSS2_CAR - RADAR_ACC_CAR)
->>>>>>> 46c80749
+    ret.openpilotLongitudinalControl = (bool(ret.flags & ToyotaFlags.SMART_DSU) or ret.enableDsu or candidate in (TSS2_CAR - RADAR_ACC_CAR)) and not Params().get_bool("StockLongToyota")
     ret.autoResumeSng = ret.openpilotLongitudinalControl and candidate in NO_STOP_TIMER_CAR
 
     if not ret.openpilotLongitudinalControl:
