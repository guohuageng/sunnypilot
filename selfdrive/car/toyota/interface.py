--- conflicted
+++ resolved
@@ -243,13 +243,9 @@
     # openpilot longitudinal behind experimental long toggle:
     #  - TSS2 radar ACC cars w/ smartDSU installed
     #  - TSS2 radar ACC cars w/o smartDSU installed (disables radar)
-<<<<<<< HEAD
+    #  - TSS-P DSU-less cars w/ CAN filter installed (no radar parser yet)
     ret.openpilotLongitudinalControl = (use_sdsu or ret.enableDsu or candidate in (TSS2_CAR - RADAR_ACC_CAR) or bool(ret.flags & ToyotaFlags.DISABLE_RADAR.value)) and \
                                        not Params().get_bool("StockLongToyota")
-=======
-    #  - TSS-P DSU-less cars w/ CAN filter installed (no radar parser yet)
-    ret.openpilotLongitudinalControl = use_sdsu or ret.enableDsu or candidate in (TSS2_CAR - RADAR_ACC_CAR) or bool(ret.flags & ToyotaFlags.DISABLE_RADAR.value)
->>>>>>> ebfe40b7
     ret.autoResumeSng = ret.openpilotLongitudinalControl and candidate in NO_STOP_TIMER_CAR
 
     if not ret.openpilotLongitudinalControl:
