--- conflicted
+++ resolved
@@ -205,23 +205,27 @@
   # returns a car.CarState
   def _update(self, c):
     ret = self.CS.update(self.cp, self.cp_cam, self.cp_loopback)
-    self.CS = self.sp_update_params()
+    self.sp_update_params()
 
     buttonEvents = []
 
     # Don't add event if transitioning from INIT, unless it's to an actual button
     if self.CS.cruise_buttons != CruiseButtons.UNPRESS or self.CS.prev_cruise_buttons != CruiseButtons.INIT:
-<<<<<<< HEAD
-      buttonEvents = create_button_events(self.CS.cruise_buttons, self.CS.prev_cruise_buttons, BUTTONS_DICT,
-                                          unpressed_btn=CruiseButtons.UNPRESS)
+      buttonEvents = [
+        *create_button_events(self.CS.cruise_buttons, self.CS.prev_cruise_buttons, BUTTONS_DICT,
+                              unpressed_btn=CruiseButtons.UNPRESS),
+        *create_button_events(self.CS.distance_button, self.CS.prev_distance_button,
+                              {1: ButtonType.gapAdjustCruise})
+      ]
+
     self.CS.mads_enabled = self.get_sp_cruise_main_state(ret, self.CS)
 
     if not self.CP.pcmCruise:
       if any(b.type == ButtonType.accelCruise and b.pressed for b in buttonEvents):
         self.CS.accEnabled = True
 
-    self.CS.accEnabled, buttonEvents = self.get_sp_v_cruise_non_pcm_state(ret, self.CS.accEnabled,
-                                                                          buttonEvents, c.vCruise)
+    self.CS.accEnabled = self.get_sp_v_cruise_non_pcm_state(ret, self.CS.accEnabled,
+                                                            buttonEvents, c.vCruise)
 
     if ret.cruiseState.available:
       if self.enable_mads:
@@ -259,14 +263,6 @@
         self.mads_event_lock = True
 
     ret.buttonEvents = buttonEvents
-=======
-      ret.buttonEvents = [
-        *create_button_events(self.CS.cruise_buttons, self.CS.prev_cruise_buttons, BUTTONS_DICT,
-                              unpressed_btn=CruiseButtons.UNPRESS),
-        *create_button_events(self.CS.distance_button, self.CS.prev_distance_button,
-                              {1: ButtonType.gapAdjustCruise})
-      ]
->>>>>>> 3adbebd7
 
     # The ECM allows enabling on falling edge of set, but only rising edge of resume
     events = self.create_common_events(ret, c, extra_gears=[GearShifter.sport, GearShifter.low,
