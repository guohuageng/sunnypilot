--- conflicted
+++ resolved
@@ -238,13 +238,8 @@
     else:
       self.CS.madsEnabled = False
 
-<<<<<<< HEAD
     if not self.CP.pcmCruise or (self.CP.pcmCruise and self.CP.minEnableSpeed > 0) or not self.CP.pcmCruiseSpeed:
-      if any(b.type == ButtonType.cancel for b in buttonEvents):
-=======
-    if not self.CP.pcmCruise or (self.CP.pcmCruise and self.CP.minEnableSpeed > 0):
       if any(b.type == ButtonType.cancel for b in self.CS.button_events):
->>>>>>> 11567ed7
         self.CS.madsEnabled, self.CS.accEnabled = self.get_sp_cancel_cruise_state(self.CS.madsEnabled)
     if self.get_sp_pedal_disengage(ret):
       self.CS.madsEnabled, self.CS.accEnabled = self.get_sp_cancel_cruise_state(self.CS.madsEnabled)
