# ruff: noqa: E501
import re
from dataclasses import dataclass
from enum import Enum, IntFlag
from typing import Dict, List, Optional, Set, Tuple, Union

from cereal import car
from panda.python import uds
from openpilot.common.conversions import Conversions as CV
from openpilot.selfdrive.car import dbc_dict
from openpilot.selfdrive.car.docs_definitions import CarFootnote, CarHarness, CarInfo, CarParts, Column
from openpilot.selfdrive.car.fw_query_definitions import FwQueryConfig, Request, p16

Ecu = car.CarParams.Ecu


class CarControllerParams:
  ACCEL_MIN = -3.5 # m/s
  ACCEL_MAX = 2.0 # m/s

  def __init__(self, CP):
    self.STEER_DELTA_UP = 3
    self.STEER_DELTA_DOWN = 7
    self.STEER_DRIVER_ALLOWANCE = 50
    self.STEER_DRIVER_MULTIPLIER = 2
    self.STEER_DRIVER_FACTOR = 1
    self.STEER_THRESHOLD = 150
    self.STEER_STEP = 1  # 100 Hz

    if CP.carFingerprint in CANFD_CAR:
      self.STEER_MAX = 270
      self.STEER_DRIVER_ALLOWANCE = 250
      self.STEER_DRIVER_MULTIPLIER = 2
      self.STEER_THRESHOLD = 250
      self.STEER_DELTA_UP = 2
      self.STEER_DELTA_DOWN = 3

    # To determine the limit for your car, find the maximum value that the stock LKAS will request.
    # If the max stock LKAS request is <384, add your car to this list.
    elif CP.carFingerprint in (CAR.GENESIS_G80, CAR.GENESIS_G90, CAR.ELANTRA, CAR.IONIQ,
                               CAR.IONIQ_EV_LTD, CAR.SANTA_FE_PHEV_2022, CAR.SONATA_LF, CAR.KIA_FORTE, CAR.KIA_NIRO_PHEV,
                               CAR.KIA_OPTIMA_H, CAR.KIA_SORENTO):
      self.STEER_MAX = 255

    # these cars have significantly more torque than most HKG; limit to 70% of max
    elif CP.flags & HyundaiFlags.ALT_LIMITS:
      self.STEER_MAX = 270
      self.STEER_DELTA_UP = 2
      self.STEER_DELTA_DOWN = 3

    # Default for most HKG
    else:
      self.STEER_MAX = 384


class HyundaiFlags(IntFlag):
  CANFD_HDA2 = 1
  CANFD_ALT_BUTTONS = 2
  CANFD_ALT_GEARS = 4
  CANFD_CAMERA_SCC = 8

  ALT_LIMITS = 16
  ENABLE_BLINKERS = 32
  CANFD_ALT_GEARS_2 = 64
  SEND_LFA = 128
  USE_FCA = 256
  CANFD_HDA2_ALT_STEERING = 512


class HyundaiFlagsSP(IntFlag):
  SP_ENHANCED_SCC = 1
  SP_CAN_LFA_BTN = 2
  SP_NAV_MSG = 4


class CAR:
  # Hyundai
  ELANTRA = "HYUNDAI ELANTRA 2017"
  ELANTRA_2021 = "HYUNDAI ELANTRA 2021"
  ELANTRA_2022_NON_SCC = "HYUNDAI ELANTRA SE 2022 NON-SCC"
  ELANTRA_HEV_2021 = "HYUNDAI ELANTRA HYBRID 2021"
  HYUNDAI_GENESIS = "HYUNDAI GENESIS 2015-2016"
  IONIQ = "HYUNDAI IONIQ HYBRID 2017-2019"
  IONIQ_HEV_2022 = "HYUNDAI IONIQ HYBRID 2020-2022"
  IONIQ_EV_LTD = "HYUNDAI IONIQ ELECTRIC LIMITED 2019"
  IONIQ_EV_2020 = "HYUNDAI IONIQ ELECTRIC 2020"
  IONIQ_PHEV_2019 = "HYUNDAI IONIQ PLUG-IN HYBRID 2019"
  IONIQ_PHEV = "HYUNDAI IONIQ PHEV 2020"
  KONA = "HYUNDAI KONA 2020"
  KONA_EV = "HYUNDAI KONA ELECTRIC 2019"
  KONA_EV_2022 = "HYUNDAI KONA ELECTRIC 2022"
  KONA_EV_2ND_GEN = "HYUNDAI KONA ELECTRIC 2ND GEN"
  KONA_HEV = "HYUNDAI KONA HYBRID 2020"
  SANTA_FE = "HYUNDAI SANTA FE 2019"
  SANTA_FE_2022 = "HYUNDAI SANTA FE 2022"
  SANTA_FE_HEV_2022 = "HYUNDAI SANTA FE HYBRID 2022"
  SANTA_FE_PHEV_2022 = "HYUNDAI SANTA FE PlUG-IN HYBRID 2022"
  SONATA = "HYUNDAI SONATA 2020"
  SONATA_LF = "HYUNDAI SONATA 2019"
  TUCSON = "HYUNDAI TUCSON 2019"
  PALISADE = "HYUNDAI PALISADE 2020"
  VELOSTER = "HYUNDAI VELOSTER 2019"
  SONATA_HYBRID = "HYUNDAI SONATA HYBRID 2021"
  IONIQ_5 = "HYUNDAI IONIQ 5 2022"
  IONIQ_6 = "HYUNDAI IONIQ 6 2023"
  TUCSON_4TH_GEN = "HYUNDAI TUCSON 4TH GEN"
  TUCSON_HYBRID_4TH_GEN = "HYUNDAI TUCSON HYBRID 4TH GEN"
  SANTA_CRUZ_1ST_GEN = "HYUNDAI SANTA CRUZ 1ST GEN"

  # Kia
  KIA_FORTE = "KIA FORTE E 2018 & GT 2021"
  KIA_FORTE_2019_NON_SCC = "KIA FORTE 2019 NON-SCC"
  KIA_FORTE_2021_NON_SCC = "KIA FORTE LXS 2021 NON-SCC"
  KIA_K5_2021 = "KIA K5 2021"
  KIA_K5_HEV_2020 = "KIA K5 HYBRID 2020"
  KIA_NIRO_EV = "KIA NIRO EV 2020"
  KIA_NIRO_EV_2ND_GEN = "KIA NIRO EV 2ND GEN"
  KIA_NIRO_PHEV = "KIA NIRO HYBRID 2019"
  KIA_NIRO_HEV_2021 = "KIA NIRO HYBRID 2021"
  KIA_NIRO_HEV_2ND_GEN = "KIA NIRO HYBRID 2ND GEN"
  KIA_OPTIMA_G4 = "KIA OPTIMA 4TH GEN"
  KIA_OPTIMA_G4_FL = "KIA OPTIMA 4TH GEN FACELIFT"
  KIA_OPTIMA_H = "KIA OPTIMA HYBRID 2017 & SPORTS 2019"
  KIA_SELTOS = "KIA SELTOS 2021"
  KIA_SPORTAGE_5TH_GEN = "KIA SPORTAGE 5TH GEN"
  KIA_SORENTO = "KIA SORENTO GT LINE 2018"
  KIA_SORENTO_4TH_GEN = "KIA SORENTO 4TH GEN"
  KIA_SORENTO_HEV_4TH_GEN = "KIA SORENTO HYBRID 4TH GEN"
  KIA_SORENTO_PHEV_4TH_GEN = "KIA SORENTO PLUG-IN HYBRID 4TH GEN"
  KIA_SPORTAGE_HYBRID_5TH_GEN = "KIA SPORTAGE HYBRID 5TH GEN"
  KIA_STINGER = "KIA STINGER GT2 2018"
  KIA_STINGER_2022 = "KIA STINGER 2022"
  KIA_CEED = "KIA CEED INTRO ED 2019"
  KIA_EV6 = "KIA EV6 2022"
  KIA_CARNIVAL_4TH_GEN = "KIA CARNIVAL 4TH GEN"

  # Genesis
  GENESIS_GV60_EV_1ST_GEN = "GENESIS GV60 ELECTRIC 1ST GEN"
  GENESIS_G70 = "GENESIS G70 2018"
  GENESIS_G70_2020 = "GENESIS G70 2020"
  GENESIS_G70_2021_NON_SCC = "GENESIS G70 2021 NON-SCC"
  GENESIS_GV70_1ST_GEN = "GENESIS GV70 1ST GEN"
  GENESIS_G80 = "GENESIS G80 2017"
  GENESIS_G90 = "GENESIS G90 2017"
  GENESIS_GV80 = "GENESIS GV80 2023"


class Footnote(Enum):
  CANFD = CarFootnote(
    "Requires a comma 3X or <a href=\"https://comma.ai/shop/can-fd-panda-kit\" target=\"_blank\">CAN FD panda kit</a> " +
    "for this <a href=\"https://en.wikipedia.org/wiki/CAN_FD\" target=\"_blank\">CAN FD car</a>.",
    Column.MODEL, shop_footnote=True)


@dataclass
class HyundaiCarInfo(CarInfo):
  package: str = "Smart Cruise Control (SCC)"

  def init_make(self, CP: car.CarParams):
    if CP.carFingerprint in CANFD_CAR:
      self.footnotes.insert(0, Footnote.CANFD)


CAR_INFO: Dict[str, Optional[Union[HyundaiCarInfo, List[HyundaiCarInfo]]]] = {
  CAR.ELANTRA: [
    HyundaiCarInfo("Hyundai Elantra 2017-19", min_enable_speed=19 * CV.MPH_TO_MS, car_parts=CarParts.common([CarHarness.hyundai_b])),
    HyundaiCarInfo("Hyundai Elantra GT 2017-19", car_parts=CarParts.common([CarHarness.hyundai_e])),
    HyundaiCarInfo("Hyundai i30 2017-19", car_parts=CarParts.common([CarHarness.hyundai_e])),
  ],
  CAR.ELANTRA_2021: HyundaiCarInfo("Hyundai Elantra 2021-23", video_link="https://youtu.be/_EdYQtV52-c", car_parts=CarParts.common([CarHarness.hyundai_k])),
  CAR.ELANTRA_HEV_2021: HyundaiCarInfo("Hyundai Elantra Hybrid 2021-23", video_link="https://youtu.be/_EdYQtV52-c",
                                       car_parts=CarParts.common([CarHarness.hyundai_k])),
  CAR.HYUNDAI_GENESIS: [
    # TODO: check 2015 packages
    HyundaiCarInfo("Hyundai Genesis 2015-16", min_enable_speed=19 * CV.MPH_TO_MS, car_parts=CarParts.common([CarHarness.hyundai_j])),
    HyundaiCarInfo("Genesis G80 2017", "All", min_enable_speed=19 * CV.MPH_TO_MS, car_parts=CarParts.common([CarHarness.hyundai_j])),
  ],
  CAR.IONIQ: HyundaiCarInfo("Hyundai Ioniq Hybrid 2017-19", car_parts=CarParts.common([CarHarness.hyundai_c])),
  CAR.IONIQ_HEV_2022: HyundaiCarInfo("Hyundai Ioniq Hybrid 2020-22", car_parts=CarParts.common([CarHarness.hyundai_h])),  # TODO: confirm 2020-21 harness
  CAR.IONIQ_EV_LTD: HyundaiCarInfo("Hyundai Ioniq Electric 2019", car_parts=CarParts.common([CarHarness.hyundai_c])),
  CAR.IONIQ_EV_2020: HyundaiCarInfo("Hyundai Ioniq Electric 2020", "All", car_parts=CarParts.common([CarHarness.hyundai_h])),
  CAR.IONIQ_PHEV_2019: HyundaiCarInfo("Hyundai Ioniq Plug-in Hybrid 2019", car_parts=CarParts.common([CarHarness.hyundai_c])),
  CAR.IONIQ_PHEV: HyundaiCarInfo("Hyundai Ioniq Plug-in Hybrid 2020-22", "All", car_parts=CarParts.common([CarHarness.hyundai_h])),
  CAR.KONA: HyundaiCarInfo("Hyundai Kona 2020", car_parts=CarParts.common([CarHarness.hyundai_b])),
  CAR.KONA_EV: HyundaiCarInfo("Hyundai Kona Electric 2018-21", car_parts=CarParts.common([CarHarness.hyundai_g])),
  CAR.KONA_EV_2022: HyundaiCarInfo("Hyundai Kona Electric 2022", car_parts=CarParts.common([CarHarness.hyundai_o])),
  CAR.KONA_HEV: HyundaiCarInfo("Hyundai Kona Hybrid 2020", video_link="https://youtu.be/0dwpAHiZgFo",
                                                                      car_parts=CarParts.common([CarHarness.hyundai_i])),  # TODO: check packages
  CAR.KONA_EV_2ND_GEN: HyundaiCarInfo("Hyundai Kona Electric (with HDA II, Korea only) 2023", video_link="https://www.youtube.com/watch?v=U2fOCmcQ8hw", car_parts=CarParts.common([CarHarness.hyundai_r])),
  CAR.SANTA_FE: HyundaiCarInfo("Hyundai Santa Fe 2019-20", "All", car_parts=CarParts.common([CarHarness.hyundai_d])),
  CAR.SANTA_FE_2022: HyundaiCarInfo("Hyundai Santa Fe 2021-23", "All", video_link="https://youtu.be/VnHzSTygTS4",
                                                                      car_parts=CarParts.common([CarHarness.hyundai_l])),
  CAR.SANTA_FE_HEV_2022: HyundaiCarInfo("Hyundai Santa Fe Hybrid 2022-23", "All", car_parts=CarParts.common([CarHarness.hyundai_l])),
  CAR.SANTA_FE_PHEV_2022: HyundaiCarInfo("Hyundai Santa Fe Plug-in Hybrid 2022", "All", car_parts=CarParts.common([CarHarness.hyundai_l])),
  CAR.SONATA: HyundaiCarInfo("Hyundai Sonata 2020-23", "All", video_link="https://www.youtube.com/watch?v=ix63r9kE3Fw",
                                                                      car_parts=CarParts.common([CarHarness.hyundai_a])),
  CAR.SONATA_LF: HyundaiCarInfo("Hyundai Sonata 2018-19", car_parts=CarParts.common([CarHarness.hyundai_e])),
  CAR.TUCSON: [
    HyundaiCarInfo("Hyundai Tucson 2021", min_enable_speed=19 * CV.MPH_TO_MS, car_parts=CarParts.common([CarHarness.hyundai_l])),
    HyundaiCarInfo("Hyundai Tucson Diesel 2019", car_parts=CarParts.common([CarHarness.hyundai_l])),
  ],
  CAR.PALISADE: [
    HyundaiCarInfo("Hyundai Palisade 2020-22", "All", video_link="https://youtu.be/TAnDqjF4fDY?t=456", car_parts=CarParts.common([CarHarness.hyundai_h])),
    HyundaiCarInfo("Kia Telluride 2020-22", "All", car_parts=CarParts.common([CarHarness.hyundai_h])),
  ],
  CAR.VELOSTER: HyundaiCarInfo("Hyundai Veloster 2019-20", min_enable_speed=5. * CV.MPH_TO_MS, car_parts=CarParts.common([CarHarness.hyundai_e])),
  CAR.SONATA_HYBRID: HyundaiCarInfo("Hyundai Sonata Hybrid 2020-23", "All", car_parts=CarParts.common([CarHarness.hyundai_a])),
  CAR.IONIQ_5: [
    HyundaiCarInfo("Hyundai Ioniq 5 (Southeast Asia only) 2022-23", "All", car_parts=CarParts.common([CarHarness.hyundai_q])),
    HyundaiCarInfo("Hyundai Ioniq 5 (without HDA II) 2022-23", "Highway Driving Assist", car_parts=CarParts.common([CarHarness.hyundai_k])),
    HyundaiCarInfo("Hyundai Ioniq 5 (with HDA II) 2022-23", "Highway Driving Assist II", car_parts=CarParts.common([CarHarness.hyundai_q])),
  ],
  CAR.IONIQ_6: [
    HyundaiCarInfo("Hyundai Ioniq 6 (with HDA II) 2023", "Highway Driving Assist II", car_parts=CarParts.common([CarHarness.hyundai_p])),
  ],
  CAR.TUCSON_4TH_GEN: [
    HyundaiCarInfo("Hyundai Tucson 2022", car_parts=CarParts.common([CarHarness.hyundai_n])),
    HyundaiCarInfo("Hyundai Tucson 2023", "All", car_parts=CarParts.common([CarHarness.hyundai_n])),
  ],
  CAR.TUCSON_HYBRID_4TH_GEN: HyundaiCarInfo("Hyundai Tucson Hybrid 2022-23", "All", car_parts=CarParts.common([CarHarness.hyundai_n])),
  CAR.SANTA_CRUZ_1ST_GEN: HyundaiCarInfo("Hyundai Santa Cruz 2022-23", car_parts=CarParts.common([CarHarness.hyundai_n])),

  # Kia
  CAR.KIA_FORTE: [
    HyundaiCarInfo("Kia Forte 2019-21", car_parts=CarParts.common([CarHarness.hyundai_g])),
    HyundaiCarInfo("Kia Forte 2023", car_parts=CarParts.common([CarHarness.hyundai_e])),
  ],
  CAR.KIA_K5_2021: HyundaiCarInfo("Kia K5 2021-22", car_parts=CarParts.common([CarHarness.hyundai_a])),
  CAR.KIA_K5_HEV_2020: HyundaiCarInfo("Kia K5 Hybrid 2020", car_parts=CarParts.common([CarHarness.hyundai_a])),
  CAR.KIA_NIRO_EV: [
    HyundaiCarInfo("Kia Niro EV 2019", "All", video_link="https://www.youtube.com/watch?v=lT7zcG6ZpGo", car_parts=CarParts.common([CarHarness.hyundai_h])),
    HyundaiCarInfo("Kia Niro EV 2020", "All", video_link="https://www.youtube.com/watch?v=lT7zcG6ZpGo", car_parts=CarParts.common([CarHarness.hyundai_f])),
    HyundaiCarInfo("Kia Niro EV 2021", "All", video_link="https://www.youtube.com/watch?v=lT7zcG6ZpGo", car_parts=CarParts.common([CarHarness.hyundai_c])),
    HyundaiCarInfo("Kia Niro EV 2022", "All", video_link="https://www.youtube.com/watch?v=lT7zcG6ZpGo", car_parts=CarParts.common([CarHarness.hyundai_h])),
  ],
  CAR.KIA_NIRO_EV_2ND_GEN: HyundaiCarInfo("Kia Niro EV 2023", "All", car_parts=CarParts.common([CarHarness.hyundai_a])),
  CAR.KIA_NIRO_PHEV: [
    HyundaiCarInfo("Kia Niro Plug-in Hybrid 2018-19", "All", min_enable_speed=10. * CV.MPH_TO_MS, car_parts=CarParts.common([CarHarness.hyundai_c])),
    HyundaiCarInfo("Kia Niro Plug-in Hybrid 2020", "All", car_parts=CarParts.common([CarHarness.hyundai_d])),
  ],
  CAR.KIA_NIRO_HEV_2021: [
    HyundaiCarInfo("Kia Niro Hybrid 2021-22", car_parts=CarParts.common([CarHarness.hyundai_f])),  # TODO: 2021 could be hyundai_d, verify
  ],
  CAR.KIA_NIRO_HEV_2ND_GEN: HyundaiCarInfo("Kia Niro Hybrid 2023", car_parts=CarParts.common([CarHarness.hyundai_a])),
  CAR.KIA_OPTIMA_G4: HyundaiCarInfo("Kia Optima 2017", "Advanced Smart Cruise Control",
                                              car_parts=CarParts.common([CarHarness.hyundai_b])),  # TODO: may support 2016, 2018
  CAR.KIA_OPTIMA_G4_FL: HyundaiCarInfo("Kia Optima 2019-20", car_parts=CarParts.common([CarHarness.hyundai_g])),
  CAR.KIA_OPTIMA_H: [
    HyundaiCarInfo("Kia Optima Hybrid 2017", "Advanced Smart Cruise Control"),  # TODO: may support adjacent years
    HyundaiCarInfo("Kia Optima Hybrid 2019"),
  ],
  CAR.KIA_SELTOS: HyundaiCarInfo("Kia Seltos 2021", car_parts=CarParts.common([CarHarness.hyundai_a])),
  CAR.KIA_SPORTAGE_5TH_GEN: HyundaiCarInfo("Kia Sportage 2023", car_parts=CarParts.common([CarHarness.hyundai_n])),
  CAR.KIA_SORENTO: [
    HyundaiCarInfo("Kia Sorento 2018", "Advanced Smart Cruise Control", video_link="https://www.youtube.com/watch?v=Fkh3s6WHJz8",
                    car_parts=CarParts.common([CarHarness.hyundai_c])),
    HyundaiCarInfo("Kia Sorento 2019", video_link="https://www.youtube.com/watch?v=Fkh3s6WHJz8", car_parts=CarParts.common([CarHarness.hyundai_e])),
  ],
  CAR.KIA_SORENTO_4TH_GEN: HyundaiCarInfo("Kia Sorento 2021-23", car_parts=CarParts.common([CarHarness.hyundai_k])),
  CAR.KIA_SORENTO_HEV_4TH_GEN: HyundaiCarInfo("Kia Sorento Hybrid 2023", "All", car_parts=CarParts.common([CarHarness.hyundai_a])),
  CAR.KIA_SORENTO_PHEV_4TH_GEN: HyundaiCarInfo("Kia Sorento Plug-in Hybrid 2022-23", "All", car_parts=CarParts.common([CarHarness.hyundai_a])),
  CAR.KIA_SPORTAGE_HYBRID_5TH_GEN: HyundaiCarInfo("Kia Sportage Hybrid 2023", car_parts=CarParts.common([CarHarness.hyundai_n])),
  CAR.KIA_STINGER: HyundaiCarInfo("Kia Stinger 2018-20", video_link="https://www.youtube.com/watch?v=MJ94qoofYw0",
                                  car_parts=CarParts.common([CarHarness.hyundai_c])),
  CAR.KIA_STINGER_2022: HyundaiCarInfo("Kia Stinger 2022", "All", car_parts=CarParts.common([CarHarness.hyundai_k])),
  CAR.KIA_CEED: HyundaiCarInfo("Kia Ceed 2019", car_parts=CarParts.common([CarHarness.hyundai_e])),
  CAR.KIA_EV6: [
    HyundaiCarInfo("Kia EV6 (Southeast Asia only) 2022-23", "All", car_parts=CarParts.common([CarHarness.hyundai_p])),
    HyundaiCarInfo("Kia EV6 (without HDA II) 2022-23", "Highway Driving Assist", car_parts=CarParts.common([CarHarness.hyundai_l])),
    HyundaiCarInfo("Kia EV6 (with HDA II) 2022-23", "Highway Driving Assist II", car_parts=CarParts.common([CarHarness.hyundai_p]))
  ],
  CAR.KIA_CARNIVAL_4TH_GEN: [
    HyundaiCarInfo("Kia Carnival 2023", car_parts=CarParts.common([CarHarness.hyundai_a])),
    HyundaiCarInfo("Kia Carnival (China only) 2023", car_parts=CarParts.common([CarHarness.hyundai_k]))
  ],

  # Genesis
  CAR.GENESIS_GV60_EV_1ST_GEN: [
    HyundaiCarInfo("Genesis GV60 (Advanced Trim) 2023", "All", car_parts=CarParts.common([CarHarness.hyundai_a])),
    HyundaiCarInfo("Genesis GV60 (Performance Trim) 2023", "All", car_parts=CarParts.common([CarHarness.hyundai_k])),
  ],
  CAR.GENESIS_G70: HyundaiCarInfo("Genesis G70 2018-19", "All", car_parts=CarParts.common([CarHarness.hyundai_f])),
  CAR.GENESIS_G70_2020: HyundaiCarInfo("Genesis G70 2020", "All", car_parts=CarParts.common([CarHarness.hyundai_f])),
  CAR.GENESIS_GV70_1ST_GEN: [
    HyundaiCarInfo("Genesis GV70 (2.5T Trim) 2022-23", "All", car_parts=CarParts.common([CarHarness.hyundai_l])),
    HyundaiCarInfo("Genesis GV70 (3.5T Trim) 2022-23", "All", car_parts=CarParts.common([CarHarness.hyundai_m])),
  ],
  CAR.GENESIS_G80: HyundaiCarInfo("Genesis G80 2018-19", "All", car_parts=CarParts.common([CarHarness.hyundai_h])),
  CAR.GENESIS_G90: HyundaiCarInfo("Genesis G90 2017-18", "All", car_parts=CarParts.common([CarHarness.hyundai_c])),
  CAR.GENESIS_GV80: HyundaiCarInfo("Genesis GV80 2023", "All", car_parts=CarParts.common([CarHarness.hyundai_m])),

  # Non-SCC Cars
  CAR.ELANTRA_2022_NON_SCC: HyundaiCarInfo("Hyundai Elantra Non-SCC 2022", "No Smart Cruise Control (SCC)", car_parts=CarParts.common([CarHarness.hyundai_k])),
  CAR.KIA_FORTE_2019_NON_SCC: HyundaiCarInfo("Kia Forte Non-SCC 2019", "No Smart Cruise Control (SCC)", car_parts=CarParts.common([CarHarness.hyundai_g])),
  CAR.KIA_FORTE_2021_NON_SCC: HyundaiCarInfo("Kia Forte Non-SCC 2021", "No Smart Cruise Control (SCC)", car_parts=CarParts.common([CarHarness.hyundai_g])),
  CAR.GENESIS_G70_2021_NON_SCC: HyundaiCarInfo("Genesis G70 Non-SCC 2021", "No Smart Cruise Control (SCC)", car_parts=CarParts.common([CarHarness.hyundai_f])),
}

class Buttons:
  NONE = 0
  RES_ACCEL = 1
  SET_DECEL = 2
  GAP_DIST = 3
  CANCEL = 4  # on newer models, this is a pause/resume button

FINGERPRINTS = {
  CAR.ELANTRA: [{
    66: 8, 67: 8, 68: 8, 127: 8, 273: 8, 274: 8, 275: 8, 339: 8, 356: 4, 399: 8, 512: 6, 544: 8, 593: 8, 608: 8, 688: 5, 790: 8, 809: 8, 897: 8, 832: 8, 899: 8, 902: 8, 903: 8, 905: 8, 909: 8, 916: 8, 1040: 8, 1056: 8, 1057: 8, 1078: 4, 1170: 8, 1265: 4, 1280: 1, 1282: 4, 1287: 4, 1290: 8, 1292: 8, 1294: 8, 1312: 8, 1314: 8, 1322: 8, 1345: 8, 1349: 8, 1351: 8, 1353: 8, 1363: 8, 1366: 8, 1367: 8, 1369: 8, 1407: 8, 1415: 8, 1419: 8, 1425: 2, 1427: 6, 1440: 8, 1456: 4, 1472: 8, 1486: 8, 1487: 8, 1491: 8, 1530: 8, 1532: 5, 2001: 8, 2003: 8, 2004: 8, 2009: 8, 2012: 8, 2016: 8, 2017: 8, 2024: 8, 2025: 8
  }],
  CAR.HYUNDAI_GENESIS: [{
    67: 8, 68: 8, 304: 8, 320: 8, 339: 8, 356: 4, 544: 7, 593: 8, 608: 8, 688: 5, 809: 8, 832: 8, 854: 7, 870: 7, 871: 8, 872: 5, 897: 8, 902: 8, 903: 6, 916: 8, 1024: 2, 1040: 8, 1056: 8, 1057: 8, 1078: 4, 1107: 5, 1136: 8, 1151: 6, 1168: 7, 1170: 8, 1173: 8, 1184: 8, 1265: 4, 1280: 1, 1287: 4, 1292: 8, 1312: 8, 1322: 8, 1331: 8, 1332: 8, 1333: 8, 1334: 8, 1335: 8, 1342: 6, 1345: 8, 1363: 8, 1369: 8, 1370: 8, 1371: 8, 1378: 4, 1384: 5, 1407: 8, 1419: 8, 1427: 6, 1434: 2, 1456: 4
  },
  {
    67: 8, 68: 8, 304: 8, 320: 8, 339: 8, 356: 4, 544: 7, 593: 8, 608: 8, 688: 5, 809: 8, 832: 8, 854: 7, 870: 7, 871: 8, 872: 5, 897: 8, 902: 8, 903: 6, 916: 8, 1024: 2, 1040: 8, 1056: 8, 1057: 8, 1078: 4, 1107: 5, 1136: 8, 1151: 6, 1168: 7, 1170: 8, 1173: 8, 1184: 8, 1265: 4, 1280: 1, 1281: 3, 1287: 4, 1292: 8, 1312: 8, 1322: 8, 1331: 8, 1332: 8, 1333: 8, 1334: 8, 1335: 8, 1345: 8, 1363: 8, 1369: 8, 1370: 8, 1378: 4, 1379: 8, 1384: 5, 1407: 8, 1419: 8, 1427: 6, 1434: 2, 1456: 4
  },
  {
    67: 8, 68: 8, 304: 8, 320: 8, 339: 8, 356: 4, 544: 7, 593: 8, 608: 8, 688: 5, 809: 8, 854: 7, 870: 7, 871: 8, 872: 5, 897: 8, 902: 8, 903: 6, 912: 7, 916: 8, 1040: 8, 1056: 8, 1057: 8, 1078: 4, 1107: 5, 1136: 8, 1151: 6, 1168: 7, 1170: 8, 1173: 8, 1184: 8, 1265: 4, 1268: 8, 1280: 1, 1281: 3, 1287: 4, 1292: 8, 1312: 8, 1322: 8, 1331: 8, 1332: 8, 1333: 8, 1334: 8, 1335: 8, 1345: 8, 1363: 8, 1369: 8, 1370: 8, 1371: 8, 1378: 4, 1384: 5, 1407: 8, 1419: 8, 1427: 6, 1434: 2, 1437: 8, 1456: 4
  },
  {
    67: 8, 68: 8, 304: 8, 320: 8, 339: 8, 356: 4, 544: 7, 593: 8, 608: 8, 688: 5, 809: 8, 832: 8, 854: 7, 870: 7, 871: 8, 872: 5, 897: 8, 902: 8, 903: 6, 916: 8, 1040: 8, 1056: 8, 1057: 8, 1078: 4, 1107: 5, 1136: 8, 1151: 6, 1168: 7, 1170: 8, 1173: 8, 1184: 8, 1265: 4, 1280: 1, 1287: 4, 1292: 8, 1312: 8, 1322: 8, 1331: 8, 1332: 8, 1333: 8, 1334: 8, 1335: 8, 1345: 8, 1363: 8, 1369: 8, 1370: 8, 1378: 4, 1379: 8, 1384: 5, 1407: 8, 1425: 2, 1427: 6, 1437: 8, 1456: 4
  },
  {
    67: 8, 68: 8, 304: 8, 320: 8, 339: 8, 356: 4, 544: 7, 593: 8, 608: 8, 688: 5, 809: 8, 832: 8, 854: 7, 870: 7, 871: 8, 872: 5, 897: 8, 902: 8, 903: 6, 916: 8, 1040: 8, 1056: 8, 1057: 8, 1078: 4, 1107: 5, 1136: 8, 1151: 6, 1168: 7, 1170: 8, 1173: 8, 1184: 8, 1265: 4, 1280: 1, 1287: 4, 1292: 8, 1312: 8, 1322: 8, 1331: 8, 1332: 8, 1333: 8, 1334: 8, 1335: 8, 1345: 8, 1363: 8, 1369: 8, 1370: 8, 1371: 8, 1378: 4, 1384: 5, 1407: 8, 1419: 8, 1425: 2, 1427: 6, 1437: 8, 1456: 4
  }],
  CAR.SANTA_FE: [{
    67: 8, 127: 8, 304: 8, 320: 8, 339: 8, 356: 4, 544: 8, 593: 8, 608: 8, 688: 6, 809: 8, 832: 8, 854: 7, 870: 7, 871: 8, 872: 8, 897: 8, 902: 8, 903: 8, 905: 8, 909: 8, 916: 8, 1040: 8, 1042: 8, 1056: 8, 1057: 8, 1078: 4, 1107: 5, 1136: 8, 1151: 6, 1155: 8, 1156: 8, 1162: 8, 1164: 8, 1168: 7, 1170: 8, 1173: 8, 1183: 8, 1186: 2, 1191: 2, 1227: 8, 1265: 4, 1280: 1, 1287: 4, 1290: 8, 1292: 8, 1294: 8, 1312: 8, 1322: 8, 1342: 6, 1345: 8, 1348: 8, 1363: 8, 1369: 8, 1379: 8, 1384: 8, 1407: 8, 1414: 3, 1419: 8, 1427: 6, 1456: 4, 1470: 8
  },
  {
    67: 8, 127: 8, 304: 8, 320: 8, 339: 8, 356: 4, 544: 8, 593: 8, 608: 8, 688: 6, 764: 8, 809: 8, 854: 7, 870: 7, 871: 8, 872: 8, 897: 8, 902: 8, 903: 8, 905: 8, 909: 8, 916: 8, 1040: 8, 1042: 8, 1056: 8, 1057: 8, 1064: 8, 1078: 4, 1107: 5, 1136: 8, 1151: 6, 1155: 8, 1162: 8, 1164: 8, 1168: 7, 1170: 8, 1173: 8, 1180: 8, 1183: 8, 1186: 2, 1227: 8, 1265: 4, 1280: 1, 1287: 4, 1290: 8, 1292: 8, 1294: 8, 1312: 8, 1322: 8, 1345: 8, 1348: 8, 1363: 8, 1369: 8, 1371: 8, 1378: 8, 1384: 8, 1407: 8, 1414: 3, 1419: 8, 1427: 6, 1456: 4, 1470: 8, 1988: 8, 2000: 8, 2004: 8, 2008: 8, 2012: 8
  },
  {
    67: 8, 68: 8, 80: 4, 160: 8, 161: 8, 272: 8, 288: 4, 339: 8, 356: 8, 357: 8, 399: 8, 544: 8, 608: 8, 672: 8, 688: 5, 704: 1, 790: 8, 809: 8, 848: 8, 880: 8, 898: 8, 900: 8, 901: 8, 904: 8, 1056: 8, 1064: 8, 1065: 8, 1072: 8, 1075: 8, 1087: 8, 1088: 8, 1151: 8, 1200: 8, 1201: 8, 1232: 4, 1264: 8, 1265: 8, 1266: 8, 1296: 8, 1306: 8, 1312: 8, 1322: 8, 1331: 8, 1332: 8, 1333: 8, 1348: 8, 1349: 8, 1369: 8, 1370: 8, 1371: 8, 1407: 8, 1415: 8, 1419: 8, 1440: 8, 1442: 4, 1461: 8, 1470: 8
  }],
  CAR.SONATA: [
    {67: 8, 68: 8, 127: 8, 304: 8, 320: 8, 339: 8, 356: 4, 544: 8, 546: 8, 549: 8, 550: 8, 576: 8, 593: 8, 608: 8, 688: 6, 809: 8, 832: 8, 854: 8, 865: 8, 870: 7, 871: 8, 872: 8, 897: 8, 902: 8, 903: 8, 905: 8, 908: 8, 909: 8, 912: 7, 913: 8, 916: 8, 1040: 8, 1042: 8, 1056: 8, 1057: 8, 1078: 4, 1089: 5, 1096: 8, 1107: 5, 1108: 8, 1114: 8, 1136: 8, 1145: 8, 1151: 8, 1155: 8, 1156: 8, 1157: 4, 1162: 8, 1164: 8, 1168: 8, 1170: 8, 1173: 8, 1180: 8, 1183: 8, 1184: 8, 1186: 2, 1191: 2, 1193: 8, 1210: 8, 1225: 8, 1227: 8, 1265: 4, 1268: 8, 1280: 8, 1287: 4, 1290: 8, 1292: 8, 1294: 8, 1312: 8, 1322: 8, 1330: 8, 1339: 8, 1342: 6, 1343: 8, 1345: 8, 1348: 8, 1363: 8, 1369: 8, 1371: 8, 1378: 8, 1379: 8, 1384: 8, 1394: 8, 1407: 8, 1419: 8, 1427: 6, 1446: 8, 1456: 4, 1460: 8, 1470: 8, 1485: 8, 1504: 3, 1988: 8, 1996: 8, 2000: 8, 2004: 8, 2008: 8, 2012: 8, 2015: 8},
  ],
  CAR.SONATA_LF: [
    {66: 8, 67: 8, 68: 8, 127: 8, 273: 8, 274: 8, 275: 8, 339: 8, 356: 4, 399: 8, 447: 8, 512: 6, 544: 8, 593: 8, 608: 8, 688: 5, 790: 8, 809: 8, 832: 8, 884: 8, 897: 8, 899: 8, 902: 8, 903: 6, 916: 8, 1040: 8, 1056: 8, 1057: 8, 1078: 4, 1151: 6, 1168: 7, 1170: 8, 1253: 8, 1254: 8, 1255: 8, 1265: 4, 1280: 1, 1287: 4, 1290: 8, 1292: 8, 1294: 8, 1312: 8, 1314: 8, 1322: 8, 1331: 8, 1332: 8, 1333: 8, 1342: 6, 1345: 8, 1348: 8, 1349: 8, 1351: 8, 1353: 8, 1363: 8, 1365: 8, 1366: 8, 1367: 8, 1369: 8, 1397: 8, 1407: 8, 1415: 8, 1419: 8, 1425: 2, 1427: 6, 1440: 8, 1456: 4, 1470: 8, 1472: 8, 1486: 8, 1487: 8, 1491: 8, 1530: 8, 1532: 5, 2000: 8, 2001: 8, 2004: 8, 2005: 8, 2008: 8, 2009: 8, 2012: 8, 2013: 8, 2014: 8, 2016: 8, 2017: 8, 2024: 8, 2025: 8},
  ],
  CAR.KIA_SORENTO: [{
    67: 8, 68: 8, 127: 8, 304: 8, 320: 8, 339: 8, 356: 4, 544: 8, 593: 8, 608: 8, 688: 5, 809: 8, 832: 8, 854: 7, 870: 7, 871: 8, 872: 8, 897: 8, 902: 8, 903: 8, 916: 8, 1040: 8, 1042: 8, 1056: 8, 1057: 8, 1064: 8, 1078: 4, 1107: 5, 1136: 8, 1151: 6, 1168: 7, 1170: 8, 1173: 8, 1265: 4, 1280: 1, 1287: 4, 1290: 8, 1292: 8, 1294: 8, 1312: 8, 1322: 8, 1331: 8, 1332: 8, 1333: 8, 1342: 6, 1345: 8, 1348: 8, 1363: 8, 1369: 8, 1370: 8, 1371: 8, 1384: 8, 1407: 8, 1411: 8, 1419: 8, 1425: 2, 1427: 6, 1444: 8, 1456: 4, 1470: 8, 1489: 1
  }],
  CAR.KIA_STINGER: [{
    67: 8, 127: 8, 304: 8, 320: 8, 339: 8, 356: 4, 358: 6, 359: 8, 544: 8, 576: 8, 593: 8, 608: 8, 688: 5, 809: 8, 832: 8, 854: 7, 870: 7, 871: 8, 872: 8, 897: 8, 902: 8, 909: 8, 916: 8, 1040: 8, 1042: 8, 1056: 8, 1057: 8, 1064: 8, 1078: 4, 1107: 5, 1136: 8, 1151: 6, 1168: 7, 1170: 8, 1173: 8, 1184: 8, 1265: 4, 1280: 1, 1281: 4, 1287: 4, 1290: 8, 1292: 8, 1294: 8, 1312: 8, 1322: 8, 1342: 6, 1345: 8, 1348: 8, 1363: 8, 1369: 8, 1371: 8, 1378: 4, 1379: 8, 1384: 8, 1407: 8, 1419: 8, 1425: 2, 1427: 6, 1456: 4, 1470: 8
  }],
  CAR.GENESIS_G80: [{
    67: 8, 68: 8, 127: 8, 304: 8, 320: 8, 339: 8, 356: 4, 358: 6, 544: 8, 593: 8, 608: 8, 688: 5, 809: 8, 832: 8, 854: 7, 870: 7, 871: 8, 872: 8, 897: 8, 902: 8, 903: 8, 916: 8, 1024: 2, 1040: 8, 1042: 8, 1056: 8, 1057: 8, 1078: 4, 1107: 5, 1136: 8, 1151: 6, 1156: 8, 1168: 7, 1170: 8, 1173: 8, 1184: 8, 1191: 2, 1265: 4, 1280: 1, 1287: 4, 1290: 8, 1292: 8, 1294: 8, 1312: 8, 1322: 8, 1342: 6, 1345: 8, 1348: 8, 1363: 8, 1369: 8, 1370: 8, 1371: 8, 1378: 4, 1384: 8, 1407: 8, 1419: 8, 1425: 2, 1427: 6, 1434: 2, 1456: 4, 1470: 8
  },
  {
    67: 8, 68: 8, 127: 8, 304: 8, 320: 8, 339: 8, 356: 4, 358: 6, 359: 8, 544: 8, 546: 8, 593: 8, 608: 8, 688: 5, 809: 8, 832: 8, 854: 7, 870: 7, 871: 8, 872: 8, 897: 8, 902: 8, 903: 8, 916: 8, 1040: 8, 1042: 8, 1056: 8, 1057: 8, 1064: 8, 1078: 4, 1107: 5, 1136: 8, 1151: 6, 1156: 8, 1157: 4, 1168: 7, 1170: 8, 1173: 8, 1184: 8, 1265: 4, 1280: 1, 1281: 3, 1287: 4, 1290: 8, 1292: 8, 1294: 8, 1312: 8, 1322: 8, 1342: 6, 1345: 8, 1348: 8, 1363: 8, 1369: 8, 1370: 8, 1371: 8, 1378: 4, 1384: 8, 1407: 8, 1419: 8, 1425: 2, 1427: 6, 1434: 2, 1437: 8, 1456: 4, 1470: 8
  },
  {
    67: 8, 68: 8, 127: 8, 304: 8, 320: 8, 339: 8, 356: 4, 358: 6, 544: 8, 593: 8, 608: 8, 688: 5, 809: 8, 832: 8, 854: 7, 870: 7, 871: 8, 872: 8, 897: 8, 902: 8, 903: 8, 916: 8, 1040: 8, 1042: 8, 1056: 8, 1057: 8, 1064: 8, 1078: 4, 1107: 5, 1136: 8, 1151: 6, 1156: 8, 1157: 4, 1162: 8, 1168: 7, 1170: 8, 1173: 8, 1184: 8, 1193: 8, 1265: 4, 1280: 1, 1287: 4, 1290: 8, 1292: 8, 1294: 8, 1312: 8, 1322: 8, 1342: 6, 1345: 8, 1348: 8, 1363: 8, 1369: 8, 1371: 8, 1378: 4, 1384: 8, 1407: 8, 1419: 8, 1425: 2, 1427: 6, 1437: 8, 1456: 4, 1470: 8
  }],
  CAR.GENESIS_G90: [{
    67: 8, 68: 8, 127: 8, 304: 8, 320: 8, 339: 8, 356: 4, 358: 6, 359: 8, 544: 8, 593: 8, 608: 8, 688: 5, 809: 8, 854: 7, 870: 7, 871: 8, 872: 8, 897: 8, 902: 8, 903: 8, 916: 8, 1040: 8, 1056: 8, 1057: 8, 1078: 4, 1107: 5, 1136: 8, 1151: 6, 1162: 4, 1168: 7, 1170: 8, 1173: 8, 1184: 8, 1265: 4, 1280: 1, 1281: 3, 1287: 4, 1290: 8, 1292: 8, 1294: 8, 1312: 8, 1322: 8, 1345: 8, 1348: 8, 1363: 8, 1369: 8, 1370: 8, 1371: 8, 1378: 4, 1384: 8, 1407: 8, 1419: 8, 1425: 2, 1427: 6, 1434: 2, 1456: 4, 1470: 8, 1988: 8, 2000: 8, 2003: 8, 2004: 8, 2005: 8, 2008: 8, 2011: 8, 2012: 8, 2013: 8
  }],
  CAR.IONIQ_EV_2020: [{
    127: 8, 304: 8, 320: 8, 339: 8, 352: 8, 356: 4, 524: 8, 544: 7, 593: 8, 688: 5, 832: 8, 881: 8, 882: 8, 897: 8, 902: 8, 903: 8, 905: 8, 909: 8, 916: 8, 1040: 8, 1042: 8, 1056: 8, 1057: 8, 1078: 4, 1136: 8, 1151: 6, 1155: 8, 1156: 8, 1157: 4, 1164: 8, 1168: 7, 1173: 8, 1183: 8, 1186: 2, 1191: 2, 1225: 8, 1265: 4, 1280: 1, 1287: 4, 1290: 8, 1291: 8, 1292: 8, 1294: 8, 1312: 8, 1322: 8, 1342: 6, 1345: 8, 1348: 8, 1355: 8, 1363: 8, 1369: 8, 1379: 8, 1407: 8, 1419: 8, 1426: 8, 1427: 6, 1429: 8, 1430: 8, 1456: 4, 1470: 8, 1473: 8, 1507: 8, 1535: 8, 1988: 8, 1996: 8, 2000: 8, 2004: 8, 2005: 8, 2008: 8, 2012: 8, 2013: 8
  }],
  CAR.IONIQ: [{
    68:8, 127: 8, 304: 8, 320: 8, 339: 8, 352: 8, 356: 4, 524: 8, 544: 8, 576:8, 593: 8, 688: 5, 832: 8, 881: 8, 882: 8, 897: 8, 902: 8, 903: 8, 905: 8, 909: 8, 916: 8, 1040: 8, 1042: 8, 1056: 8, 1057: 8, 1078: 4, 1136: 6, 1151: 6, 1155: 8, 1156: 8, 1157: 4, 1164: 8, 1168: 7, 1173: 8, 1183: 8, 1186: 2, 1191: 2, 1225: 8, 1265: 4, 1280: 1, 1287: 4, 1290: 8, 1291: 8, 1292: 8, 1294: 8, 1312: 8, 1322: 8, 1342: 6, 1345: 8, 1348: 8, 1355: 8, 1363: 8, 1369: 8, 1379: 8, 1407: 8, 1419: 8, 1426: 8, 1427: 6, 1429: 8, 1430: 8, 1448: 8, 1456: 4, 1470: 8, 1473: 8, 1476: 8, 1507: 8, 1535: 8, 1988: 8, 1996: 8, 2000: 8, 2004: 8, 2005: 8, 2008: 8, 2012: 8, 2013: 8
  }],
  CAR.KONA_EV: [{
    127: 8, 304: 8, 320: 8, 339: 8, 352: 8, 356: 4, 544: 8, 549: 8, 593: 8, 688: 5, 832: 8, 881: 8, 882: 8, 897: 8, 902: 8, 903: 8, 905: 8, 909: 8, 916: 8, 1040: 8, 1042: 8, 1056: 8, 1057: 8, 1078: 4, 1136: 8, 1151: 6, 1168: 7, 1173: 8, 1183: 8, 1186: 2, 1191: 2, 1225: 8, 1265: 4, 1280: 1, 1287: 4, 1290: 8, 1291: 8, 1292: 8, 1294: 8, 1307: 8, 1312: 8, 1322: 8, 1342: 6, 1345: 8, 1348: 8, 1355: 8, 1363: 8, 1369: 8, 1378: 4, 1407: 8, 1419: 8, 1426: 8, 1427: 6, 1429: 8, 1430: 8, 1456: 4, 1470: 8, 1473: 8, 1507: 8, 1535: 8, 2000: 8, 2004: 8, 2008: 8, 2012: 8, 1157: 4, 1193: 8, 1379: 8, 1988: 8, 1996: 8
  }],
  CAR.KONA_EV_2022: [{
    127: 8, 304: 8, 320: 8, 339: 8, 352: 8, 356: 4, 544: 8, 593: 8, 688: 5, 832: 8, 881: 8, 882: 8, 897: 8, 902: 8, 903: 8, 905: 8, 909: 8, 913: 8, 916: 8, 1040: 8, 1042: 8, 1056: 8, 1057: 8, 1069: 8, 1078: 4, 1136: 8, 1145: 8, 1151: 8, 1155: 8, 1156: 8, 1157: 4, 1162: 8, 1164: 8, 1168: 8, 1173: 8, 1183: 8, 1188: 8, 1191: 2, 1193: 8, 1225: 8, 1227: 8, 1265: 4, 1280: 1, 1287: 4, 1290: 8, 1291: 8, 1292: 8, 1294: 8, 1312: 8, 1322: 8, 1339: 8, 1342: 8, 1343: 8, 1345: 8, 1348: 8, 1355: 8, 1363: 8, 1369: 8, 1379: 8, 1407: 8, 1419: 8, 1426: 8, 1427: 6, 1429: 8, 1430: 8, 1446: 8, 1456: 4, 1470: 8, 1473: 8, 1485: 8, 1507: 8, 1535: 8, 1990: 8, 1998: 8
  }],
  CAR.KIA_NIRO_EV: [{
    127: 8, 304: 8, 320: 8, 339: 8, 352: 8, 356: 4, 516: 8, 544: 8, 593: 8, 688: 5, 832: 8, 881: 8, 882: 8, 897: 8, 902: 8, 903: 8, 905: 8, 909: 8, 916: 8, 1040: 8, 1042: 8, 1056: 8, 1057: 8, 1078: 4, 1136: 8, 1151: 6, 1156: 8, 1157: 4, 1168: 7, 1173: 8, 1183: 8, 1186: 2, 1191: 2, 1193: 8, 1225: 8, 1260: 8, 1265: 4, 1280: 1, 1287: 4, 1290: 8, 1291: 8, 1292: 8, 1294: 8, 1312: 8, 1322: 8, 1342: 6, 1345: 8, 1348: 8, 1355: 8, 1363: 8, 1369: 8, 1407: 8, 1419: 8, 1426: 8, 1427: 6, 1429: 8, 1430: 8, 1456: 4, 1470: 8, 1473: 8, 1507: 8, 1535: 8, 1990: 8, 1998: 8, 1996: 8, 2000: 8, 2004: 8, 2008: 8, 2012: 8, 2015: 8
  }],
  CAR.KIA_OPTIMA_H: [{
    68: 8, 127: 8, 304: 8, 320: 8, 339: 8, 352: 8, 356: 4, 544: 8, 593: 8, 688: 5, 832: 8, 881: 8, 882: 8, 897: 8, 902: 8, 903: 6, 916: 8, 1040: 8, 1056: 8, 1057: 8, 1078: 4, 1136: 6, 1151: 6, 1168: 7, 1173: 8, 1236: 2, 1265: 4, 1280: 1, 1287: 4, 1290: 8, 1291: 8, 1292: 8, 1322: 8, 1331: 8, 1332: 8, 1333: 8, 1342: 6, 1345: 8, 1348: 8, 1355: 8, 1363: 8, 1369: 8, 1371: 8, 1407: 8, 1419: 8, 1427: 6, 1429: 8, 1430: 8, 1448: 8, 1456: 4, 1470: 8, 1476: 8, 1535: 8
  },
  {
    68: 8, 127: 8, 304: 8, 320: 8, 339: 8, 352: 8, 356: 4, 544: 8, 576: 8, 593: 8, 688: 5, 881: 8, 882: 8, 897: 8, 902: 8, 903: 8, 909: 8, 912: 7, 916: 8, 1040: 8, 1056: 8, 1057: 8, 1078: 4, 1136: 6, 1151: 6, 1168: 7, 1173: 8, 1180: 8, 1186: 2, 1191: 2, 1265: 4, 1268: 8, 1280: 1, 1287: 4, 1290: 8, 1291: 8, 1292: 8, 1294: 8, 1312: 8, 1322: 8, 1342: 6, 1345: 8, 1348: 8, 1355: 8, 1363: 8, 1369: 8, 1371: 8, 1407: 8, 1419: 8, 1420: 8, 1425: 2, 1427: 6, 1429: 8, 1430: 8, 1448: 8, 1456: 4, 1470: 8, 1476: 8, 1535: 8
  }],
  CAR.PALISADE: [{
    67: 8, 127: 8, 304: 8, 320: 8, 339: 8, 356: 4, 544: 8, 546: 8, 547: 8, 548: 8, 549: 8, 576: 8, 593: 8, 608: 8, 688: 6, 809: 8, 832: 8, 854: 7, 870: 7, 871: 8, 872: 8, 897: 8, 902: 8, 903: 8, 905: 8, 909: 8, 913: 8, 916: 8, 1040: 8, 1042: 8, 1056: 8, 1057: 8, 1064: 8, 1078: 4, 1107: 5, 1123: 8, 1136: 8, 1151: 6, 1155: 8, 1156: 8, 1157: 4, 1162: 8, 1164: 8, 1168: 7, 1170: 8, 1173: 8, 1180: 8, 1186: 2, 1191: 2, 1193: 8, 1210: 8, 1225: 8, 1227: 8, 1265: 4, 1280: 8, 1287: 4, 1290: 8, 1292: 8, 1294: 8, 1312: 8, 1322: 8, 1342: 6, 1345: 8, 1348: 8, 1363: 8, 1369: 8, 1371: 8, 1378: 8, 1384: 8, 1407: 8, 1419: 8, 1427: 6, 1456: 4, 1470: 8, 1988: 8, 1996: 8, 2000: 8, 2004: 8, 2005: 8, 2008: 8, 2012: 8
  }],
}


def get_platform_codes(fw_versions: List[bytes]) -> Set[Tuple[bytes, Optional[bytes]]]:
  # Returns unique, platform-specific identification codes for a set of versions
  codes = set()  # (code-Optional[part], date)
  for fw in fw_versions:
    code_match = PLATFORM_CODE_FW_PATTERN.search(fw)
    part_match = PART_NUMBER_FW_PATTERN.search(fw)
    date_match = DATE_FW_PATTERN.search(fw)
    if code_match is not None:
      code: bytes = code_match.group()
      part = part_match.group() if part_match else None
      date = date_match.group() if date_match else None
      if part is not None:
        # part number starts with generic ECU part type, add what is specific to platform
        code += b"-" + part[-5:]

      codes.add((code, date))
  return codes


def match_fw_to_car_fuzzy(live_fw_versions) -> Set[str]:
  # Non-electric CAN FD platforms often do not have platform code specifiers needed
  # to distinguish between hybrid and ICE. All EVs so far are either exclusively
  # electric or specify electric in the platform code.
  # TODO: whitelist platforms that we've seen hybrid and ICE versions of that have these specifiers
  fuzzy_platform_blacklist = set(CANFD_CAR - EV_CAR)
  candidates = set()

  for candidate, fws in FW_VERSIONS.items():
    # Keep track of ECUs which pass all checks (platform codes, within date range)
    valid_found_ecus = set()
    valid_expected_ecus = {ecu[1:] for ecu in fws if ecu[0] in PLATFORM_CODE_ECUS}
    for ecu, expected_versions in fws.items():
      addr = ecu[1:]
      # Only check ECUs expected to have platform codes
      if ecu[0] not in PLATFORM_CODE_ECUS:
        continue

      # Expected platform codes & dates
      codes = get_platform_codes(expected_versions)
      expected_platform_codes = {code for code, _ in codes}
      expected_dates = {date for _, date in codes if date is not None}

      # Found platform codes & dates
      codes = get_platform_codes(live_fw_versions.get(addr, set()))
      found_platform_codes = {code for code, _ in codes}
      found_dates = {date for _, date in codes if date is not None}

      # Check platform code + part number matches for any found versions
      if not any(found_platform_code in expected_platform_codes for found_platform_code in found_platform_codes):
        break

      if ecu[0] in DATE_FW_ECUS:
        # If ECU can have a FW date, require it to exist
        # (this excludes candidates in the database without dates)
        if not len(expected_dates) or not len(found_dates):
          break

        # Check any date within range in the database, format is %y%m%d
        if not any(min(expected_dates) <= found_date <= max(expected_dates) for found_date in found_dates):
          break

      valid_found_ecus.add(addr)

    # If all live ECUs pass all checks for candidate, add it as a match
    if valid_expected_ecus.issubset(valid_found_ecus):
      candidates.add(candidate)

  return candidates - fuzzy_platform_blacklist


HYUNDAI_VERSION_REQUEST_LONG = bytes([uds.SERVICE_TYPE.READ_DATA_BY_IDENTIFIER]) + \
  p16(0xf100)  # Long description

HYUNDAI_VERSION_REQUEST_ALT = bytes([uds.SERVICE_TYPE.READ_DATA_BY_IDENTIFIER]) + \
  p16(0xf110)  # Alt long description

HYUNDAI_VERSION_REQUEST_MULTI = bytes([uds.SERVICE_TYPE.READ_DATA_BY_IDENTIFIER]) + \
  p16(uds.DATA_IDENTIFIER_TYPE.VEHICLE_MANUFACTURER_SPARE_PART_NUMBER) + \
  p16(uds.DATA_IDENTIFIER_TYPE.APPLICATION_SOFTWARE_IDENTIFICATION) + \
  p16(0xf100)

HYUNDAI_VERSION_RESPONSE = bytes([uds.SERVICE_TYPE.READ_DATA_BY_IDENTIFIER + 0x40])

# Regex patterns for parsing platform code, FW date, and part number from FW versions
PLATFORM_CODE_FW_PATTERN = re.compile(b'((?<=' + HYUNDAI_VERSION_REQUEST_LONG[1:] +
                                      b')[A-Z]{2}[A-Za-z0-9]{0,2})')
DATE_FW_PATTERN = re.compile(b'(?<=[ -])([0-9]{6}$)')
PART_NUMBER_FW_PATTERN = re.compile(b'(?<=[0-9][.,][0-9]{2} )([0-9]{5}[-/]?[A-Z][A-Z0-9]{3}[0-9])')

# List of ECUs expected to have platform codes, camera and radar should exist on all cars
# TODO: use abs, it has the platform code and part number on many platforms
PLATFORM_CODE_ECUS = [Ecu.fwdRadar, Ecu.fwdCamera, Ecu.eps]
# So far we've only seen dates in fwdCamera
DATE_FW_ECUS = [Ecu.fwdCamera]

FW_QUERY_CONFIG = FwQueryConfig(
  requests=[
    # TODO: minimize shared whitelists for CAN and cornerRadar for CAN-FD
    # CAN queries (OBD-II port)
    Request(
      [HYUNDAI_VERSION_REQUEST_LONG],
      [HYUNDAI_VERSION_RESPONSE],
      whitelist_ecus=[Ecu.transmission, Ecu.eps, Ecu.abs, Ecu.fwdRadar, Ecu.fwdCamera],
    ),
    Request(
      [HYUNDAI_VERSION_REQUEST_MULTI],
      [HYUNDAI_VERSION_RESPONSE],
      whitelist_ecus=[Ecu.engine, Ecu.transmission, Ecu.eps, Ecu.abs, Ecu.fwdRadar],
    ),

    # CAN-FD queries (from camera)
    # TODO: combine shared whitelists with CAN requests
    Request(
      [HYUNDAI_VERSION_REQUEST_LONG],
      [HYUNDAI_VERSION_RESPONSE],
      whitelist_ecus=[Ecu.fwdCamera, Ecu.fwdRadar, Ecu.cornerRadar, Ecu.hvac],
      bus=0,
      auxiliary=True,
    ),
    Request(
      [HYUNDAI_VERSION_REQUEST_LONG],
      [HYUNDAI_VERSION_RESPONSE],
      whitelist_ecus=[Ecu.fwdCamera, Ecu.adas, Ecu.cornerRadar, Ecu.hvac],
      bus=1,
      auxiliary=True,
      obd_multiplexing=False,
    ),

    # CAN-FD debugging queries
    Request(
      [HYUNDAI_VERSION_REQUEST_ALT],
      [HYUNDAI_VERSION_RESPONSE],
      whitelist_ecus=[Ecu.parkingAdas, Ecu.hvac],
      bus=0,
      auxiliary=True,
    ),
    Request(
      [HYUNDAI_VERSION_REQUEST_ALT],
      [HYUNDAI_VERSION_RESPONSE],
      whitelist_ecus=[Ecu.parkingAdas, Ecu.hvac],
      bus=1,
      auxiliary=True,
      obd_multiplexing=False,
    ),
  ],
  extra_ecus=[
    (Ecu.adas, 0x730, None),         # ADAS Driving ECU on HDA2 platforms
    (Ecu.parkingAdas, 0x7b1, None),  # ADAS Parking ECU (may exist on all platforms)
    (Ecu.hvac, 0x7b3, None),         # HVAC Control Assembly
    (Ecu.cornerRadar, 0x7b7, None),
  ],
  # Custom fuzzy fingerprinting function using platform codes, part numbers + FW dates:
  match_fw_to_car_fuzzy=match_fw_to_car_fuzzy,
)

FW_VERSIONS = {
  CAR.HYUNDAI_GENESIS: {
    (Ecu.fwdCamera, 0x7c4, None): [
      b'\xf1\x00DH LKAS 1.1 -150210',
      b'\xf1\x00DH LKAS 1.4 -140110',
      b'\xf1\x00DH LKAS 1.5 -140425',
    ],
  },
  CAR.IONIQ: {
    (Ecu.fwdRadar, 0x7d0, None): [
      b'\xf1\x00AEhe SCC H-CUP      1.01 1.01 96400-G2000         ',
    ],
    (Ecu.eps, 0x7d4, None): [
      b'\xf1\x00AE  MDPS C 1.00 1.07 56310/G2301 4AEHC107',
    ],
    (Ecu.fwdCamera, 0x7c4, None): [
      b'\xf1\x00AEH MFC  AT EUR LHD 1.00 1.00 95740-G2400 180222',
    ],
    (Ecu.engine, 0x7e0, None): [
      b'\xf1\x816H6F2051\x00\x00\x00\x00\x00\x00\x00\x00',
    ],
    (Ecu.transmission, 0x7e1, None): [
      b'\xf1\x816U3H1051\x00\x00\xf1\x006U3H0_C2\x00\x006U3H1051\x00\x00HAE0G16US2\x00\x00\x00\x00',
    ],
  },
  CAR.IONIQ_PHEV_2019: {
    (Ecu.fwdRadar, 0x7d0, None): [
      b'\xf1\x00AEhe SCC H-CUP      1.01 1.01 96400-G2100         ',
    ],
    (Ecu.eps, 0x7d4, None): [
      b'\xf1\x00AE  MDPS C 1.00 1.07 56310/G2501 4AEHC107',
    ],
    (Ecu.fwdCamera, 0x7c4, None): [
      b'\xf1\x00AEP MFC  AT USA LHD 1.00 1.00 95740-G2400 180222',
    ],
    (Ecu.engine, 0x7e0, None): [
      b'\xf1\x816H6F6051\x00\x00\x00\x00\x00\x00\x00\x00',
    ],
    (Ecu.transmission, 0x7e1, None): [
      b'\xf1\x816U3J2051\x00\x00\xf1\x006U3H0_C2\x00\x006U3J2051\x00\x00PAE0G16NS1\xdbD\r\x81',
      b'\xf1\x816U3J2051\x00\x00\xf1\x006U3H0_C2\x00\x006U3J2051\x00\x00PAE0G16NS1\x00\x00\x00\x00',
    ],
  },
  CAR.IONIQ_PHEV: {
    (Ecu.fwdRadar, 0x7d0, None): [
      b'\xf1\x00AEhe SCC FHCUP      1.00 1.02 99110-G2100         ',
      b'\xf1\x00AEhe SCC F-CUP      1.00 1.00 99110-G2200         ',
      b'\xf1\x00AEhe SCC F-CUP      1.00 1.00 99110-G2600         ',
      b'\xf1\x00AEhe SCC F-CUP      1.00 1.02 99110-G2100         ',
      b'\xf1\x00AEhe SCC FHCUP      1.00 1.00 99110-G2600         ',
    ],
    (Ecu.eps, 0x7d4, None): [
      b'\xf1\x00AE  MDPS C 1.00 1.01 56310/G2510 4APHC101',
      b'\xf1\x00AE  MDPS C 1.00 1.01 56310/G2560 4APHC101',
      b'\xf1\x00AE  MDPS C 1.00 1.01 56310G2510\x00 4APHC101',
    ],
    (Ecu.fwdCamera, 0x7c4, None): [
      b'\xf1\x00AEP MFC  AT USA LHD 1.00 1.01 95740-G2600 190819',
      b'\xf1\x00AEP MFC  AT EUR RHD 1.00 1.01 95740-G2600 190819',
      b'\xf1\x00AEP MFC  AT USA LHD 1.00 1.00 95740-G2700 201027',
    ],
    (Ecu.engine, 0x7e0, None): [
      b'\xf1\x816H6F6051\x00\x00\x00\x00\x00\x00\x00\x00',
      b'\xf1\x816H6G6051\x00\x00\x00\x00\x00\x00\x00\x00',
      b'\xf1\x816H6G5051\x00\x00\x00\x00\x00\x00\x00\x00',
    ],
    (Ecu.transmission, 0x7e1, None): [
      b'\xf1\x816U3J9051\000\000\xf1\0006U3H1_C2\000\0006U3J9051\000\000PAE0G16NL0\x82zT\xd2',
      b'\xf1\x816U3J8051\x00\x00\xf1\x006U3H1_C2\x00\x006U3J8051\x00\x00PAETG16UL0\x00\x00\x00\x00',
      b'\xf1\x816U3J9051\x00\x00\xf1\x006U3H1_C2\x00\x006U3J9051\x00\x00PAE0G16NL2\x00\x00\x00\x00',
      b'\xf1\x006U3H1_C2\x00\x006U3J9051\x00\x00PAE0G16NL0\x00\x00\x00\x00',
      b'\xf1\x006U3H1_C2\x00\x006U3J9051\x00\x00PAE0G16NL2\xad\xeb\xabt',
    ],
  },
  CAR.IONIQ_EV_2020: {
    (Ecu.fwdRadar, 0x7d0, None): [
      b'\xf1\x00AEev SCC F-CUP      1.00 1.01 99110-G7000         ',
      b'\xf1\x00AEev SCC F-CUP      1.00 1.00 99110-G7200         ',
    ],
    (Ecu.eps, 0x7d4, None): [
      b'\xf1\x00AE  MDPS C 1.00 1.01 56310/G7310 4APEC101',
      b'\xf1\x00AE  MDPS C 1.00 1.01 56310/G7560 4APEC101',
    ],
    (Ecu.fwdCamera, 0x7c4, None): [
      b'\xf1\x00AEE MFC  AT EUR LHD 1.00 1.01 95740-G2600 190819',
      b'\xf1\x00AEE MFC  AT EUR LHD 1.00 1.03 95740-G2500 190516',
      b'\xf1\x00AEE MFC  AT EUR RHD 1.00 1.01 95740-G2600 190819',
      b'\xf1\x00AEE MFC  AT EUR LHD 1.00 1.00 95740-G2600 190730',
    ],
  },
  CAR.IONIQ_EV_LTD: {
    (Ecu.fwdRadar, 0x7d0, None): [
      b'\xf1\x00AEev SCC F-CUP      1.00 1.00 96400-G7000         ',
      b'\xf1\x00AEev SCC F-CUP      1.00 1.00 96400-G7100         ',
    ],
    (Ecu.eps, 0x7d4, None): [
      b'\xf1\x00AE  MDPS C 1.00 1.02 56310G7300\x00 4AEEC102',
      b'\xf1\x00AE  MDPS C 1.00 1.04 56310/G7501 4AEEC104',
      b'\xf1\x00AE  MDPS C 1.00 1.03 56310/G7300 4AEEC103',
      b'\xf1\x00AE  MDPS C 1.00 1.03 56310G7300\x00 4AEEC103',
      b'\xf1\x00AE  MDPS C 1.00 1.04 56310/G7301 4AEEC104',
    ],
    (Ecu.fwdCamera, 0x7c4, None): [
      b'\xf1\x00AEE MFC  AT EUR LHD 1.00 1.00 95740-G7200 160418',
      b'\xf1\x00AEE MFC  AT USA LHD 1.00 1.00 95740-G2400 180222',
      b'\xf1\x00AEE MFC  AT EUR LHD 1.00 1.00 95740-G2300 170703',
      b'\xf1\x00AEE MFC  AT EUR LHD 1.00 1.00 95740-G2400 180222',
    ],
  },
  CAR.IONIQ_HEV_2022: {
    (Ecu.fwdRadar, 0x7d0, None): [
      b'\xf1\x00AEhe SCC F-CUP      1.00 1.00 99110-G2600         ',
      b'\xf1\x00AEhe SCC FHCUP      1.00 1.00 99110-G2600         ',
    ],
    (Ecu.eps, 0x7d4, None): [
      b'\xf1\x00AE  MDPS C 1.00 1.01 56310G2510\x00 4APHC101',
    ],
    (Ecu.fwdCamera, 0x7c4, None): [
      b'\xf1\x00AEH MFC  AT USA LHD 1.00 1.00 95740-G2700 201027',
    ],
    (Ecu.engine, 0x7e0, None): [
      b'\xf1\x816H6G5051\x00\x00\x00\x00\x00\x00\x00\x00',
    ],
    (Ecu.transmission, 0x7e1, None): [
      b'\xf1\x816U3J9051\x00\x00\xf1\x006U3H1_C2\x00\x006U3J9051\x00\x00HAE0G16NL2\x00\x00\x00\x00',
      b'\xf1\x006U3H1_C2\x00\x006U3J9051\x00\x00HAE0G16NL2\x96\xda\xd4\xee',
    ],
  },
  CAR.SONATA: {
    (Ecu.fwdRadar, 0x7d0, None): [
      b'\xf1\x00DN8_ SCC F-CU-      1.00 1.00 99110-L0000         ',
      b'\xf1\x00DN8_ SCC F-CUP      1.00 1.00 99110-L0000         ',
      b'\xf1\x00DN8_ SCC F-CUP      1.00 1.02 99110-L1000         ',
      b'\xf1\x00DN8_ SCC FHCUP      1.00 1.00 99110-L0000         ',
      b'\xf1\x00DN8_ SCC FHCUP      1.00 1.01 99110-L1000         ',
      b'\xf1\x00DN8_ SCC FHCUP      1.00 1.02 99110-L1000         ',
    ],
    (Ecu.abs, 0x7d1, None): [
      b'\xf1\x00DN ESC \x07 106 \x07\x01 58910-L0100',
      b'\xf1\x00DN ESC \x01 102\x19\x04\x13 58910-L1300',
      b'\xf1\x00DN ESC \x03 100 \x08\x01 58910-L0300',
      b'\xf1\x00DN ESC \x06 104\x19\x08\x01 58910-L0100',
      b'\xf1\x00DN ESC \x07 104\x19\x08\x01 58910-L0100',
      b'\xf1\x00DN ESC \x08 103\x19\x06\x01 58910-L1300',
      b'\xf1\x00DN ESC \x07 107"\x08\x07 58910-L0100',
      b'\xf1\x8758910-L0100\xf1\x00DN ESC \x07 106 \x07\x01 58910-L0100',
      b'\xf1\x8758910-L0100\xf1\x00DN ESC \x06 104\x19\x08\x01 58910-L0100',
      b'\xf1\x8758910-L0100\xf1\x00DN ESC \x06 106 \x07\x01 58910-L0100',
      b'\xf1\x8758910-L0100\xf1\x00DN ESC \x07 104\x19\x08\x01 58910-L0100',
      b'\xf1\x00DN ESC \x06 106 \x07\x01 58910-L0100',
      b'\xf1\x00DN ESC \x06 107 \x07\x03 58910-L1300',
    ],
    (Ecu.engine, 0x7e0, None): [
      b'\xf1\x81HM6M1_0a0_F00',
      b'\xf1\x82DNBVN5GMCCXXXDCA',
      b'\xf1\x82DNBVN5GMCCXXXG2F',
      b'\xf1\x82DNBWN5TMDCXXXG2E',
      b'\xf1\x82DNCVN5GMCCXXXF0A',
      b'\xf1\x82DNCVN5GMCCXXXG2B',
      b'\xf1\x870\x00\x00\x00\x00\x00\x00\x00\x00\x00\x00\xf1\x81HM6M1_0a0_J10',
      b'\xf1\x870\x00\x00\x00\x00\x00\x00\x00\x00\x00\x00\xf1\x82DNDWN5TMDCXXXJ1A',
      b'\xf1\x8739110-2S041\xf1\x81HM6M1_0a0_M10',
      b'\xf1\x87391162M003',
      b'\xf1\x87391162M013',
      b'\xf1\x87391162M023',
      b'\xf1\x87391162M010',
      b'HM6M1_0a0_F00',
      b'HM6M1_0a0_G20',
      b'HM6M2_0a0_BD0',
      b'\xf1\x8739110-2S278\xf1\x82DNDVD5GMCCXXXL5B',
      b'\xf1\x8739110-2S041\xf1\x81HM6M1_0a0_M00',
      b'\xf1\x8739110-2S042\xf1\x81HM6M1_0a0_M00',
      b'\xf1\x81HM6M1_0a0_G20',
    ],
    (Ecu.eps, 0x7d4, None): [
      b'\xf1\x00DN8 MDPS C 1,00 1,01 56310L0010\x00 4DNAC101',  # modified firmware
      b'\xf1\x00DN8 MDPS C 1.00 1.01 56310L0210\x00 4DNAC102',
      b'\xf1\x8756310L0010\x00\xf1\x00DN8 MDPS C 1,00 1,01 56310L0010\x00 4DNAC101',  # modified firmware
      b'\xf1\x00DN8 MDPS C 1.00 1.01 56310-L0010 4DNAC101',
      b'\xf1\x00DN8 MDPS C 1.00 1.01 56310L0010\x00 4DNAC101',
      b'\xf1\x00DN8 MDPS R 1.00 1.00 57700-L0000 4DNAP100',
      b'\xf1\x8756310-L0010\xf1\x00DN8 MDPS C 1.00 1.01 56310-L0010 4DNAC101',
      b'\xf1\x8756310-L0210\xf1\x00DN8 MDPS C 1.00 1.01 56310-L0210 4DNAC101',
      b'\xf1\x8756310-L1010\xf1\x00DN8 MDPS C 1.00 1.03 56310-L1010 4DNDC103',
      b'\xf1\x8756310-L1030\xf1\x00DN8 MDPS C 1.00 1.03 56310-L1030 4DNDC103',
      b'\xf1\x8756310L0010\x00\xf1\x00DN8 MDPS C 1.00 1.01 56310L0010\x00 4DNAC101',
      b'\xf1\x8756310L0210\x00\xf1\x00DN8 MDPS C 1.00 1.01 56310L0210\x00 4DNAC101',
      b'\xf1\x8757700-L0000\xf1\x00DN8 MDPS R 1.00 1.00 57700-L0000 4DNAP100',
      b'\xf1\x00DN8 MDPS R 1.00 1.00 57700-L0000 4DNAP101',
      b'\xf1\x00DN8 MDPS R 1.00 1.02 57700-L1000 4DNDP105',
      b'\xf1\x00DN8 MDPS C 1.00 1.01 56310-L0210 4DNAC102',
      b'\xf1\x00DN8 MDPS C 1.00 1.01 56310L0200\x00 4DNAC102',
    ],
    (Ecu.fwdCamera, 0x7c4, None): [
      b'\xf1\x00DN8 MFC  AT KOR LHD 1.00 1.02 99211-L1000 190422',
      b'\xf1\x00DN8 MFC  AT KOR LHD 1.00 1.04 99211-L1000 191016',
      b'\xf1\x00DN8 MFC  AT RUS LHD 1.00 1.03 99211-L1000 190705',
      b'\xf1\x00DN8 MFC  AT USA LHD 1.00 1.00 99211-L0000 190716',
      b'\xf1\x00DN8 MFC  AT USA LHD 1.00 1.01 99211-L0000 191016',
      b'\xf1\x00DN8 MFC  AT USA LHD 1.00 1.03 99211-L0000 210603',
      b'\xf1\x00DN8 MFC  AT USA LHD 1.00 1.05 99211-L1000 201109',
      b'\xf1\x00DN8 MFC  AT USA LHD 1.00 1.06 99211-L1000 210325',
      b'\xf1\x00DN8 MFC  AT USA LHD 1.00 1.07 99211-L1000 211223',
    ],
    (Ecu.transmission, 0x7e1, None): [
      b'\xf1\x00bcsh8p54  U903\x00\x00\x00\x00\x00\x00SDN8T16NB0z{\xd4v',
      b'\xf1\x00bcsh8p54  U913\x00\x00\x00\x00\x00\x00SDN8T16NB1\xe3\xc10\xa1',
      b'\xf1\x00bcsh8p54  U913\x00\x00\x00\x00\x00\x00SDN8T16NB2\n\xdd^\xbc',
      b'\xf1\x00bcsh8p54  U903\x00\x00\x00\x00\x00\x00SDN8T16KB05\x95h%',
      b'\xf1\x00HT6TA260BLHT6TA800A1TDN8C20KS4\x00\x00\x00\x00\x00\x00\x00\x00\x00\x00',
      b'\xf1\x00HT6TA260BLHT6TA810A1TDN8M25GS0\x00\x00\x00\x00\x00\x00\xaa\x8c\xd9p',
      b'\xf1\x00HT6WA250BLHT6WA910A1SDN8G25NB1\x00\x00\x00\x00\x00\x00\x00\x00\x00\x00',
      b'\xf1\x00HT6WA250BLHT6WA910A1SDN8G25NB1\x00\x00\x00\x00\x00\x00\x96\xa1\xf1\x92',
      b'\xf1\x00HT6WA280BLHT6WAD10A1SDN8G25NB2\x00\x00\x00\x00\x00\x00\x08\xc9O:',
      b'\xf1\x00HT6WA280BLHT6WAD10A1SDN8G25NB4\x00\x00\x00\x00\x00\x00g!l[',
      b'\xf1\x00HT6WA280BLHT6WAE10A1SDN8G25NB5\x00\x00\x00\x00\x00\x00\xe0t\xa9\xba',
      b'\xf1\x00T02601BL  T02730A1  VDN8T25XXX730NS5\xf7_\x92\xf5',
      b'\xf1\x00T02601BL  T02832A1  VDN8T25XXX832NS8G\x0e\xfeE',
      b'\xf1\x00T02601BL  T02900A1  VDN8T25XXX900NSCF\xe4!Y',
      b'\xf1\x87954A02N060\x00\x00\x00\x00\x00\xf1\x81T02730A1  \xf1\x00T02601BL  T02730A1  VDN8T25XXX730NS5\xf7_\x92\xf5',
      b'\xf1\x87SAKFBA2926554GJ2VefVww\x87xwwwww\x88\x87xww\x87wTo\xfb\xffvUo\xff\x8d\x16\xf1\x81U903\x00\x00\x00\x00\x00\x00\xf1\x00bcsh8p54  U903\x00\x00\x00\x00\x00\x00SDN8T16NB0z{\xd4v',
      b'\xf1\x87SAKFBA3030524GJ2UVugww\x97yx\x88\x87\x88vw\x87gww\x87wto\xf9\xfffUo\xff\xa2\x0c\xf1\x81U903\x00\x00\x00\x00\x00\x00\xf1\x00bcsh8p54  U903\x00\x00\x00\x00\x00\x00SDN8T16NB0z{\xd4v',
      b'\xf1\x87SAKFBA3356084GJ2\x86fvgUUuWgw\x86www\x87wffvf\xb6\xcf\xfc\xffeUO\xff\x12\x19\xf1\x81U903\x00\x00\x00\x00\x00\x00\xf1\x00bcsh8p54  U903\x00\x00\x00\x00\x00\x00SDN8T16NB0z{\xd4v',
      b'\xf1\x87SAKFBA3474944GJ2ffvgwwwwg\x88\x86x\x88\x88\x98\x88ffvfeo\xfa\xff\x86fo\xff\t\xae\xf1\x81U903\x00\x00\x00\x00\x00\x00\xf1\x00bcsh8p54  U903\x00\x00\x00\x00\x00\x00SDN8T16NB0z{\xd4v',
      b'\xf1\x87SAKFBA3475714GJ2Vfvgvg\x96yx\x88\x97\x88ww\x87ww\x88\x87xs_\xfb\xffvUO\xff\x0f\xff\xf1\x81U903\x00\x00\x00\x00\x00\x00\xf1\x00bcsh8p54  U903\x00\x00\x00\x00\x00\x00SDN8T16NB0z{\xd4v',
      b'\xf1\x87SALDBA3510954GJ3ww\x87xUUuWx\x88\x87\x88\x87w\x88wvfwfc_\xf9\xff\x98wO\xffl\xe0\xf1\x89HT6WA910A1\xf1\x82SDN8G25NB1\x00\x00\x00\x00\x00\x00',
      b'\xf1\x87SALDBA3573534GJ3\x89\x98\x89\x88EUuWgwvwwwwww\x88\x87xTo\xfa\xff\x86f\x7f\xffo\x0e\xf1\x89HT6WA910A1\xf1\x82SDN8G25NB1\x00\x00\x00\x00\x00\x00',
      b'\xf1\x87SALDBA3601464GJ3\x88\x88\x88\x88ffvggwvwvw\x87gww\x87wvo\xfb\xff\x98\x88\x7f\xffjJ\xf1\x89HT6WA910A1\xf1\x82SDN8G25NB1\x00\x00\x00\x00\x00\x00',
      b'\xf1\x87SALDBA3753044GJ3UUeVff\x86hwwwwvwwgvfgfvo\xf9\xfffU_\xffC\xae\xf1\x89HT6WA910A1\xf1\x82SDN8G25NB1\x00\x00\x00\x00\x00\x00',
      b'\xf1\x87SALDBA3862294GJ3vfvgvefVxw\x87\x87w\x88\x87xwwwwc_\xf9\xff\x87w\x9f\xff\xd5\xdc\xf1\x89HT6WA910A1\xf1\x82SDN8G25NB1\x00\x00\x00\x00\x00\x00',
      b'\xf1\x87SALDBA3873834GJ3fefVwuwWx\x88\x97\x88w\x88\x97xww\x87wU_\xfb\xff\x86f\x8f\xffN\x04\xf1\x89HT6WA910A1\xf1\x82SDN8G25NB1\x00\x00\x00\x00\x00\x00',
      b'\xf1\x87SALDBA4525334GJ3\x89\x99\x99\x99fevWh\x88\x86\x88fwvgw\x88\x87xfo\xfa\xffuDo\xff\xd1>\xf1\x89HT6WA910A1\xf1\x82SDN8G25NB1\x00\x00\x00\x00\x00\x00',
      b'\xf1\x87SALDBA4626804GJ3wwww\x88\x87\x88xx\x88\x87\x88wwgw\x88\x88\x98\x88\x95_\xf9\xffuDo\xff|\xe7\xf1\x89HT6WA910A1\xf1\x82SDN8G25NB1\x00\x00\x00\x00\x00\x00',
      b'\xf1\x87SALDBA4803224GJ3wwwwwvwg\x88\x88\x98\x88wwww\x87\x88\x88xu\x9f\xfc\xff\x87f\x8f\xff\xea\xea\xf1\x89HT6WA910A1\xf1\x82SDN8G25NB1\x00\x00\x00\x00\x00\x00',
      b'\xf1\x87SALDBA6212564GJ3\x87wwwUTuGg\x88\x86xx\x88\x87\x88\x87\x88\x98xu?\xf9\xff\x97f\x7f\xff\xb8\n\xf1\x89HT6WA910A1\xf1\x82SDN8G25NB1\x00\x00\x00\x00\x00\x00',
      b'\xf1\x87SALDBA6347404GJ3wwwwff\x86hx\x88\x97\x88\x88\x88\x88\x88vfgf\x88?\xfc\xff\x86Uo\xff\xec/\xf1\x89HT6WA910A1\xf1\x82SDN8G25NB1\x00\x00\x00\x00\x00\x00',
      b'\xf1\x87SALDBA6901634GJ3UUuWVeVUww\x87wwwwwvUge\x86/\xfb\xff\xbb\x99\x7f\xff]2\xf1\x89HT6WA910A1\xf1\x82SDN8G25NB1\x00\x00\x00\x00\x00\x00',
      b'\xf1\x87SALDBA7077724GJ3\x98\x88\x88\x88ww\x97ygwvwww\x87ww\x88\x87x\x87_\xfd\xff\xba\x99o\xff\x99\x01\xf1\x89HT6WA910A1\xf1\x82SDN8G25NB1\x00\x00\x00\x00\x00\x00',
      b'\xf1\x87SALFBA3525114GJ2wvwgvfvggw\x86wffvffw\x86g\x85_\xf9\xff\xa8wo\xffv\xcd\xf1\x81U903\x00\x00\x00\x00\x00\x00\xf1\x00bcsh8p54  U903\x00\x00\x00\x00\x00\x00SDN8T16NB0z{\xd4v',
      b'\xf1\x87SALFBA3624024GJ2\x88\x88\x88\x88wv\x87hx\x88\x97\x88x\x88\x97\x88ww\x87w\x86o\xfa\xffvU\x7f\xff\xd1\xec\xf1\x81U903\x00\x00\x00\x00\x00\x00\xf1\x00bcsh8p54  U903\x00\x00\x00\x00\x00\x00SDN8T16NB0z{\xd4v',
      b'\xf1\x87SALFBA3960824GJ2wwwwff\x86hffvfffffvfwfg_\xf9\xff\xa9\x88\x8f\xffb\x99\xf1\x81U903\x00\x00\x00\x00\x00\x00\xf1\x00bcsh8p54  U903\x00\x00\x00\x00\x00\x00SDN8T16NB0z{\xd4v',
      b'\xf1\x87SALFBA4011074GJ2fgvwwv\x87hw\x88\x87xww\x87wwfgvu_\xfa\xffefo\xff\x87\xc0\xf1\x81U903\x00\x00\x00\x00\x00\x00\xf1\x00bcsh8p54  U903\x00\x00\x00\x00\x00\x00SDN8T16NB0z{\xd4v',
      b'\xf1\x87SALFBA4121304GJ2x\x87xwff\x86hwwwwww\x87wwwww\x84_\xfc\xff\x98\x88\x9f\xffi\xa6\xf1\x81U903\x00\x00\x00\x00\x00\x00\xf1\x00bcsh8p54  U903\x00\x00\x00\x00\x00\x00SDN8T16NB0z{\xd4v',
      b'\xf1\x87SALFBA4195874GJ2EVugvf\x86hgwvwww\x87wgw\x86wc_\xfb\xff\x98\x88\x8f\xff\xe23\xf1\x81U903\x00\x00\x00\x00\x00\x00\xf1\x00bcsh8p54  U903\x00\x00\x00\x00\x00\x00SDN8T16NB0z{\xd4v',
      b'\xf1\x87SALFBA4625294GJ2eVefeUeVx\x88\x97\x88wwwwwwww\xa7o\xfb\xffvw\x9f\xff\xee.\xf1\x81U903\x00\x00\x00\x00\x00\x00\xf1\x00bcsh8p54  U903\x00\x00\x00\x00\x00\x00SDN8T16NB0z{\xd4v',
      b'\xf1\x87SALFBA4728774GJ2vfvg\x87vwgww\x87ww\x88\x97xww\x87w\x86_\xfb\xffeD?\xffk0\xf1\x81U903\x00\x00\x00\x00\x00\x00\xf1\x00bcsh8p54  U903\x00\x00\x00\x00\x00\x00SDN8T16NB0z{\xd4v',
      b'\xf1\x87SALFBA5129064GJ2vfvgwv\x87hx\x88\x87\x88ww\x87www\x87wd_\xfa\xffvfo\xff\x1d\x00\xf1\x81U903\x00\x00\x00\x00\x00\x00\xf1\x00bcsh8p54  U903\x00\x00\x00\x00\x00\x00SDN8T16NB0z{\xd4v',
      b'\xf1\x87SALFBA5454914GJ2\x98\x88\x88\x88\x87vwgx\x88\x87\x88xww\x87ffvf\xa7\x7f\xf9\xff\xa8w\x7f\xff\x1b\x90\xf1\x81U903\x00\x00\x00\x00\x00\x00\xf1\x00bcsh8p54  U903\x00\x00\x00\x00\x00\x00SDN8T16NB0z{\xd4v',
      b'\xf1\x87SALFBA5987784GJ2UVugDDtGx\x88\x87\x88w\x88\x87xwwwwd/\xfb\xff\x97fO\xff\xb0h\xf1\x81U903\x00\x00\x00\x00\x00\x00\xf1\x00bcsh8p54  U903\x00\x00\x00\x00\x00\x00SDN8T16NB0z{\xd4v',
      b'\xf1\x87SALFBA5987864GJ2fgvwUUuWgwvw\x87wxwwwww\x84/\xfc\xff\x97w\x7f\xff\xdf\x1d\xf1\x81U903\x00\x00\x00\x00\x00\x00\xf1\x00bcsh8p54  U903\x00\x00\x00\x00\x00\x00SDN8T16NB0z{\xd4v',
      b'\xf1\x87SALFBA6337644GJ2vgvwwv\x87hgffvwwwwwwww\x85O\xfa\xff\xa7w\x7f\xff\xc5\xfc\xf1\x81U903\x00\x00\x00\x00\x00\x00\xf1\x00bcsh8p54  U903\x00\x00\x00\x00\x00\x00SDN8T16NB0z{\xd4v',
      b'\xf1\x87SALFBA6802004GJ2UUuWUUuWgw\x86www\x87www\x87w\x96?\xf9\xff\xa9\x88\x7f\xff\x9fK\xf1\x81U903\x00\x00\x00\x00\x00\x00\xf1\x00bcsh8p54  U903\x00\x00\x00\x00\x00\x00SDN8T16NB0z{\xd4v',
      b'\xf1\x87SALFBA6892284GJ233S5\x87w\x87xx\x88\x87\x88vwwgww\x87w\x84?\xfb\xff\x98\x88\x8f\xff*\x9e\xf1\x81U903\x00\x00\x00\x00\x00\x00\xf1\x00bcsh8p54  U903\x00\x00\x00\x00\x00\x00SDN8T16NB0z{\xd4v',
      b'\xf1\x87SALFBA7005534GJ2eUuWfg\x86xxww\x87x\x88\x87\x88\x88w\x88\x87\x87O\xfc\xffuUO\xff\xa3k\xf1\x81U913\x00\x00\x00\x00\x00\x00\xf1\x00bcsh8p54  U913\x00\x00\x00\x00\x00\x00SDN8T16NB1\xe3\xc10\xa1',
      b'\xf1\x87SALFBA7152454GJ2gvwgFf\x86hx\x88\x87\x88vfWfffffd?\xfa\xff\xba\x88o\xff,\xcf\xf1\x81U913\x00\x00\x00\x00\x00\x00\xf1\x00bcsh8p54  U913\x00\x00\x00\x00\x00\x00SDN8T16NB1\xe3\xc10\xa1',
      b'\xf1\x87SALFBA7485034GJ2ww\x87xww\x87xfwvgwwwwvfgf\xa5/\xfc\xff\xa9w_\xff40\xf1\x81U913\x00\x00\x00\x00\x00\x00\xf1\x00bcsh8p54  U913\x00\x00\x00\x00\x00\x00SDN8T16NB2\n\xdd^\xbc',
      b'\xf1\x87SAMDBA7743924GJ3wwwwww\x87xgwvw\x88\x88\x88\x88wwww\x85_\xfa\xff\x86f\x7f\xff0\x9d\xf1\x89HT6WAD10A1\xf1\x82SDN8G25NB2\x00\x00\x00\x00\x00\x00',
      b'\xf1\x87SAMDBA7817334GJ3Vgvwvfvgww\x87wwwwwwfgv\x97O\xfd\xff\x88\x88o\xff\x8e\xeb\xf1\x89HT6WAD10A1\xf1\x82SDN8G25NB2\x00\x00\x00\x00\x00\x00',
      b'\xf1\x87SAMDBA8054504GJ3gw\x87xffvgffffwwwweUVUf?\xfc\xffvU_\xff\xddl\xf1\x89HT6WAD10A1\xf1\x82SDN8G25NB2\x00\x00\x00\x00\x00\x00',
      b'\xf1\x87SAMFB41553621GC7ww\x87xUU\x85Xvwwg\x88\x88\x88\x88wwgw\x86\xaf\xfb\xffuDo\xff\xaa\x8f\xf1\x81U913\x00\x00\x00\x00\x00\x00\xf1\x00bcsh8p54  U913\x00\x00\x00\x00\x00\x00SDN8T16NB2\n\xdd^\xbc',
      b'\xf1\x87SAMFB42555421GC7\x88\x88\x88\x88wvwgx\x88\x87\x88wwgw\x87wxw3\x8f\xfc\xff\x98f\x8f\xffga\xf1\x81U913\x00\x00\x00\x00\x00\x00\xf1\x00bcsh8p54  U913\x00\x00\x00\x00\x00\x00SDN8T16NB2\n\xdd^\xbc',
      b'\xf1\x87SAMFBA7978674GJ2gw\x87xgw\x97ywwwwvUGeUUeU\x87O\xfb\xff\x98w\x8f\xfffF\xf1\x81U913\x00\x00\x00\x00\x00\x00\xf1\x00bcsh8p54  U913\x00\x00\x00\x00\x00\x00SDN8T16NB2\n\xdd^\xbc',
      b'\xf1\x87SAMFBA9283024GJ2wwwwEUuWwwgwwwwwwwww\x87/\xfb\xff\x98w\x8f\xff<\xd3\xf1\x81U913\x00\x00\x00\x00\x00\x00\xf1\x00bcsh8p54  U913\x00\x00\x00\x00\x00\x00SDN8T16NB2\n\xdd^\xbc',
      b'\xf1\x87SAMFBA9708354GJ2wwwwVf\x86h\x88wx\x87xww\x87\x88\x88\x88\x88w/\xfa\xff\x97w\x8f\xff\x86\xa0\xf1\x81U913\x00\x00\x00\x00\x00\x00\xf1\x00bcsh8p54  U913\x00\x00\x00\x00\x00\x00SDN8T16NB2\n\xdd^\xbc',
      b'\xf1\x87SANDB45316691GC6\x99\x99\x99\x99\x88\x88\xa8\x8avfwfwwww\x87wxwT\x9f\xfd\xff\x88wo\xff\x1c\xfa\xf1\x89HT6WAD10A1\xf1\x82SDN8G25NB3\x00\x00\x00\x00\x00\x00',
      b'\xf1\x87SALFBA7460044GJ2gx\x87\x88Vf\x86hx\x88\x87\x88wwwwgw\x86wd?\xfa\xff\x86U_\xff\xaf\x1f\xf1\x81U913\x00\x00\x00\x00\x00\x00\xf1\x00bcsh8p54  U913\x00\x00\x00\x00\x00\x00SDN8T16NB2\n\xdd^\xbc',
      b'\xf1\x87SAMFBA8105254GJ2wx\x87\x88Vf\x86hx\x88\x87\x88wwwwwwww\x86O\xfa\xff\x99\x88\x7f\xffZG\xf1\x81U913\x00\x00\x00\x00\x00\x00\xf1\x00bcsh8p54  U913\x00\x00\x00\x00\x00\x00SDN8T16NB2\n\xdd^\xbc',
      b'\xf1\x87SANFB45889451GC7wx\x87\x88gw\x87x\x88\x88x\x88\x87wxw\x87wxw\x87\x8f\xfc\xffeU\x8f\xff+Q\xf1\x81U913\x00\x00\x00\x00\x00\x00\xf1\x00bcsh8p54  U913\x00\x00\x00\x00\x00\x00SDN8T16NB2\n\xdd^\xbc',
      b'\xf1\x00T02601BL  T02900A1  VDN8T25XXX900NSA\xb9\x13\xf9p',
    ],
  },
  CAR.SONATA_LF: {
    (Ecu.fwdRadar, 0x7d0, None): [
      b'\xf1\x00LF__ SCC F-CUP      1.00 1.00 96401-C2200         ',
    ],
    (Ecu.abs, 0x7d1, None): [
      b'\xf1\x00LF ESC \f 11 \x17\x01\x13 58920-C2610',
      b'\xf1\x00LF ESC \t 11 \x17\x01\x13 58920-C2610',
    ],
    (Ecu.engine, 0x7e0, None): [
      b'\xf1\x81606D5051\x00\x00\x00\x00\x00\x00\x00\x00',
      b'\xf1\x81606D5K51\x00\x00\x00\x00\x00\x00\x00\x00',
      b'\xf1\x81606G1051\x00\x00\x00\x00\x00\x00\x00\x00',
    ],
    (Ecu.fwdCamera, 0x7c4, None): [
      b'\xf1\x00LFF LKAS AT USA LHD 1.00 1.01 95740-C1000 E51',
      b'\xf1\x00LFF LKAS AT USA LHD 1.01 1.02 95740-C1000 E52',
    ],
    (Ecu.transmission, 0x7e1, None): [
      b'\xf1\x006T6H0_C2\x00\x006T6B4051\x00\x00TLF0G24NL1\xb0\x9f\xee\xf5',
      b'\xf1\x87\xff\xff\xff\xff\xff\xff\xff\xff\xff\xff\xff\xff\xff\xff\xff\xff\xff\xff\xff\xff\xff\xff\xff\xff\xff\xff\xff\xff\xff\xff\xff\xff\xff\xff\xff\xff\xff\xff\xff\xff\xff\xff\xf1\x816T6B4051\x00\x00\xf1\x006T6H0_C2\x00\x006T6B4051\x00\x00TLF0G24NL1\x00\x00\x00\x00',
      b'\xf1\x87\xff\xff\xff\xff\xff\xff\xff\xff\xff\xff\xff\xff\xff\xff\xff\xff\xff\xff\xff\xff\xff\xff\xff\xff\xff\xff\xff\xff\xff\xff\xff\xff\xff\xff\xff\xff\xff\xff\xff\xff\xff\xff\xf1\x816T6B4051\x00\x00\xf1\x006T6H0_C2\x00\x006T6B4051\x00\x00TLF0G24NL1\xb0\x9f\xee\xf5',
      b'\xf1\x87\xff\xff\xff\xff\xff\xff\xff\xff\xff\xff\xff\xff\xff\xff\xff\xff\xff\xff\xff\xff\xff\xff\xff\xff\xff\xff\xff\xff\xff\xff\xff\xff\xff\xff\xff\xff\xff\xff\xff\xff\xff\xff\xf1\x816T6B4051\x00\x00\xf1\x006T6H0_C2\x00\x006T6B4051\x00\x00TLF0G24SL2n\x8d\xbe\xd8',
      b'\xf1\x87LAHSGN012918KF10\x98\x88x\x87\x88\x88x\x87\x88\x88\x98\x88\x87w\x88w\x88\x88\x98\x886o\xf6\xff\x98w\x7f\xff3\x00\xf1\x816W3B1051\x00\x00\xf1\x006W351_C2\x00\x006W3B1051\x00\x00TLF0T20NL2\x00\x00\x00\x00',
      b'\xf1\x87LAHSGN012918KF10\x98\x88x\x87\x88\x88x\x87\x88\x88\x98\x88\x87w\x88w\x88\x88\x98\x886o\xf6\xff\x98w\x7f\xff3\x00\xf1\x816W3B1051\x00\x00\xf1\x006W351_C2\x00\x006W3B1051\x00\x00TLF0T20NL2H\r\xbdm',
      b'\xf1\x87LAJSG49645724HF0\x87x\x87\x88\x87www\x88\x99\xa8\x89\x88\x99\xa8\x89\x88\x99\xa8\x89S_\xfb\xff\x87f\x7f\xff^2\xf1\x816W3B1051\x00\x00\xf1\x006W351_C2\x00\x006W3B1051\x00\x00TLF0T20NL2H\r\xbdm',
    ],
  },
  CAR.TUCSON: {
    (Ecu.fwdRadar, 0x7d0, None): [
      b'\xf1\x00TL__ FCA F-CUP      1.00 1.01 99110-D3500         ',
      b'\xf1\x00TL__ FCA F-CUP      1.00 1.02 99110-D3510         ',
    ],
    (Ecu.engine, 0x7e0, None): [
      b'\xf1\x8971TLC2NAIDDIR002\xf1\x8271TLC2NAIDDIR002',
      b'\xf1\x81606G3051\x00\x00\x00\x00\x00\x00\x00\x00',
    ],
    (Ecu.fwdCamera, 0x7c4, None): [
      b'\xf1\x00TL  MFC  AT KOR LHD 1.00 1.02 95895-D3800 180719',
      b'\xf1\x00TL  MFC  AT USA LHD 1.00 1.06 95895-D3800 190107',
    ],
    (Ecu.transmission, 0x7e1, None): [
      b'\xf1\x87LBJXAN202299KF22\x87x\x87\x88ww\x87xx\x88\x97\x88\x87\x88\x98x\x88\x99\x98\x89\x87o\xf6\xff\x87w\x7f\xff\x12\x9a\xf1\x81U083\x00\x00\x00\x00\x00\x00\xf1\x00bcsh8p54  U083\x00\x00\x00\x00\x00\x00TTL2V20KL1\x8fRn\x8a',
      b'\xf1\x87KMLDCU585233TJ20wx\x87\x88x\x88\x98\x89vfwfwwww\x87f\x9f\xff\x98\xff\x7f\xf9\xf7s\xf1\x816T6G4051\x00\x00\xf1\x006T6J0_C2\x00\x006T6G4051\x00\x00TTL4G24NH2\x00\x00\x00\x00',
    ],
  },
  CAR.SANTA_FE: {
    (Ecu.fwdRadar, 0x7d0, None): [
      b'\xf1\x00TM__ SCC F-CUP      1.00 1.00 99110-S1210         ',
      b'\xf1\x00TM__ SCC F-CUP      1.00 1.01 99110-S2000         ',
      b'\xf1\x00TM__ SCC F-CUP      1.00 1.02 99110-S2000         ',
      b'\xf1\x00TM__ SCC F-CUP      1.00 1.03 99110-S2000         ',
    ],
    (Ecu.abs, 0x7d1, None): [
      b'\xf1\x00TM ESC \r 100\x18\x031 58910-S2650',
      b'\xf1\x00TM ESC \r 105\x19\x05# 58910-S1500',
      b'\xf1\x00TM ESC \r 103\x18\x11\x08 58910-S2650',
      b'\xf1\x00TM ESC \r 104\x19\x07\x08 58910-S2650',
      b'\xf1\x00TM ESC \x02 100\x18\x030 58910-S2600',
      b'\xf1\x00TM ESC \x02 102\x18\x07\x01 58910-S2600',
      b'\xf1\x00TM ESC \x02 103\x18\x11\x07 58910-S2600',
      b'\xf1\x00TM ESC \x02 104\x19\x07\x07 58910-S2600',
      b'\xf1\x00TM ESC \x03 103\x18\x11\x07 58910-S2600',
      b'\xf1\x00TM ESC \x0c 103\x18\x11\x08 58910-S2650',
    ],
    (Ecu.engine, 0x7e0, None): [
      b'\xf1\x81606EA051\x00\x00\x00\x00\x00\x00\x00\x00',
      b'\xf1\x81606G1051\x00\x00\x00\x00\x00\x00\x00\x00',
      b'\xf1\x81606G3051\x00\x00\x00\x00\x00\x00\x00\x00',
    ],
    (Ecu.eps, 0x7d4, None): [
      b'\xf1\x00TM  MDPS C 1.00 1.00 56340-S2000 8409',
      b'\xf1\x00TM  MDPS C 1.00 1.00 56340-S2000 8A12',
      b'\xf1\x00TM  MDPS C 1.00 1.01 56340-S2000 9129',
      b'\xf1\x00TM  MDPS R 1.00 1.02 57700-S1100 4TMDP102',
    ],
    (Ecu.fwdCamera, 0x7c4, None): [
      b'\xf1\x00TM  MFC  AT EUR LHD 1.00 1.01 99211-S1010 181207',
      b'\xf1\x00TM  MFC  AT USA LHD 1.00 1.00 99211-S2000 180409',
    ],
    (Ecu.transmission, 0x7e1, None): [
      b'\xf1\x00bcsh8p54  U833\x00\x00\x00\x00\x00\x00TTM4V22US3_<]\xf1',
      b'\xf1\x006W351_C2\x00\x006W3E1051\x00\x00TTM4T20NS5\x00\x00\x00\x00',
      b'\xf1\x87LBJSGA7082574HG0\x87www\x98\x88\x88\x88\x99\xaa\xb9\x9afw\x86gx\x99\xa7\x89co\xf8\xffvU_\xffR\xaf\xf1\x816W3C2051\x00\x00\xf1\x006W351_C2\x00\x006W3C2051\x00\x00TTM2T20NS1\x00\xa6\xe0\x91',
      b'\xf1\x87LBKSGA0458404HG0vfvg\x87www\x89\x99\xa8\x99y\xaa\xa7\x9ax\x88\xa7\x88t_\xf9\xff\x86w\x8f\xff\x15x\xf1\x816W3C2051\x00\x00\xf1\x006W351_C2\x00\x006W3C2051\x00\x00TTM2T20NS1\x00\x00\x00\x00',
      b'\xf1\x87LDJUEA6010814HG1\x87w\x87x\x86gvw\x88\x88\x98\x88gw\x86wx\x88\x97\x88\x85o\xf8\xff\x86f_\xff\xd37\xf1\x816W3C2051\x00\x00\xf1\x006W351_C2\x00\x006W3C2051\x00\x00TTM4T20NS0\xf8\x19\x92g',
      b'\xf1\x87LDJUEA6458264HG1ww\x87x\x97x\x87\x88\x88\x99\x98\x89g\x88\x86xw\x88\x97x\x86o\xf7\xffvw\x8f\xff3\x9a\xf1\x816W3C2051\x00\x00\xf1\x006W351_C2\x00\x006W3C2051\x00\x00TTM4T20NS0\xf8\x19\x92g',
      b'\xf1\x87LDKUEA2045844HG1wwww\x98\x88x\x87\x88\x88\xa8\x88x\x99\x97\x89x\x88\xa7\x88U\x7f\xf8\xffvfO\xffC\x1e\xf1\x816W3E0051\x00\x00\xf1\x006W351_C2\x00\x006W3E0051\x00\x00TTM4T20NS3\x00\x00\x00\x00',
      b'\xf1\x87LDKUEA9993304HG1\x87www\x97x\x87\x88\x99\x99\xa9\x99x\x99\xa7\x89w\x88\x97x\x86_\xf7\xffwwO\xffl#\xf1\x816W3C2051\x00\x00\xf1\x006W351_C2\x00\x006W3C2051\x00\x00TTM4T20NS1R\x7f\x90\n',
      b'\xf1\x87LDLUEA6061564HG1\xa9\x99\x89\x98\x87wwwx\x88\x97\x88x\x99\xa7\x89x\x99\xa7\x89sO\xf9\xffvU_\xff<\xde\xf1\x816W3E1051\x00\x00\xf1\x006W351_C2\x00\x006W3E1051\x00\x00TTM4T20NS50\xcb\xc3\xed',
      b'\xf1\x87LDLUEA6159884HG1\x88\x87hv\x99\x99y\x97\x89\xaa\xb8\x9ax\x99\x87\x89y\x99\xb7\x99\xa7?\xf7\xff\x97wo\xff\xf3\x05\xf1\x816W3E1051\x00\x00\xf1\x006W351_C2\x00\x006W3E1051\x00\x00TTM4T20NS5\x00\x00\x00\x00',
      b'\xf1\x87LDLUEA6852664HG1\x97wWu\x97www\x89\xaa\xc8\x9ax\x99\x97\x89x\x99\xa7\x89SO\xf7\xff\xa8\x88\x7f\xff\x03z\xf1\x816W3E1051\x00\x00\xf1\x006W351_C2\x00\x006W3E1051\x00\x00TTM4T20NS50\xcb\xc3\xed',
      b'\xf1\x87LDLUEA6898374HG1fevW\x87wwwx\x88\x97\x88h\x88\x96\x88x\x88\xa7\x88ao\xf9\xff\x98\x99\x7f\xffD\xe2\xf1\x816W3E1051\x00\x00\xf1\x006W351_C2\x00\x006W3E1051\x00\x00TTM4T20NS5\x00\x00\x00\x00',
      b'\xf1\x87LDLUEA6898374HG1fevW\x87wwwx\x88\x97\x88h\x88\x96\x88x\x88\xa7\x88ao\xf9\xff\x98\x99\x7f\xffD\xe2\xf1\x816W3E1051\x00\x00\xf1\x006W351_C2\x00\x006W3E1051\x00\x00TTM4T20NS50\xcb\xc3\xed',
      b'\xf1\x87SBJWAA5842214GG0\x88\x87\x88xww\x87x\x89\x99\xa8\x99\x88\x99\x98\x89w\x88\x87xw_\xfa\xfffU_\xff\xd1\x8d\xf1\x816W3C2051\x00\x00\xf1\x006W351_C2\x00\x006W3C2051\x00\x00TTM2G24NS1\x98{|\xe3',
      b'\xf1\x87SBJWAA5890864GG0\xa9\x99\x89\x98\x98\x87\x98y\x89\x99\xa8\x99w\x88\x87xww\x87wvo\xfb\xffuD_\xff\x9f\xb5\xf1\x816W3C2051\x00\x00\xf1\x006W351_C2\x00\x006W3C2051\x00\x00TTM2G24NS1\x98{|\xe3',
      b'\xf1\x87SBJWAA6562474GG0ffvgeTeFx\x88\x97\x88ww\x87www\x87w\x84o\xfa\xff\x87fO\xff\xc2 \xf1\x816W3C2051\x00\x00\xf1\x006W351_C2\x00\x006W3C2051\x00\x00TTM2G24NS1\x00\x00\x00\x00',
      b'\xf1\x87SBJWAA6562474GG0ffvgeTeFx\x88\x97\x88ww\x87www\x87w\x84o\xfa\xff\x87fO\xff\xc2 \xf1\x816W3C2051\x00\x00\xf1\x006W351_C2\x00\x006W3C2051\x00\x00TTM2G24NS1\x98{|\xe3',
      b'\xf1\x87SBJWAA7780564GG0wvwgUUeVwwwwx\x88\x87\x88wwwwd_\xfc\xff\x86f\x7f\xff\xd7*\xf1\x816W3C2051\x00\x00\xf1\x006W351_C2\x00\x006W3C2051\x00\x00TTM2G24NS2F\x84<\xc0',
      b'\xf1\x87SBJWAA8278284GG0ffvgUU\x85Xx\x88\x87\x88x\x88w\x88ww\x87w\x96o\xfd\xff\xa7U_\xff\xf2\xa0\xf1\x816W3C2051\x00\x00\xf1\x006W351_C2\x00\x006W3C2051\x00\x00TTM2G24NS2F\x84<\xc0',
      b'\xf1\x87SBLWAA4363244GG0wvwgwv\x87hgw\x86ww\x88\x87xww\x87wdo\xfb\xff\x86f\x7f\xff3$\xf1\x816W3E1051\x00\x00\xf1\x006W351_C2\x00\x006W3E1051\x00\x00TTM2G24NS6\x00\x00\x00\x00',
      b'\xf1\x87SBLWAA4363244GG0wvwgwv\x87hgw\x86ww\x88\x87xww\x87wdo\xfb\xff\x86f\x7f\xff3$\xf1\x816W3E1051\x00\x00\xf1\x006W351_C2\x00\x006W3E1051\x00\x00TTM2G24NS6x0\x17\xfe',
      b'\xf1\x87SBLWAA4899564GG0VfvgUU\x85Xx\x88\x87\x88vfgf\x87wxwvO\xfb\xff\x97f\xb1\xffSB\xf1\x816W3E1051\x00\x00\xf1\x006W351_C2\x00\x006W3E1051\x00\x00TTM2G24NS7\x00\x00\x00\x00',
      b'\xf1\x87SBLWAA6622844GG0wwwwff\x86hwwwwx\x88\x87\x88\x88\x88\x88\x88\x98?\xfd\xff\xa9\x88\x7f\xffn\xe5\xf1\x816W3E1051\x00\x00\xf1\x006W351_C2\x00\x006W3E1051\x00\x00TTM2G24NS7u\x1e{\x1c',
      b'\xf1\x87SDJXAA7656854GG1DEtWUU\x85X\x88\x88\x98\x88w\x88\x87xx\x88\x87\x88\x96o\xfb\xff\x86f\x7f\xff.\xca\xf1\x816W3C2051\x00\x00\xf1\x006W351_C2\x00\x006W3C2051\x00\x00TTM4G24NS2\x00\x00\x00\x00',
      b'\xf1\x87SDJXAA7656854GG1DEtWUU\x85X\x88\x88\x98\x88w\x88\x87xx\x88\x87\x88\x96o\xfb\xff\x86f\x7f\xff.\xca\xf1\x816W3C2051\x00\x00\xf1\x006W351_C2\x00\x006W3C2051\x00\x00TTM4G24NS2K\xdaV0',
      b'\xf1\x87SDKXAA2443414GG1vfvgwv\x87h\x88\x88\x88\x88ww\x87wwwww\x99_\xfc\xffvD?\xffl\xd2\xf1\x816W3E1051\x00\x00\xf1\x006W351_C2\x00\x006W3E1051\x00\x00TTM4G24NS6\x00\x00\x00\x00',
    ],
  },
  CAR.SANTA_FE_2022: {
    (Ecu.fwdRadar, 0x7d0, None): [
      b'\xf1\x00TM__ SCC F-CUP      1.00 1.00 99110-S1500         ',
      b'\xf1\x00TM__ SCC FHCUP      1.00 1.00 99110-S1500         ',
    ],
    (Ecu.abs, 0x7d1, None): [
      b'\xf1\x00TM ESC \x01 102!\x04\x03 58910-S2DA0',
      b'\xf1\x00TM ESC \x02 101 \x08\x04 58910-S2GA0',
      b'\xf1\x00TM ESC \x03 101 \x08\x02 58910-S2DA0',
      b'\xf1\x8758910-S2DA0\xf1\x00TM ESC \x03 101 \x08\x02 58910-S2DA0',
      b'\xf1\x8758910-S2GA0\xf1\x00TM ESC \x02 101 \x08\x04 58910-S2GA0',
      b'\xf1\x8758910-S1DA0\xf1\x00TM ESC \x1e 102 \x08\x08 58910-S1DA0',
      b'\xf1\x8758910-S2GA0\xf1\x00TM ESC \x04 102!\x04\x05 58910-S2GA0',
      b'\xf1\x00TM ESC \x04 102!\x04\x05 58910-S2GA0',
      b'\xf1\x00TM ESC \x04 101 \x08\x04 58910-S2GA0',
      b'\xf1\x00TM ESC \x02 103"\x07\x08 58910-S2GA0',
    ],
    (Ecu.engine, 0x7e0, None): [
      b'\xf1\x870\x00\x00\x00\x00\x00\x00\x00\x00\x00\x00\xf1\x81HM6M1_0a0_L50',
      b'\xf1\x81HM6M1_0a0_H00',
      b'\xf1\x82TACVN5GMI3XXXH0A',
      b'\xf1\x82TMBZN5TMD3XXXG2E',
      b'\xf1\x82TACVN5GSI3XXXH0A',
      b'\xf1\x82TMCFD5MMCXXXXG0A',
      b'\xf1\x81HM6M1_0a0_G20',
      b'\xf1\x870\x00\x00\x00\x00\x00\x00\x00\x00\x00\x00\xf1\x82TMDWN5TMD3TXXJ1A',
      b'\xf1\x81HM6M2_0a0_G00',
      b'\xf1\x870\x00\x00\x00\x00\x00\x00\x00\x00\x00\x00\xf1\x81HM6M1_0a0_J10',
      b'\xf1\x8739101-2STN8\xf1\x81HM6M1_0a0_M00',
    ],
    (Ecu.eps, 0x7d4, None): [
      b'\xf1\x00TM  MDPS C 1.00 1.02 56370-S2AA0 0B19',
      b'\xf1\x00TM  MDPS C 1.00 1.01 56310-S1AB0 4TSDC101',
    ],
    (Ecu.fwdCamera, 0x7c4, None): [
      b'\xf1\x00TMA MFC  AT MEX LHD 1.00 1.01 99211-S2500 210205',
      b'\xf1\x00TMA MFC  AT USA LHD 1.00 1.00 99211-S2500 200720',
      b'\xf1\x00TM  MFC  AT EUR LHD 1.00 1.03 99211-S1500 210224',
      b'\xf1\x00TMA MFC  AT USA LHD 1.00 1.01 99211-S2500 210205',
      b'\xf1\x00TMA MFC  AT USA LHD 1.00 1.03 99211-S2500 220414',
    ],
    (Ecu.transmission, 0x7e1, None): [
      b'\xf1\x00HT6WA280BLHT6WAD00A1STM2G25NH2\x00\x00\x00\x00\x00\x00\xf8\xc0\xc3\xaa',
      b'\xf1\x00HT6WA280BLHT6WAD00A1STM4G25NH1\x00\x00\x00\x00\x00\x00\x9cl\x04\xbc',
      b'\xf1\x00T02601BL  T02900A1  VTMPT25XXX900NSA\xf3\xf4Uj',
      b'\xf1\x87SDMXCA9087684GN1VfvgUUeVwwgwwwwwffffU?\xfb\xff\x97\x88\x7f\xff+\xa4\xf1\x89HT6WAD00A1\xf1\x82STM4G25NH1\x00\x00\x00\x00\x00\x00',
      b'\xf1\x00T02601BL  T02730A1  VTMPT25XXX730NS2\xa6\x06\x88\xf7',
      b'\xf1\x87SDMXCA8653204GN1EVugEUuWwwwwww\x87wwwwwv/\xfb\xff\xa8\x88\x9f\xff\xa5\x9c\xf1\x89HT6WAD00A1\xf1\x82STM4G25NH1\x00\x00\x00\x00\x00\x00',
      b'\xf1\x87954A02N250\x00\x00\x00\x00\x00\xf1\x81T02730A1  \xf1\x00T02601BL  T02730A1  VTMPT25XXX730NS2\xa6\x06\x88\xf7',
      b'\xf1\x87KMMYBU034207SB72x\x89\x88\x98h\x88\x98\x89\x87fhvvfWf33_\xff\x87\xff\x8f\xfa\x81\xe5\xf1\x89HT6TAF00A1\xf1\x82STM0M25GS1\x00\x00\x00\x00\x00\x00',
      b'\xf1\x87954A02N250\x00\x00\x00\x00\x00\xf1\x81T02730A1  \xf1\x00T02601BL  T02730A1  VTMPT25XXX730NS2\xa6',
      b'\xf1\x00HT6TA290BLHT6TAF00A1STM0M25GS1\x00\x00\x00\x00\x00\x006\xd8\x97\x15',
      b'\xf1\x00T02601BL  T02900A1  VTMPT25XXX900NS8\xb7\xaa\xfe\xfc',
      b'\xf1\x87954A02N250\x00\x00\x00\x00\x00\xf1\x81T02900A1  \xf1\x00T02601BL  T02900A1  VTMPT25XXX900NS8\xb7\xaa\xfe\xfc',
      b'\xf1\x00T02601BL  T02800A1  VTMPT25XXX800NS4\xed\xaf\xed\xf5',
      b'\xf1\x00T02601BL  T02900A1  VTMPT25XXW900NS1c\x918\xc5',
    ],
  },
  CAR.SANTA_FE_HEV_2022: {
    (Ecu.fwdRadar, 0x7d0, None): [
      b'\xf1\x00TMhe SCC FHCUP      1.00 1.00 99110-CL500         ',
    ],
    (Ecu.eps, 0x7d4, None): [
      b'\xf1\x00TM  MDPS C 1.00 1.02 56310-CLAC0 4TSHC102',
      b'\xf1\x00TM  MDPS C 1.00 1.02 56310-CLEC0 4TSHC102',
      b'\xf1\x00TM  MDPS R 1.00 1.05 57700-CL000 4TSHP105',
      b'\xf1\x00TM  MDPS C 1.00 1.02 56310-GA000 4TSHA100',
    ],
    (Ecu.fwdCamera, 0x7c4, None): [
      b'\xf1\x00TMH MFC  AT EUR LHD 1.00 1.06 99211-S1500 220727',
      b'\xf1\x00TMH MFC  AT USA LHD 1.00 1.03 99211-S1500 210224',
      b'\xf1\x00TMH MFC  AT USA LHD 1.00 1.06 99211-S1500 220727',
      b'\xf1\x00TMA MFC  AT USA LHD 1.00 1.03 99211-S2500 220414',
    ],
    (Ecu.transmission, 0x7e1, None): [
      b'\xf1\x00PSBG2333  E16\x00\x00\x00\x00\x00\x00\x00TTM2H16SA3\xa3\x1b\xe14',
      b'\xf1\x00PSBG2333  E16\x00\x00\x00\x00\x00\x00\x00TTM2H16UA3I\x94\xac\x8f',
      b'\xf1\x87959102T250\x00\x00\x00\x00\x00\xf1\x81E14\x00\x00\x00\x00\x00\x00\x00\xf1\x00PSBG2333  E14\x00\x00\x00\x00\x00\x00\x00TTM2H16SA2\x80\xd7l\xb2',
    ],
    (Ecu.engine, 0x7e0, None): [
      b'\xf1\x87391312MTC1',
      b'\xf1\x87391312MTE0',
      b'\xf1\x87391312MTL0',
    ],
  },
  CAR.SANTA_FE_PHEV_2022: {
    (Ecu.fwdRadar, 0x7d0, None): [
      b'\xf1\x8799110CL500\xf1\x00TMhe SCC FHCUP      1.00 1.00 99110-CL500         ',
    ],
    (Ecu.eps, 0x7d4, None): [
      b'\xf1\x00TM  MDPS C 1.00 1.02 56310-CLAC0 4TSHC102',
      b'\xf1\x00TM  MDPS C 1.00 1.02 56310-CLEC0 4TSHC102',
    ],
    (Ecu.fwdCamera, 0x7c4, None): [
      b'\xf1\x00TMP MFC  AT USA LHD 1.00 1.03 99211-S1500 210224',
    ],
    (Ecu.transmission, 0x7e1, None): [
      b'\xf1\x8795441-3D121\x00\xf1\x81E16\x00\x00\x00\x00\x00\x00\x00\xf1\x00PSBG2333  E16\x00\x00\x00\x00\x00\x00\x00TTM2P16SA0o\x88^\xbe',
      b'\xf1\x8795441-3D121\x00\xf1\x81E16\x00\x00\x00\x00\x00\x00\x00\xf1\x00PSBG2333  E16\x00\x00\x00\x00\x00\x00\x00TTM2P16SA1\x0b\xc5\x0f\xea',
    ],
    (Ecu.engine, 0x7e0, None): [
      b'\xf1\x87391312MTF0',
    ],
  },
  CAR.KIA_STINGER: {
    (Ecu.fwdRadar, 0x7d0, None): [
      b'\xf1\x00CK__ SCC F_CUP      1.00 1.01 96400-J5100         ',
      b'\xf1\x00CK__ SCC F_CUP      1.00 1.03 96400-J5100         ',
      b'\xf1\x00CK__ SCC F_CUP      1.00 1.01 96400-J5000         ',
      b'\xf1\x00CK__ SCC F_CUP      1.00 1.02 96400-J5100         ',
    ],
    (Ecu.engine, 0x7e0, None): [
      b'\xf1\x81606DE051\x00\x00\x00\x00\x00\x00\x00\x00',
      b'\xf1\x81640E0051\x00\x00\x00\x00\x00\x00\x00\x00',
      b'\xf1\x82CKJN3TMSDE0B\x00\x00\x00\x00',
      b'\xf1\x82CKKN3TMD_H0A\x00\x00\x00\x00',
      b'\xe0\x19\xff\xe7\xe7g\x01\xa2\x00\x0f\x00\x9e\x00\x06\x00\xff\xff\xff\xff\xff\xff\x00\x00\xff\xff\xff\xff\xff\xff\x00\x00\x0f\x0e\x0f\x0f\x0e\r\x00\x00\x7f\x02.\xff\x00\x00~p\x00\x00\x00\x00u\xff\xf9\xff\x00\x00\x00\x00V\t\xd5\x01\xc0\x00\x00\x00\x007\xfb\xfc\x0b\x8d\x00',
      b'\xf1\x81640H0051\x00\x00\x00\x00\x00\x00\x00\x00',
    ],
    (Ecu.eps, 0x7d4, None): [
      b'\xf1\x00CK  MDPS R 1.00 1.04 57700-J5200 4C2CL104',
      b'\xf1\x00CK  MDPS R 1.00 1.04 57700-J5220 4C2VL104',
      b'\xf1\x00CK  MDPS R 1.00 1.04 57700-J5420 4C4VL104',
      b'\xf1\x00CK  MDPS R 1.00 1.06 57700-J5420 4C4VL106',
      b'\xf1\x00CK  MDPS R 1.00 1.07 57700-J5220 4C2VL107',
      b'\xf1\x00CK  MDPS R 1.00 1.06 57700-J5220 4C2VL106',
    ],
    (Ecu.fwdCamera, 0x7c4, None): [
      b'\xf1\x00CK  MFC  AT USA LHD 1.00 1.03 95740-J5000 170822',
      b'\xf1\x00CK  MFC  AT USA LHD 1.00 1.04 95740-J5000 180504',
      b'\xf1\x00CK  MFC  AT EUR LHD 1.00 1.03 95740-J5000 170822',
    ],
    (Ecu.transmission, 0x7e1, None): [
      b'\xf1\x00bcsh8p54  E25\x00\x00\x00\x00\x00\x00\x00SCK0T33NB2\xb3\xee\xba\xdc',
      b'\xf1\x87VCJLE17622572DK0vd6D\x99\x98y\x97vwVffUfvfC%CuT&Dx\x87o\xff{\x1c\xf1\x81E21\x00\x00\x00\x00\x00\x00\x00\xf1\x00bcsh8p54  E21\x00\x00\x00\x00\x00\x00\x00SCK0T33NB0\x88\xa2\xe6\xf0',
      b'\xf1\x87VDHLG17000192DK2xdFffT\xa5VUD$DwT\x86wveVeeD&T\x99\xba\x8f\xff\xcc\x99\xf1\x81E21\x00\x00\x00\x00\x00\x00\x00\xf1\x00bcsh8p54  E21\x00\x00\x00\x00\x00\x00\x00SCK0T33NB0\x88\xa2\xe6\xf0',
      b'\xf1\x87VDHLG17000192DK2xdFffT\xa5VUD$DwT\x86wveVeeD&T\x99\xba\x8f\xff\xcc\x99\xf1\x89E21\x00\x00\x00\x00\x00\x00\x00\xf1\x82SCK0T33NB0',
      b'\xf1\x87VDHLG17034412DK2vD6DfVvVTD$D\x99w\x88\x98EDEDeT6DgfO\xff\xc3=\xf1\x81E21\x00\x00\x00\x00\x00\x00\x00\xf1\x00bcsh8p54  E21\x00\x00\x00\x00\x00\x00\x00SCK0T33NB0\x88\xa2\xe6\xf0',
      b'\xf1\x87VDHLG17118862DK2\x8awWwgu\x96wVfUVwv\x97xWvfvUTGTx\x87o\xff\xc9\xed\xf1\x81E21\x00\x00\x00\x00\x00\x00\x00\xf1\x00bcsh8p54  E21\x00\x00\x00\x00\x00\x00\x00SCK0T33NB0\x88\xa2\xe6\xf0',
      b'\xf1\x87VDKLJ18675252DK6\x89vhgwwwwveVU\x88w\x87w\x99vgf\x97vXfgw_\xff\xc2\xfb\xf1\x89E25\x00\x00\x00\x00\x00\x00\x00\xf1\x82TCK0T33NB2',
      b'\xf1\x87WAJTE17552812CH4vfFffvfVeT5DwvvVVdFeegeg\x88\x88o\xff\x1a]\xf1\x81E21\x00\x00\x00\x00\x00\x00\x00\xf1\x00bcsh8p54  E21\x00\x00\x00\x00\x00\x00\x00TCK2T20NB1\x19\xd2\x00\x94',
      b'\xf1\x87VDHLG17274082DK2wfFf\x89x\x98wUT5T\x88v\x97xgeGefTGTVvO\xff\x1c\x14\xf1\x81E19\x00\x00\x00\x00\x00\x00\x00\xf1\x00bcsh8p54  E19\x00\x00\x00\x00\x00\x00\x00SCK0T33UB2\xee[\x97S',
      b'\xf1\x87VDHLG17000192DK2xdFffT\xa5VUD$DwT\x86wveVeeD&T\x99\xba\x8f\xff\xcc\x99\xf1\x81E21\x00\x00\x00\x00\x00\x00\x00\xf1\x00bcsh8p54  E21\x00\x00\x00\x00\x00\x00\x00SCK0T33NB0\t\xb7\x17\xf5',
      b'\xf1\x00bcsh8p54  E21\x00\x00\x00\x00\x00\x00\x00SCK0T33NB0\t\xb7\x17\xf5',
      b'\xf1\x00bcsh8p54  E21\x00\x00\x00\x00\x00\x00\x00SCK0T33NB0\x88\xa2\xe6\xf0',
    ],
  },
  CAR.KIA_STINGER_2022: {
    (Ecu.fwdRadar, 0x7d0, None): [
      b'\xf1\x00CK__ SCC F-CUP      1.00 1.00 99110-J5500         ',
      b'\xf1\x00CK__ SCC FHCUP      1.00 1.00 99110-J5500         ',
    ],
    (Ecu.engine, 0x7e0, None): [
      b'\xf1\x81640R0051\x00\x00\x00\x00\x00\x00\x00\x00',
      b'\xf1\x81HM6M1_0a0_H00',
    ],
    (Ecu.eps, 0x7d4, None): [
      b'\xf1\x00CK  MDPS R 1.00 5.03 57700-J5380 4C2VR503',
      b'\xf1\x00CK  MDPS R 1.00 5.03 57700-J5300 4C2CL503',
    ],
    (Ecu.fwdCamera, 0x7c4, None): [
      b'\xf1\x00CK  MFC  AT AUS RHD 1.00 1.00 99211-J5500 210622',
      b'\xf1\x00CK  MFC  AT KOR LHD 1.00 1.00 99211-J5500 210622',
    ],
    (Ecu.transmission, 0x7e1, None): [
      b'\xf1\x87VCNLF11383972DK1vffV\x99\x99\x89\x98\x86eUU\x88wg\x89vfff\x97fff\x99\x87o\xff"\xc1\xf1\x81E30\x00\x00\x00\x00\x00\x00\x00\xf1\x00bcsh8p54  E30\x00\x00\x00\x00\x00\x00\x00SCK0T33GH0\xbe`\xfb\xc6',
      b'\xf1\x00bcsh8p54  E31\x00\x00\x00\x00\x00\x00\x00SCK0T25KH2B\xfbI\xe2',
    ],
  },
  CAR.PALISADE: {
    (Ecu.fwdRadar, 0x7d0, None): [
      b'\xf1\x00LX2_ SCC F-CUP      1.00 1.04 99110-S8100         ',
      b'\xf1\x00LX2_ SCC F-CUP      1.00 1.05 99110-S8100         ',
      b'\xf1\x00LX2 SCC FHCUP      1.00 1.04 99110-S8100         ',
      b'\xf1\x00LX2_ SCC FHCU-      1.00 1.05 99110-S8100         ',
      b'\xf1\x00LX2_ SCC FHCUP      1.00 1.00 99110-S8110         ',
      b'\xf1\x00LX2_ SCC FHCUP      1.00 1.04 99110-S8100         ',
      b'\xf1\x00LX2_ SCC FHCUP      1.00 1.05 99110-S8100         ',
      b'\xf1\x00ON__ FCA FHCUP      1.00 1.02 99110-S9100         ',
      b'\xf1\x00ON__ FCA FHCUP      1.00 1.01 99110-S9110         ',
    ],
    (Ecu.abs, 0x7d1, None): [
      b'\xf1\x00LX ESC \x01 103\x19\t\x10 58910-S8360',
      b'\xf1\x00LX ESC \x01 1031\t\x10 58910-S8360',
      b'\xf1\x00LX ESC \x0b 101\x19\x03\x17 58910-S8330',
      b'\xf1\x00LX ESC \x0b 102\x19\x05\x07 58910-S8330',
      b'\xf1\x00LX ESC \x0b 103\x19\t\t 58910-S8350',
      b'\xf1\x00LX ESC \x0b 103\x19\t\x07 58910-S8330',
      b'\xf1\x00LX ESC \x0b 103\x19\t\x10 58910-S8360',
      b'\xf1\x00LX ESC \x0b 104 \x10\x16 58910-S8360',
      b'\xf1\x00ON ESC \x0b 100\x18\x12\x18 58910-S9360',
      b'\xf1\x00ON ESC \x0b 101\x19\t\x08 58910-S9360',
      b'\xf1\x00ON ESC \x0b 101\x19\t\x05 58910-S9320',
      b'\xf1\x00ON ESC \x01 101\x19\t\x08 58910-S9360',
    ],
    (Ecu.engine, 0x7e0, None): [
      b'\xf1\x81640J0051\x00\x00\x00\x00\x00\x00\x00\x00',
      b'\xf1\x81640K0051\x00\x00\x00\x00\x00\x00\x00\x00',
      b'\xf1\x81640S1051\x00\x00\x00\x00\x00\x00\x00\x00',
    ],
    (Ecu.eps, 0x7d4, None): [
      b'\xf1\x00LX2 MDPS C 1,00 1,03 56310-S8020 4LXDC103',
      b'\xf1\x00LX2 MDPS C 1.00 1.03 56310-S8000 4LXDC103',
      b'\xf1\x00LX2 MDPS C 1.00 1.03 56310-S8020 4LXDC103',
      b'\xf1\x00LX2 MDPS C 1.00 1.04 56310-S8020 4LXDC104',
      b'\xf1\x00ON  MDPS C 1.00 1.00 56340-S9000 8B13',
      b'\xf1\x00ON  MDPS C 1.00 1.01 56340-S9000 9201',
    ],
    (Ecu.fwdCamera, 0x7c4, None): [
      b'\xf1\x00LX2 MFC  AT USA LHD 1.00 1.03 99211-S8100 190125',
      b'\xf1\x00LX2 MFC  AT USA LHD 1.00 1.05 99211-S8100 190909',
      b'\xf1\x00LX2 MFC  AT USA LHD 1.00 1.07 99211-S8100 200422',
      b'\xf1\x00LX2 MFC  AT USA LHD 1.00 1.08 99211-S8100 200903',
      b'\xf1\x00ON  MFC  AT USA LHD 1.00 1.01 99211-S9100 181105',
      b'\xf1\x00ON  MFC  AT USA LHD 1.00 1.03 99211-S9100 200720',
      b'\xf1\x00LX2 MFC  AT USA LHD 1.00 1.00 99211-S8110 210226',
      b'\xf1\x00ON  MFC  AT USA LHD 1.00 1.04 99211-S9100 211227',
    ],
    (Ecu.transmission, 0x7e1, None): [
      b'\xf1\x00bcsh8p54  U872\x00\x00\x00\x00\x00\x00TON4G38NB1\x96z28',
      b'\xf1\x00bcsh8p54  U891\x00\x00\x00\x00\x00\x00SLX4G38NB3X\xa8\xc08',
      b'\xf1\x00bcsh8p54  U903\x00\x00\x00\x00\x00\x00TON4G38NB2[v\\\xb6',
      b'\xf1\x00bcsh8p54  U922\x00\x00\x00\x00\x00\x00TON2G38NB5j\x94.\xde',
      b'\xf1\x87LBLUFN591307KF25vgvw\x97wwwy\x99\xa7\x99\x99\xaa\xa9\x9af\x88\x96h\x95o\xf7\xff\x99f/\xff\xe4c\xf1\x81U891\x00\x00\x00\x00\x00\x00\xf1\x00bcsh8p54  U891\x00\x00\x00\x00\x00\x00SLX2G38NB2\xd7\xc1/\xd1',
      b'\xf1\x87LBLUFN650868KF36\xa9\x98\x89\x88\xa8\x88\x88\x88h\x99\xa6\x89fw\x86gw\x88\x97x\xaa\x7f\xf6\xff\xbb\xbb\x8f\xff+\x82\xf1\x81U891\x00\x00\x00\x00\x00\x00\xf1\x00bcsh8p54  U891\x00\x00\x00\x00\x00\x00SLX2G38NB3\xd1\xc3\xf8\xa8',
      b'\xf1\x87LBLUFN655162KF36\x98\x88\x88\x88\x98\x88\x88\x88x\x99\xa7\x89x\x99\xa7\x89x\x99\x97\x89g\x7f\xf7\xffwU_\xff\xe9!\xf1\x81U891\x00\x00\x00\x00\x00\x00\xf1\x00bcsh8p54  U891\x00\x00\x00\x00\x00\x00SLX2G38NB3\xd1\xc3\xf8\xa8',
      b'\xf1\x87LBLUFN731381KF36\xb9\x99\x89\x98\x98\x88\x88\x88\x89\x99\xa8\x99\x88\x99\xa8\x89\x88\x88\x98\x88V\x7f\xf6\xff\x99w\x8f\xff\xad\xd8\xf1\x81U891\x00\x00\x00\x00\x00\x00\xf1\x00bcsh8p54  U891\x00\x00\x00\x00\x00\x00SLX2G38NB3\xd1\xc3\xf8\xa8',
      b'\xf1\x87LDKVAA0028604HH1\xa8\x88x\x87vgvw\x88\x99\xa8\x89gw\x86ww\x88\x97x\x97o\xf9\xff\x97w\x7f\xffo\x02\xf1\x81U872\x00\x00\x00\x00\x00\x00\xf1\x00bcsh8p54  U872\x00\x00\x00\x00\x00\x00TON4G38NB1\x96z28',
      b'\xf1\x87LDKVAA3068374HH1wwww\x87xw\x87y\x99\xa7\x99w\x88\x87xw\x88\x97x\x85\xaf\xfa\xffvU/\xffU\xdc\xf1\x81U872\x00\x00\x00\x00\x00\x00\xf1\x00bcsh8p54  U872\x00\x00\x00\x00\x00\x00TON4G38NB1\x96z28',
      b'\xf1\x87LDKVBN382172KF26\x98\x88\x88\x88\xa8\x88\x88\x88x\x99\xa7\x89\x87\x88\x98x\x98\x99\xa9\x89\xa5_\xf6\xffDDO\xff\xcd\x16\xf1\x81U891\x00\x00\x00\x00\x00\x00\xf1\x00bcsh8p54  U891\x00\x00\x00\x00\x00\x00SLX4G38NB2\xafL]\xe7',
      b'\xf1\x87LDKVBN424201KF26\xba\xaa\x9a\xa9\x99\x99\x89\x98\x89\x99\xa8\x99\x88\x99\x98\x89\x88\x99\xa8\x89v\x7f\xf7\xffwf_\xffq\xa6\xf1\x81U891\x00\x00\x00\x00\x00\x00\xf1\x00bcsh8p54  U891\x00\x00\x00\x00\x00\x00SLX4G38NB2\xafL]\xe7',
      b'\xf1\x87LDKVBN540766KF37\x87wgv\x87w\x87xx\x99\x97\x89v\x88\x97h\x88\x88\x88\x88x\x7f\xf6\xffvUo\xff\xd3\x01\xf1\x81U891\x00\x00\x00\x00\x00\x00\xf1\x00bcsh8p54  U891\x00\x00\x00\x00\x00\x00SLX4G38NB2\xafL]\xe7',
      b'\xf1\x87LDLVAA4225634HH1\x98\x88\x88\x88eUeVx\x88\x87\x88g\x88\x86xx\x88\x87\x88\x86o\xf9\xff\x87w\x7f\xff\xf2\xf7\xf1\x81U903\x00\x00\x00\x00\x00\x00\xf1\x00bcsh8p54  U903\x00\x00\x00\x00\x00\x00TON4G38NB2[v\\\xb6',
      b'\xf1\x87LDLVAA4777834HH1\x98\x88x\x87\x87wwwx\x88\x87\x88x\x99\x97\x89x\x88\x97\x88\x86o\xfa\xff\x86fO\xff\x1d9\xf1\x81U903\x00\x00\x00\x00\x00\x00\xf1\x00bcsh8p54  U903\x00\x00\x00\x00\x00\x00TON4G38NB2[v\\\xb6',
      b'\xf1\x87LDLVAA5194534HH1ffvguUUUx\x88\xa7\x88h\x99\x96\x89x\x88\x97\x88ro\xf9\xff\x98wo\xff\xaaM\xf1\x81U903\x00\x00\x00\x00\x00\x00\xf1\x00bcsh8p54  U903\x00\x00\x00\x00\x00\x00TON4G38NB2[v\\\xb6',
      b'\xf1\x87LDLVAA5949924HH1\xa9\x99y\x97\x87wwwx\x99\x97\x89x\x99\xa7\x89x\x99\xa7\x89\x87_\xfa\xffeD?\xff\xf1\xfd\xf1\x81U903\x00\x00\x00\x00\x00\x00\xf1\x00bcsh8p54  U903\x00\x00\x00\x00\x00\x00TON4G38NB2[v\\\xb6',
      b'\xf1\x87LDLVBN560098KF26\x86fff\x87vgfg\x88\x96xfw\x86gfw\x86g\x95\xf6\xffeU_\xff\x92c\xf1\x81U891\x00\x00\x00\x00\x00\x00\xf1\x00bcsh8p54  U891\x00\x00\x00\x00\x00\x00SLX4G38NB2\xafL]\xe7',
      b'\xf1\x87LDLVBN602045KF26\xb9\x99\x89\x98\x97vwgy\xaa\xb7\x9af\x88\x96hw\x99\xa7y\xa9\x7f\xf5\xff\x99w\x7f\xff,\xd3\xf1\x81U891\x00\x00\x00\x00\x00\x00\xf1\x00bcsh8p54  U891\x00\x00\x00\x00\x00\x00SLX4G38NB3X\xa8\xc08',
      b'\xf1\x87LDLVBN628911KF26\xa9\x99\x89\x98\x98\x88\x88\x88y\x99\xa7\x99fw\x86gw\x88\x87x\x83\x7f\xf6\xff\x98wo\xff2\xda\xf1\x81U891\x00\x00\x00\x00\x00\x00\xf1\x00bcsh8p54  U891\x00\x00\x00\x00\x00\x00SLX4G38NB3X\xa8\xc08',
      b'\xf1\x87LDLVBN645817KF37\x87www\x98\x87xwx\x99\x97\x89\x99\x99\x99\x99g\x88\x96x\xb6_\xf7\xff\x98fo\xff\xe2\x86\xf1\x81U891\x00\x00\x00\x00\x00\x00\xf1\x00bcsh8p54  U891\x00\x00\x00\x00\x00\x00SLX4G38NB3X\xa8\xc08',
      b'\xf1\x87LDLVBN662115KF37\x98\x88\x88\x88\xa8\x88\x88\x88x\x99\x97\x89x\x99\xa7\x89\x88\x99\xa8\x89\x88\x7f\xf7\xfffD_\xff\xdc\x84\xf1\x81U891\x00\x00\x00\x00\x00\x00\xf1\x00bcsh8p54  U891\x00\x00\x00\x00\x00\x00SLX4G38NB3X\xa8\xc08',
      b'\xf1\x87LDLVBN667933KF37\xb9\x99\x89\x98\xb9\x99\x99\x99x\x88\x87\x88w\x88\x87x\x88\x88\x98\x88\xcbo\xf7\xffe3/\xffQ!\xf1\x81U891\x00\x00\x00\x00\x00\x00\xf1\x00bcsh8p54  U891\x00\x00\x00\x00\x00\x00SLX4G38NB3X\xa8\xc08',
      b'\xf1\x87LDLVBN673087KF37\x97www\x86fvgx\x99\x97\x89\x99\xaa\xa9\x9ag\x88\x86x\xe9_\xf8\xff\x98w\x7f\xff"\xad\xf1\x81U891\x00\x00\x00\x00\x00\x00\xf1\x00bcsh8p54  U891\x00\x00\x00\x00\x00\x00SLX4G38NB3X\xa8\xc08',
      b'\xf1\x87LDLVBN673841KF37\x98\x88x\x87\x86g\x86xy\x99\xa7\x99\x88\x99\xa8\x89w\x88\x97xdo\xf5\xff\x98\x88\x8f\xffT\xec\xf1\x81U891\x00\x00\x00\x00\x00\x00\xf1\x00bcsh8p54  U891\x00\x00\x00\x00\x00\x00SLX4G38NB3X\xa8\xc08',
      b'\xf1\x87LDLVBN681363KF37\x98\x88\x88\x88\x97x\x87\x88y\xaa\xa7\x9a\x88\x88\x98\x88\x88\x88\x88\x88vo\xf6\xffvD\x7f\xff%v\xf1\x81U891\x00\x00\x00\x00\x00\x00\xf1\x00bcsh8p54  U891\x00\x00\x00\x00\x00\x00SLX4G38NB3X\xa8\xc08',
      b'\xf1\x87LDLVBN713782KF37\x99\x99y\x97\x98\x88\x88\x88x\x88\x97\x88\x88\x99\x98\x89\x88\x99\xa8\x89\x87o\xf7\xffeU?\xff7,\xf1\x81U891\x00\x00\x00\x00\x00\x00\xf1\x00bcsh8p54  U891\x00\x00\x00\x00\x00\x00SLX4G38NB3X\xa8\xc08',
      b'\xf1\x87LDLVBN713890KF26\xb9\x99\x89\x98\xa9\x99\x99\x99x\x99\x97\x89\x88\x99\xa8\x89\x88\x99\xb8\x89Do\xf7\xff\xa9\x88o\xffs\r\xf1\x81U891\x00\x00\x00\x00\x00\x00\xf1\x00bcsh8p54  U891\x00\x00\x00\x00\x00\x00SLX4G38NB3X\xa8\xc08',
      b'\xf1\x87LDLVBN733215KF37\x99\x98y\x87\x97wwwi\x99\xa6\x99x\x99\xa7\x89V\x88\x95h\x86o\xf7\xffeDO\xff\x12\xe7\xf1\x81U891\x00\x00\x00\x00\x00\x00\xf1\x00bcsh8p54  U891\x00\x00\x00\x00\x00\x00SLX4G38NB3X\xa8\xc08',
      b'\xf1\x87LDLVBN750044KF37\xca\xa9\x8a\x98\xa7wwwy\xaa\xb7\x9ag\x88\x96x\x88\x99\xa8\x89\xb9\x7f\xf6\xff\xa8w\x7f\xff\xbe\xde\xf1\x81U891\x00\x00\x00\x00\x00\x00\xf1\x00bcsh8p54  U891\x00\x00\x00\x00\x00\x00SLX4G38NB3X\xa8\xc08',
      b'\xf1\x87LDLVBN752612KF37\xba\xaa\x8a\xa8\x87w\x87xy\xaa\xa7\x9a\x88\x99\x98\x89x\x88\x97\x88\x96o\xf6\xffvU_\xffh\x1b\xf1\x81U891\x00\x00\x00\x00\x00\x00\xf1\x00bcsh8p54  U891\x00\x00\x00\x00\x00\x00SLX4G38NB3X\xa8\xc08',
      b'\xf1\x87LDLVBN755553KF37\x87xw\x87\x97w\x87xy\x99\xa7\x99\x99\x99\xa9\x99Vw\x95gwo\xf6\xffwUO\xff\xb5T\xf1\x81U891\x00\x00\x00\x00\x00\x00\xf1\x00bcsh8p54  U891\x00\x00\x00\x00\x00\x00SLX4G38NB3X\xa8\xc08',
      b'\xf1\x87LDLVBN757883KF37\x98\x87xw\x98\x87\x88xy\xaa\xb7\x9ag\x88\x96x\x89\x99\xa8\x99e\x7f\xf6\xff\xa9\x88o\xff5\x15\xf1\x81U922\x00\x00\x00\x00\x00\x00\xf1\x00bcsh8p54  U922\x00\x00\x00\x00\x00\x00SLX4G38NB4\xd6\xe8\xd7\xa6',
      b'\xf1\x87LDMVBN778156KF37\x87vWe\xa9\x99\x99\x99y\x99\xb7\x99\x99\x99\x99\x99x\x99\x97\x89\xa8\x7f\xf8\xffwf\x7f\xff\x82_\xf1\x81U922\x00\x00\x00\x00\x00\x00\xf1\x00bcsh8p54  U922\x00\x00\x00\x00\x00\x00SLX4G38NB4\xd6\xe8\xd7\xa6',
      b'\xf1\x87LDMVBN780576KF37\x98\x87hv\x97x\x97\x89x\x99\xa7\x89\x88\x99\x98\x89w\x88\x97x\x98\x7f\xf7\xff\xba\x88\x8f\xff\x1e0\xf1\x81U922\x00\x00\x00\x00\x00\x00\xf1\x00bcsh8p54  U922\x00\x00\x00\x00\x00\x00SLX4G38NB4\xd6\xe8\xd7\xa6',
      b'\xf1\x87LDMVBN783485KF37\x87www\x87vwgy\x99\xa7\x99\x99\x99\xa9\x99Vw\x95g\x89_\xf6\xff\xa9w_\xff\xc5\xd6\xf1\x81U922\x00\x00\x00\x00\x00\x00\xf1\x00bcsh8p54  U922\x00\x00\x00\x00\x00\x00SLX4G38NB4\xd6\xe8\xd7\xa6',
      b'\xf1\x87LDMVBN811844KF37\x87vwgvfffx\x99\xa7\x89Vw\x95gg\x88\xa6xe\x8f\xf6\xff\x97wO\xff\t\x80\xf1\x81U922\x00\x00\x00\x00\x00\x00\xf1\x00bcsh8p54  U922\x00\x00\x00\x00\x00\x00SLX4G38NB4\xd6\xe8\xd7\xa6',
      b'\xf1\x87LDMVBN830601KF37\xa7www\xa8\x87xwx\x99\xa7\x89Uw\x85Ww\x88\x97x\x88o\xf6\xff\x8a\xaa\x7f\xff\xe2:\xf1\x81U922\x00\x00\x00\x00\x00\x00\xf1\x00bcsh8p54  U922\x00\x00\x00\x00\x00\x00SLX4G38NB4\xd6\xe8\xd7\xa6',
      b'\xf1\x87LDMVBN848789KF37\x87w\x87x\x87w\x87xy\x99\xb7\x99\x87\x88\x98x\x88\x99\xa8\x89\x87\x7f\xf6\xfffUo\xff\xe3!\xf1\x81U922\x00\x00\x00\x00\x00\x00\xf1\x00bcsh8p54  U922\x00\x00\x00\x00\x00\x00SLX4G38NB5\xb9\x94\xe8\x89',
      b'\xf1\x87LDMVBN851595KF37\x97wgvvfffx\x99\xb7\x89\x88\x99\x98\x89\x87\x88\x98x\x99\x7f\xf7\xff\x97w\x7f\xff@\xf3\xf1\x81U922\x00\x00\x00\x00\x00\x00\xf1\x00bcsh8p54  U922\x00\x00\x00\x00\x00\x00SLX4G38NB5\xb9\x94\xe8\x89',
      b'\xf1\x87LDMVBN873175KF26\xa8\x88\x88\x88vfVex\x99\xb7\x89\x88\x99\x98\x89x\x88\x97\x88f\x7f\xf7\xff\xbb\xaa\x8f\xff,\x04\xf1\x81U922\x00\x00\x00\x00\x00\x00\xf1\x00bcsh8p54  U922\x00\x00\x00\x00\x00\x00SLX4G38NB5\xb9\x94\xe8\x89',
      b'\xf1\x87LDMVBN879401KF26veVU\xa8\x88\x88\x88g\x88\xa6xVw\x95gx\x88\xa7\x88v\x8f\xf9\xff\xdd\xbb\xbf\xff\xb3\x99\xf1\x81U922\x00\x00\x00\x00\x00\x00\xf1\x00bcsh8p54  U922\x00\x00\x00\x00\x00\x00SLX4G38NB5\xb9\x94\xe8\x89',
      b'\xf1\x87LDMVBN881314KF37\xa8\x88h\x86\x97www\x89\x99\xa8\x99w\x88\x97xx\x99\xa7\x89\xca\x7f\xf8\xff\xba\x99\x8f\xff\xd8v\xf1\x81U922\x00\x00\x00\x00\x00\x00\xf1\x00bcsh8p54  U922\x00\x00\x00\x00\x00\x00SLX4G38NB5\xb9\x94\xe8\x89',
      b'\xf1\x87LDMVBN888651KF37\xa9\x99\x89\x98vfff\x88\x99\x98\x89w\x99\xa7y\x88\x88\x98\x88D\x8f\xf9\xff\xcb\x99\x8f\xff\xa5\x1e\xf1\x81U922\x00\x00\x00\x00\x00\x00\xf1\x00bcsh8p54  U922\x00\x00\x00\x00\x00\x00SLX4G38NB5\xb9\x94\xe8\x89',
      b'\xf1\x87LDMVBN889419KF37\xa9\x99y\x97\x87w\x87xx\x88\x97\x88w\x88\x97x\x88\x99\x98\x89e\x9f\xf9\xffeUo\xff\x901\xf1\x81U922\x00\x00\x00\x00\x00\x00\xf1\x00bcsh8p54  U922\x00\x00\x00\x00\x00\x00SLX4G38NB5\xb9\x94\xe8\x89',
      b'\xf1\x87LDMVBN895969KF37vefV\x87vgfx\x99\xa7\x89\x99\x99\xb9\x99f\x88\x96he_\xf7\xffxwo\xff\x14\xf9\xf1\x81U922\x00\x00\x00\x00\x00\x00\xf1\x00bcsh8p54  U922\x00\x00\x00\x00\x00\x00SLX4G38NB5\xb9\x94\xe8\x89',
      b'\xf1\x87LDMVBN899222KF37\xa8\x88x\x87\x97www\x98\x99\x99\x89\x88\x99\x98\x89f\x88\x96hdo\xf7\xff\xbb\xaa\x9f\xff\xe2U\xf1\x81U922\x00\x00\x00\x00\x00\x00\xf1\x00bcsh8p54  U922\x00\x00\x00\x00\x00\x00SLX4G38NB5\xb9\x94\xe8\x89',
      b"\xf1\x87LBLUFN622950KF36\xa8\x88\x88\x88\x87w\x87xh\x99\x96\x89\x88\x99\x98\x89\x88\x99\x98\x89\x87o\xf6\xff\x98\x88o\xffx'\xf1\x81U891\x00\x00\x00\x00\x00\x00\xf1\x00bcsh8p54  U891\x00\x00\x00\x00\x00\x00SLX2G38NB3\xd1\xc3\xf8\xa8",
      b'\xf1\x87LDMVBN950669KF37\x97www\x96fffy\x99\xa7\x99\xa9\x99\xaa\x99g\x88\x96x\xb8\x8f\xf9\xffTD/\xff\xa7\xcb\xf1\x81U922\x00\x00\x00\x00\x00\x00\xf1\x00bcsh8p54  U922\x00\x00\x00\x00\x00\x00SLX4G38NB5\xb9\x94\xe8\x89',
      b'\xf1\x87LDLVAA4478824HH1\x87wwwvfvg\x89\x99\xa8\x99w\x88\x87x\x89\x99\xa8\x99\xa6o\xfa\xfffU/\xffu\x92\xf1\x81U903\x00\x00\x00\x00\x00\x00\xf1\x00bcsh8p54  U903\x00\x00\x00\x00\x00\x00TON4G38NB2[v\\\xb6',
      b'\xf1\x87LDMVBN871852KF37\xb9\x99\x99\x99\xa8\x88\x88\x88y\x99\xa7\x99x\x99\xa7\x89\x88\x88\x98\x88\x89o\xf7\xff\xaa\x88o\xff\x0e\xed\xf1\x81U922\x00\x00\x00\x00\x00\x00\xf1\x00bcsh8p54  U922\x00\x00\x00\x00\x00\x00SLX4G38NB5\xb9\x94\xe8\x89',
    ],
  },
  CAR.VELOSTER: {
    (Ecu.fwdRadar, 0x7d0, None): [
      b'\xf1\x00JS__ SCC H-CUP      1.00 1.02 95650-J3200         ',
      b'\xf1\x00JS__ SCC HNCUP      1.00 1.02 95650-J3100         ',
    ],
    (Ecu.abs, 0x7d1, None): [
      b'\xf1\x00\x00\x00\x00\x00\x00\x00',
      b'\xf1\x816V8RAC00121.ELF\xf1\x00\x00\x00\x00\x00\x00\x00',
    ],
    (Ecu.engine, 0x7e0, None): [
      b'\x01TJS-JNU06F200H0A',
      b'\x01TJS-JDK06F200H0A',
      b'391282BJF5 ',
    ],
    (Ecu.eps, 0x7d4, None): [b'\xf1\x00JSL MDPS C 1.00 1.03 56340-J3000 8308', ],
    (Ecu.fwdCamera, 0x7c4, None): [
      b'\xf1\x00JS  LKAS AT USA LHD 1.00 1.02 95740-J3000 K32',
      b'\xf1\x00JS  LKAS AT KOR LHD 1.00 1.03 95740-J3000 K33',
    ],
    (Ecu.transmission, 0x7e1, None): [
      b'\xf1\x816U2V8051\x00\x00\xf1\x006U2V0_C2\x00\x006U2V8051\x00\x00DJS0T16NS1\xba\x02\xb8\x80',
      b'\xf1\x816U2V8051\x00\x00\xf1\x006U2V0_C2\x00\x006U2V8051\x00\x00DJS0T16NS1\x00\x00\x00\x00',
      b'\xf1\x816U2V8051\x00\x00\xf1\x006U2V0_C2\x00\x006U2V8051\x00\x00DJS0T16KS2\016\xba\036\xa2',
    ],
  },
  CAR.GENESIS_G70: {
    (Ecu.fwdRadar, 0x7d0, None): [
      b'\xf1\x00IK__ SCC F-CUP      1.00 1.02 96400-G9100         ',
      b'\xf1\x00IK__ SCC F-CUP      1.00 1.01 96400-G9100         ',
    ],
    (Ecu.engine, 0x7e0, None): [
      b'\xf1\x81640F0051\x00\x00\x00\x00\x00\x00\x00\x00',
    ],
    (Ecu.eps, 0x7d4, None): [
      b'\xf1\x00IK  MDPS R 1.00 1.06 57700-G9420 4I4VL106',
    ],
    (Ecu.fwdCamera, 0x7c4, None): [
      b'\xf1\x00IK  MFC  AT USA LHD 1.00 1.01 95740-G9000 170920',
    ],
    (Ecu.transmission, 0x7e1, None): [
      b'\xf1\x00bcsh8p54  E25\x00\x00\x00\x00\x00\x00\x00SIK0T33NB2\x11\x1am\xda',
      b'\xf1\x87VDJLT17895112DN4\x88fVf\x99\x88\x88\x88\x87fVe\x88vhwwUFU\x97eFex\x99\xff\xb7\x82\xf1\x81E25\x00\x00\x00\x00\x00\x00\x00\xf1\x00bcsh8p54  E25\x00\x00\x00\x00\x00\x00\x00SIK0T33NB2\x11\x1am\xda',
    ],
  },
  CAR.GENESIS_G70_2020: {
    (Ecu.eps, 0x7d4, None): [
      b'\xf1\x00IK  MDPS R 1.00 1.07 57700-G9220 4I2VL107',
      b'\xf1\x00IK  MDPS R 1.00 1.07 57700-G9420 4I4VL107',
      b'\xf1\x00IK  MDPS R 1.00 1.08 57700-G9420 4I4VL108',
      b'\xf1\x00IK  MDPS R 1.00 1.08 57700-G9200 4I2CL108',
    ],
    (Ecu.transmission, 0x7e1, None): [
      b'\xf1\x87VCJLP18407832DN3\x88vXfvUVT\x97eFU\x87d7v\x88eVeveFU\x89\x98\x7f\xff\xb2\xb0\xf1\x81E25\x00\x00\x00',
      b'\x00\x00\x00\x00\xf1\x00bcsh8p54  E25\x00\x00\x00\x00\x00\x00\x00SIK0T33NB4\xecE\xefL',
      b'\xf1\x87VDKLT18912362DN4wfVfwefeveVUwfvw\x88vWfvUFU\x89\xa9\x8f\xff\x87w\xf1\x81E25\x00\x00\x00\x00\x00\x00\x00\xf1\x00bcsh8p54  E25\x00\x00\x00\x00\x00\x00\x00SIK0T33NB4\xecE\xefL',
      b'\xf1\x87VDJLC18480772DK9\x88eHfwfff\x87eFUeDEU\x98eFe\x86T5DVyo\xff\x87s\xf1\x81E25\x00\x00\x00\x00\x00\x00\x00\xf1\x00bcsh8p54  E25\x00\x00\x00\x00\x00\x00\x00SIK0T33KB5\x9f\xa5&\x81',
      b'\xf1\x00bcsh8p54  E25\x00\x00\x00\x00\x00\x00\x00SIK0T20KB3Wuvz',
    ],
    (Ecu.fwdRadar, 0x7d0, None): [
      b'\xf1\x00IK__ SCC F-CUP      1.00 1.02 96400-G9100         ',
      b'\xf1\x00IK__ SCC F-CUP      1.00 1.02 96400-G9100         \xf1\xa01.02',
      b'\xf1\x00IK__ SCC FHCUP      1.00 1.02 96400-G9000         ',
    ],
    (Ecu.fwdCamera, 0x7c4, None): [
      b'\xf1\x00IK  MFC  AT USA LHD 1.00 1.01 95740-G9000 170920',
      b'\xf1\x00IK  MFC  AT KOR LHD 1.00 1.01 95740-G9000 170920',
    ],
    (Ecu.engine, 0x7e0, None): [
      b'\xf1\x81640J0051\x00\x00\x00\x00\x00\x00\x00\x00',
      b'\xf1\x81640H0051\x00\x00\x00\x00\x00\x00\x00\x00',
      b'\xf1\x81606G2051\x00\x00\x00\x00\x00\x00\x00\x00',
    ],
  },
  CAR.GENESIS_G70_2021_NON_SCC: {
    (Ecu.eps, 0x7d4, None): [
      b'\xf1\x00IK  MDPS R 1.00 1.08 57700-G9200 4I2CL108',
    ],
    (Ecu.fwdRadar, 0x7d0, None): [
      b'\xf1\x00IK__ SCC --CUP      1.00 1.02 96400-G9100         ',
    ],
    (Ecu.fwdCamera, 0x7c4, None): [
      b'\xf1\x00IK  MFC  MT USA LHD 1.00 1.01 95740-G9000 170920',
    ],
    (Ecu.engine, 0x7e0, None): [
      b'\xf1\x81606G2051\x00\x00\x00\x00\x00\x00\x00\x00',
    ],
  },
  CAR.GENESIS_G80: {
    (Ecu.fwdRadar, 0x7d0, None): [
      b'\xf1\x00DH__ SCC F-CUP      1.00 1.01 96400-B1120         ',
    ],
    (Ecu.fwdCamera, 0x7c4, None): [
      b'\xf1\x00DH  LKAS AT USA LHD 1.01 1.03 95895-B1500 180713',
      b'\xf1\x00DH  LKAS AT USA LHD 1.01 1.02 95895-B1500 170810',
      b'\xf1\x00DH  LKAS AT USA LHD 1.01 1.01 95895-B1500 161014',
    ],
    (Ecu.transmission, 0x7e1, None): [
      b'\xf1\x00bcsh8p54  E21\x00\x00\x00\x00\x00\x00\x00SDH0T33NH4\xd7O\x9e\xc9',
      b'\xf1\x00bcsh8p54  E18\x00\x00\x00\x00\x00\x00\x00TDH0G38NH3:-\xa9n',
      b'\xf1\x00bcsh8p54  E18\x00\x00\x00\x00\x00\x00\x00SDH0G38NH2j\x9dA\x1c',
      b'\xf1\x00bcsh8p54  E18\x00\x00\x00\x00\x00\x00\x00SDH0T33NH3\x97\xe6\xbc\xb8',
    ],
    (Ecu.engine, 0x7e0, None): [
      b'\xf1\x81640F0051\x00\x00\x00\x00\x00\x00\x00\x00',
    ],
  },
  CAR.GENESIS_G90: {
    (Ecu.transmission, 0x7e1, None): [
      b'\xf1\x87VDGMD15352242DD3w\x87gxwvgv\x87wvw\x88wXwffVfffUfw\x88o\xff\x06J\xf1\x81E14\x00\x00\x00\x00\x00\x00\x00\xf1\x00bcshcm49  E14\x00\x00\x00\x00\x00\x00\x00SHI0G50NB1tc5\xb7',
      b'\xf1\x87VDGMD15866192DD3x\x88x\x89wuFvvfUf\x88vWwgwwwvfVgx\x87o\xff\xbc^\xf1\x81E14\x00\x00\x00\x00\x00\x00\x00\xf1\x00bcshcm49  E14\x00\x00\x00\x00\x00\x00\x00SHI0G50NB1tc5\xb7',
    ],
    (Ecu.fwdRadar, 0x7d0, None): [b'\xf1\x00HI__ SCC F-CUP      1.00 1.01 96400-D2100         '],
    (Ecu.fwdCamera, 0x7c4, None): [b'\xf1\x00HI  LKAS AT USA LHD 1.00 1.00 95895-D2020 160302'],
    (Ecu.engine, 0x7e0, None): [b'\xf1\x810000000000\x00'],
  },
  CAR.KONA: {
    (Ecu.fwdRadar, 0x7d0, None): [b'\xf1\x00OS__ SCC F-CUP      1.00 1.00 95655-J9200         ', ],
    (Ecu.abs, 0x7d1, None): [b'\xf1\x816V5RAK00018.ELF\xf1\x00\x00\x00\x00\x00\x00\x00', ],
    (Ecu.engine, 0x7e0, None): [b'"\x01TOS-0NU06F301J02', ],
    (Ecu.eps, 0x7d4, None): [b'\xf1\x00OS  MDPS C 1.00 1.05 56310J9030\x00 4OSDC105', ],
    (Ecu.fwdCamera, 0x7c4, None): [b'\xf1\x00OS9 LKAS AT USA LHD 1.00 1.00 95740-J9300 g21', ],
    (Ecu.transmission, 0x7e1, None): [b'\xf1\x816U2VE051\x00\x00\xf1\x006U2V0_C2\x00\x006U2VE051\x00\x00DOS4T16NS3\x00\x00\x00\x00', ],
  },
  CAR.KIA_CEED:  {
    (Ecu.fwdRadar, 0x7D0, None): [b'\xf1\000CD__ SCC F-CUP      1.00 1.02 99110-J7000         ', ],
    (Ecu.eps, 0x7D4, None): [b'\xf1\000CD  MDPS C 1.00 1.06 56310-XX000 4CDEC106', ],
    (Ecu.fwdCamera, 0x7C4, None): [b'\xf1\000CD  LKAS AT EUR LHD 1.00 1.01 99211-J7000 B40', ],
    (Ecu.engine, 0x7E0, None): [b'\001TCD-JECU4F202H0K', ],
    (Ecu.transmission, 0x7E1, None): [
      b'\xf1\x816U2V7051\000\000\xf1\0006U2V0_C2\000\0006U2V7051\000\000DCD0T14US1\000\000\000\000',
      b'\xf1\x816U2V7051\x00\x00\xf1\x006U2V0_C2\x00\x006U2V7051\x00\x00DCD0T14US1U\x867Z',
    ],
    (Ecu.abs, 0x7D1, None): [b'\xf1\000CD ESC \003 102\030\b\005 58920-J7350', ],
  },
  CAR.KIA_FORTE: {
    (Ecu.eps, 0x7D4, None): [
      b'\xf1\x00BD  MDPS C 1.00 1.02 56310-XX000 4BD2C102',
      b'\xf1\x00BD  MDPS C 1.00 1.08 56310/M6300 4BDDC108',
      b'\xf1\x00BD  MDPS C 1.00 1.08 56310M6300\x00 4BDDC108',
      b'\xf1\x00BDm MDPS C A.01 1.03 56310M7800\x00 4BPMC103',
    ],
    (Ecu.fwdCamera, 0x7C4, None): [
      b'\xf1\x00BD  LKAS AT USA LHD 1.00 1.04 95740-M6000 J33',
      b'\xf1\x00BDP LKAS AT USA LHD 1.00 1.05 99211-M6500 744',
    ],
    (Ecu.fwdRadar, 0x7D0, None): [
      b'\xf1\x00BD__ SCC H-CUP      1.00 1.02 99110-M6000         ',
      b'\xf1\x00BDPE_SCC FHCUPC     1.00 1.04 99110-M6500\x00\x00\x00\x00\x00\x00\x00\x00\x00',
    ],
    (Ecu.engine, 0x7e0, None): [
      b'\x01TBDM1NU06F200H01',
      b'391182B945\x00',
      b'\xf1\x81616F2051\x00\x00\x00\x00\x00\x00\x00\x00',
    ],
    (Ecu.abs, 0x7d1, None): [
      b'\xf1\x816VGRAH00018.ELF\xf1\x00\x00\x00\x00\x00\x00\x00',
      b'\xf1\x8758900-M7AB0 \xf1\x816VQRAD00127.ELF\xf1\x00\x00\x00\x00\x00\x00\x00',
    ],
    (Ecu.transmission, 0x7e1, None): [
      b'\xf1\x006V2B0_C2\x00\x006V2C6051\x00\x00CBD0N20NL1\x00\x00\x00\x00',
      b'\xf1\x816U2VC051\x00\x00\xf1\x006U2V0_C2\x00\x006U2VC051\x00\x00DBD0T16SS0\x00\x00\x00\x00',
      b"\xf1\x816U2VC051\x00\x00\xf1\x006U2V0_C2\x00\x006U2VC051\x00\x00DBD0T16SS0\xcf\x1e'\xc3",
    ],
  },
  CAR.KIA_K5_2021: {
    (Ecu.fwdRadar, 0x7D0, None): [
      b'\xf1\000DL3_ SCC FHCUP      1.00 1.03 99110-L2000         ',
      b'\xf1\x8799110L2000\xf1\000DL3_ SCC FHCUP      1.00 1.03 99110-L2000         ',
      b'\xf1\x8799110L2100\xf1\x00DL3_ SCC F-CUP      1.00 1.03 99110-L2100         ',
      b'\xf1\x8799110L2100\xf1\x00DL3_ SCC FHCUP      1.00 1.03 99110-L2100         ',
      b'\xf1\x00DL3_ SCC F-CUP      1.00 1.03 99110-L2100         ',
    ],
    (Ecu.eps, 0x7D4, None): [
      b'\xf1\x8756310-L3110\xf1\000DL3 MDPS C 1.00 1.01 56310-L3110 4DLAC101',
      b'\xf1\x8756310-L3220\xf1\x00DL3 MDPS C 1.00 1.01 56310-L3220 4DLAC101',
      b'\xf1\x8757700-L3000\xf1\x00DL3 MDPS R 1.00 1.02 57700-L3000 4DLAP102',
      b'\xf1\x00DL3 MDPS C 1.00 1.01 56310-L3220 4DLAC101',
    ],
    (Ecu.fwdCamera, 0x7C4, None): [
      b'\xf1\x00DL3 MFC  AT USA LHD 1.00 1.03 99210-L3000 200915',
      b'\xf1\x00DL3 MFC  AT USA LHD 1.00 1.04 99210-L3000 210208',
    ],
    (Ecu.abs, 0x7D1, None): [
      b'\xf1\000DL ESC \006 101 \004\002 58910-L3200',
      b'\xf1\x8758910-L3200\xf1\000DL ESC \006 101 \004\002 58910-L3200',
      b'\xf1\x8758910-L3800\xf1\x00DL ESC \t 101 \x07\x02 58910-L3800',
      b'\xf1\x8758910-L3600\xf1\x00DL ESC \x03 100 \x08\x02 58910-L3600',
      b'\xf1\x00DL ESC \t 100 \x06\x02 58910-L3800',
    ],
    (Ecu.engine, 0x7E0, None): [
      b'\xf1\x87391212MKT0',
      b'\xf1\x87391212MKV0',
      b'\xf1\x870\x00\x00\x00\x00\x00\x00\x00\x00\x00\x00\xf1\x82DLDWN5TMDCXXXJ1B',
    ],
    (Ecu.transmission, 0x7E1, None): [
      b'\xf1\000bcsh8p54  U913\000\000\000\000\000\000TDL2T16NB1ia\v\xb8',
      b'\xf1\x87SALFEA5652514GK2UUeV\x88\x87\x88xxwg\x87ww\x87wwfwvd/\xfb\xffvU_\xff\x93\xd3\xf1\x81U913\000\000\000\000\000\000\xf1\000bcsh8p54  U913\000\000\000\000\000\000TDL2T16NB1ia\v\xb8',
      b'\xf1\x87SALFEA6046104GK2wvwgeTeFg\x88\x96xwwwwffvfe?\xfd\xff\x86fo\xff\x97A\xf1\x81U913\x00\x00\x00\x00\x00\x00\xf1\x00bcsh8p54  U913\x00\x00\x00\x00\x00\x00TDL2T16NB1ia\x0b\xb8',
      b'\xf1\x87SCMSAA8572454GK1\x87x\x87\x88Vf\x86hgwvwvwwgvwwgT?\xfb\xff\x97fo\xffH\xb8\xf1\x81U913\x00\x00\x00\x00\x00\x00\xf1\x00bcsh8p54  U913\x00\x00\x00\x00\x00\x00TDL4T16NB05\x94t\x18',
      b'\xf1\x87954A02N300\x00\x00\x00\x00\x00\xf1\x81T02730A1  \xf1\x00T02601BL  T02730A1  WDL3T25XXX730NS2b\x1f\xb8%',
      b'\xf1\x00bcsh8p54  U913\x00\x00\x00\x00\x00\x00TDL4T16NB05\x94t\x18',
    ],
  },
  CAR.KIA_FORTE_2019_NON_SCC: {
    (Ecu.eps, 0x7D4, None): [
      b'\xf1\x00BD  MDPS C 1.00 1.04 56310/M6000 4BDDC104',
    ],
    (Ecu.fwdCamera, 0x7C4, None): [
      b'\xf1\x00BD  LKAS AT USA LHD 1.00 1.02 95740-M6000 J31',
    ],
    (Ecu.engine, 0x7e0, None): [
      b'\xf1\x81616B5051\x00\x00\x00\x00\x00\x00\x00\x00',
    ],
    (Ecu.abs, 0x7d1, None): [
      b'\xf1\x816VFRAF00018.ELF\xf1\x00\x00\x00\x00\x00\x00\x00',
    ],
    (Ecu.transmission, 0x7e1, None): [
      b'\xf1\x87CXJQAM4966515JB0x\xa9\x98\x9b\x99fff\x98feg\x88\x88w\x88Ff\x8f\xff{\xff\xff\xff\xa8\xf6\xf1\x816V2C1051\x00\x00\xf1\x006V2B0_C2\x00\x006V2C1051\x00\x00CBD0N20NS8q\xc1&\xd2',
    ],
  },
  CAR.KIA_FORTE_2021_NON_SCC: {
    (Ecu.eps, 0x7D4, None): [
      b'\xf1\x00BD  MDPS C 1.00 1.08 56310M6000\x00 4BDDC108',
    ],
    (Ecu.fwdCamera, 0x7C4, None): [
      b'\xf1\x00BD  LKAS AT USA LHD 1.00 1.04 95740-M6000 J33',
    ],
    (Ecu.engine, 0x7e0, None): [
      b'\xf1\x81616B6051\x00\x00\x00\x00\x00\x00\x00\x00',
    ],
    (Ecu.abs, 0x7d1, None): [
      b'\xf1\x816VFRAL00010.ELF\xf1\x00\x00\x00\x00\x00\x00\x00',
    ],
    (Ecu.transmission, 0x7e1, None): [
      b'\xf1\x87CXLQAM0906975JB0\x89\x88\xa6\x8aVfug\xba\x87\x94yffuxgfo\xff\x8b\xff\xff\xff\x91\x82\xf1\x816V2C1051\x00\x00\xf1\x006V2B0_C2\x00\x006V2C1051\x00\x00CBD0N20NS8q\xc1&\xd2',
    ],
  },
  CAR.KIA_K5_HEV_2020: {
    (Ecu.fwdRadar, 0x7D0, None): [
      b'\xf1\x00DLhe SCC FHCUP      1.00 1.02 99110-L7000         ',
    ],
    (Ecu.eps, 0x7D4, None): [
      b'\xf1\x00DL3 MDPS C 1.00 1.02 56310-L7000 4DLHC102',
    ],
    (Ecu.fwdCamera, 0x7C4, None): [
      b'\xf1\x00DL3HMFC  AT KOR LHD 1.00 1.02 99210-L2000 200309',
    ],
    (Ecu.engine, 0x7E0, None): [
      b'\xf1\x87391162JLA0',
    ],
    (Ecu.transmission, 0x7E1, None): [
      b'\xf1\x00PSBG2323  E08\x00\x00\x00\x00\x00\x00\x00TDL2H20KA2\xe3\xc6cz',
    ],
  },
  CAR.KONA_EV: {
    (Ecu.abs, 0x7D1, None): [
      b'\xf1\x00OS IEB \r 105\x18\t\x18 58520-K4000',
      b'\xf1\x00OS IEB \x01 212 \x11\x13 58520-K4000',
      b'\xf1\x00OS IEB \x02 212 \x11\x13 58520-K4000',
      b'\xf1\x00OS IEB \x03 210 \x02\x14 58520-K4000',
      b'\xf1\x00OS IEB \x03 212 \x11\x13 58520-K4000',
    ],
    (Ecu.fwdCamera, 0x7C4, None): [
      b'\xf1\x00OE2 LKAS AT EUR LHD 1.00 1.00 95740-K4200 200',
      b'\xf1\x00OSE LKAS AT EUR LHD 1.00 1.00 95740-K4100 W40',
      b'\xf1\x00OSE LKAS AT EUR RHD 1.00 1.00 95740-K4100 W40',
      b'\xf1\x00OSE LKAS AT KOR LHD 1.00 1.00 95740-K4100 W40',
      b'\xf1\x00OSE LKAS AT USA LHD 1.00 1.00 95740-K4300 W50',
    ],
    (Ecu.eps, 0x7D4, None): [
      b'\xf1\x00OS  MDPS C 1.00 1.03 56310/K4550 4OEDC103',
      b'\xf1\x00OS  MDPS C 1.00 1.04 56310K4000\x00 4OEDC104',
      b'\xf1\x00OS  MDPS C 1.00 1.04 56310K4050\x00 4OEDC104',
    ],
    (Ecu.fwdRadar, 0x7D0, None): [
      b'\xf1\x00OSev SCC F-CUP      1.00 1.00 99110-K4000         ',
      b'\xf1\x00OSev SCC F-CUP      1.00 1.00 99110-K4100         ',
      b'\xf1\x00OSev SCC F-CUP      1.00 1.01 99110-K4000         ',
      b'\xf1\x00OSev SCC FNCUP      1.00 1.01 99110-K4000         ',
    ],
  },
  CAR.KONA_EV_2022: {
    (Ecu.abs, 0x7D1, None): [
      b'\xf1\x8758520-K4010\xf1\x00OS IEB \x02 101 \x11\x13 58520-K4010',
      b'\xf1\x8758520-K4010\xf1\x00OS IEB \x04 101 \x11\x13 58520-K4010',
      b'\xf1\x8758520-K4010\xf1\x00OS IEB \x03 101 \x11\x13 58520-K4010',
      b'\xf1\x00OS IEB \r 102"\x05\x16 58520-K4010',
      # TODO: these return from the MULTI request, above return from LONG
      b'\x01\x04\x7f\xff\xff\xf8\xff\xff\x00\x00\x01\xd3\x00\x00\x00\x00\xff\xb7\xff\xee\xff\xe0\x00\xc0\xc0\xfc\xd5\xfc\x00\x00U\x10\xffP\xf5\xff\xfd\x00\x00\x00\x00\xfc\x00\x01',
      b'\x01\x04\x7f\xff\xff\xf8\xff\xff\x00\x00\x01\xdb\x00\x00\x00\x00\xff\xb1\xff\xd9\xff\xd2\x00\xc0\xc0\xfc\xd5\xfc\x00\x00U\x10\xff\xd6\xf5\x00\x06\x00\x00\x00\x14\xfd\x00\x04',
      b'\x01\x04\x7f\xff\xff\xf8\xff\xff\x00\x00\x01\xd3\x00\x00\x00\x00\xff\xb7\xff\xf4\xff\xd9\x00\xc0',
    ],
    (Ecu.fwdCamera, 0x7C4, None): [
      b'\xf1\x00OSP LKA  AT CND LHD 1.00 1.02 99211-J9110 802',
      b'\xf1\x00OSP LKA  AT EUR RHD 1.00 1.02 99211-J9110 802',
      b'\xf1\x00OSP LKA  AT AUS RHD 1.00 1.04 99211-J9200 904',
      b'\xf1\x00OSP LKA  AT EUR LHD 1.00 1.04 99211-J9200 904',
      b'\xf1\x00OSP LKA  AT EUR RHD 1.00 1.04 99211-J9200 904',
    ],
    (Ecu.eps, 0x7D4, None): [
      b'\xf1\x00OSP MDPS C 1.00 1.02 56310K4260\x00 4OEPC102',
      b'\xf1\x00OSP MDPS C 1.00 1.02 56310/K4970 4OEPC102',
      b'\xf1\x00OSP MDPS C 1.00 1.02 56310/K4271 4OEPC102',
      b'\xf1\x00OSP MDPS C 1.00 1.02 56310K4971\x00 4OEPC102',
    ],
    (Ecu.fwdRadar, 0x7D0, None): [
      b'\xf1\x00YB__ FCA -----      1.00 1.01 99110-K4500      \x00\x00\x00',
    ],
  },
  CAR.KONA_EV_2ND_GEN: {
    (Ecu.fwdRadar, 0x7d0, None): [
      b'\xf1\x00SXev RDR -----      1.00 1.00 99110-BF000         ',
    ],
    (Ecu.fwdCamera, 0x7c4, None): [
      b'\xf1\x00SX2EMFC  AT KOR LHD 1.00 1.00 99211-BF000 230410',
    ],
  },
  CAR.KIA_NIRO_EV: {
    (Ecu.fwdRadar, 0x7D0, None): [
      b'\xf1\x00DEev SCC F-CUP      1.00 1.00 99110-Q4000         ',
      b'\xf1\x00DEev SCC F-CUP      1.00 1.02 96400-Q4000         ',
      b'\xf1\x00DEev SCC F-CUP      1.00 1.02 96400-Q4100         ',
      b'\xf1\x00DEev SCC F-CUP      1.00 1.03 96400-Q4100         ',
      b'\xf1\x00DEev SCC FHCUP      1.00 1.03 96400-Q4000         ',
      b'\xf1\x8799110Q4000\xf1\x00DEev SCC F-CUP      1.00 1.00 99110-Q4000         ',
      b'\xf1\x8799110Q4100\xf1\x00DEev SCC F-CUP      1.00 1.00 99110-Q4100         ',
      b'\xf1\x8799110Q4500\xf1\x00DEev SCC F-CUP      1.00 1.00 99110-Q4500         ',
      b'\xf1\x8799110Q4600\xf1\x00DEev SCC F-CUP      1.00 1.00 99110-Q4600         ',
      b'\xf1\x8799110Q4600\xf1\x00DEev SCC FNCUP      1.00 1.00 99110-Q4600         ',
      b'\xf1\x8799110Q4600\xf1\x00DEev SCC FHCUP      1.00 1.00 99110-Q4600         ',
    ],
    (Ecu.eps, 0x7D4, None): [
      b'\xf1\x00DE  MDPS C 1.00 1.05 56310Q4000\x00 4DEEC105',
      b'\xf1\x00DE  MDPS C 1.00 1.05 56310Q4100\x00 4DEEC105',
      b'\xf1\x00DE  MDPS C 1.00 1.04 56310Q4100\x00 4DEEC104',
    ],
    (Ecu.fwdCamera, 0x7C4, None): [
      b'\xf1\x00DEE MFC  AT EUR LHD 1.00 1.00 99211-Q4100 200706',
      b'\xf1\x00DEE MFC  AT EUR LHD 1.00 1.00 99211-Q4000 191211',
      b'\xf1\x00DEE MFC  AT USA LHD 1.00 1.00 99211-Q4000 191211',
      b'\xf1\x00DEE MFC  AT USA LHD 1.00 1.03 95740-Q4000 180821',
      b'\xf1\x00DEE MFC  AT USA LHD 1.00 1.01 99211-Q4500 210428',
      b'\xf1\x00DEE MFC  AT EUR LHD 1.00 1.03 95740-Q4000 180821',
      b'\xf1\x00DEE MFC  AT KOR LHD 1.00 1.03 95740-Q4000 180821',
    ],
  },
  CAR.KIA_NIRO_EV_2ND_GEN: {
    (Ecu.fwdRadar, 0x7d0, None): [
      b'\xf1\x00SG2_ RDR -----      1.00 1.01 99110-AT000         ',
    ],
    (Ecu.fwdCamera, 0x7c4, None): [
      b'\xf1\x00SG2EMFC  AT EUR LHD 1.01 1.09 99211-AT000 220801',
      b'\xf1\x00SG2EMFC  AT USA LHD 1.01 1.09 99211-AT000 220801',
    ],
  },
  CAR.KIA_NIRO_PHEV: {
    (Ecu.engine, 0x7e0, None): [
      b'\xf1\x816H6F4051\x00\x00\x00\x00\x00\x00\x00\x00',
      b'\xf1\x816H6D1051\x00\x00\x00\x00\x00\x00\x00\x00',
      b'\xf1\x816H6F6051\x00\x00\x00\x00\x00\x00\x00\x00',
    ],
    (Ecu.transmission, 0x7e1, None): [
      b"\xf1\x816U3J2051\x00\x00\xf1\x006U3H0_C2\x00\x006U3J2051\x00\x00PDE0G16NS2\xf4'\\\x91",
      b'\xf1\x816U3J2051\x00\x00\xf1\x006U3H0_C2\x00\x006U3J2051\x00\x00PDE0G16NS2\x00\x00\x00\x00',
      b'\xf1\x816U3H3051\x00\x00\xf1\x006U3H0_C2\x00\x006U3H3051\x00\x00PDE0G16NS1\x00\x00\x00\x00',
      b'\xf1\x816U3H3051\x00\x00\xf1\x006U3H0_C2\x00\x006U3H3051\x00\x00PDE0G16NS1\x13\xcd\x88\x92',
      b'\xf1\x006U3H1_C2\x00\x006U3J9051\x00\x00PDE0G16NL2&[\xc3\x01',
    ],
    (Ecu.eps, 0x7D4, None): [
      b'\xf1\x00DE  MDPS C 1.00 1.09 56310G5301\x00 4DEHC109',
      b'\xf1\x00DE  MDPS C 1.00 1.01 56310G5520\x00 4DEPC101',
    ],
    (Ecu.fwdCamera, 0x7C4, None): [
      b'\xf1\x00DEP MFC  AT USA LHD 1.00 1.01 95740-G5010 170424',
      b'\xf1\x00DEP MFC  AT USA LHD 1.00 1.00 95740-G5010 170117',
      b'\xf1\x00DEP MFC  AT USA LHD 1.00 1.05 99211-G5000 190826',
    ],
    (Ecu.fwdRadar, 0x7D0, None): [
      b'\xf1\x00DEhe SCC H-CUP      1.01 1.02 96400-G5100         ',
      b'\xf1\x00DEhe SCC F-CUP      1.00 1.02 99110-G5100         ',
    ],
  },
  CAR.KIA_NIRO_HEV_2021: {
    (Ecu.engine, 0x7e0, None): [
      b'\xf1\x816H6G5051\x00\x00\x00\x00\x00\x00\x00\x00',
    ],
    (Ecu.transmission, 0x7e1, None): [
      b'\xf1\x816U3J9051\x00\x00\xf1\x006U3H1_C2\x00\x006U3J9051\x00\x00HDE0G16NL3\x00\x00\x00\x00',
      b'\xf1\x816U3J9051\x00\x00\xf1\x006U3H1_C2\x00\x006U3J9051\x00\x00HDE0G16NL3\xb9\xd3\xfaW',
    ],
    (Ecu.eps, 0x7d4, None): [
      b'\xf1\x00DE  MDPS C 1.00 1.01 56310G5520\x00 4DEPC101',
    ],
    (Ecu.fwdCamera, 0x7c4, None): [
      b'\xf1\x00DEH MFC  AT USA LHD 1.00 1.07 99211-G5000 201221',
      b'\xf1\x00DEH MFC  AT USA LHD 1.00 1.00 99211-G5500 210428',
    ],
    (Ecu.fwdRadar, 0x7d0, None): [
      b'\xf1\x00DEhe SCC FHCUP      1.00 1.00 99110-G5600         ',
    ],
  },
  CAR.KIA_SELTOS: {
    (Ecu.fwdRadar, 0x7d0, None): [b'\xf1\x8799110Q5100\xf1\000SP2_ SCC FHCUP      1.01 1.05 99110-Q5100         ',],
    (Ecu.abs, 0x7d1, None): [
      b'\xf1\x8758910-Q5450\xf1\000SP ESC \a 101\031\t\005 58910-Q5450',
      b'\xf1\x8758910-Q5450\xf1\000SP ESC \t 101\031\t\005 58910-Q5450',
    ],
    (Ecu.engine, 0x7e0, None): [
      b'\xf1\x81616D2051\000\000\000\000\000\000\000\000',
      b'\xf1\x81616D5051\000\000\000\000\000\000\000\000',
      b'\001TSP2KNL06F100J0K',
      b'\001TSP2KNL06F200J0K',
    ],
    (Ecu.eps, 0x7d4, None): [
      b'\xf1\000SP2 MDPS C 1.00 1.04 56300Q5200          ',
      b'\xf1\000SP2 MDPS C 1.01 1.05 56300Q5200          ',
    ],
    (Ecu.fwdCamera, 0x7c4, None): [
      b'\xf1\000SP2 MFC  AT USA LHD 1.00 1.04 99210-Q5000 191114',
      b'\xf1\000SP2 MFC  AT USA LHD 1.00 1.05 99210-Q5000 201012',
    ],
    (Ecu.transmission, 0x7e1, None): [
      b'\xf1\x87CZLUB49370612JF7h\xa8y\x87\x99\xa7hv\x99\x97fv\x88\x87x\x89x\x96O\xff\x88\xff\xff\xff.@\xf1\x816V2C2051\000\000\xf1\0006V2B0_C2\000\0006V2C2051\000\000CSP4N20NS3\000\000\000\000',
      b'\xf1\x87954A22D200\xf1\x81T01950A1  \xf1\000T0190XBL  T01950A1  DSP2T16X4X950NS6\xd30\xa5\xb9',
      b'\xf1\x87954A22D200\xf1\x81T01950A1  \xf1\000T0190XBL  T01950A1  DSP2T16X4X950NS8\r\xfe\x9c\x8b',
    ],
  },
  CAR.KIA_OPTIMA_G4: {
    (Ecu.fwdRadar, 0x7d0, None): [
      b'\xf1\x00JF__ SCC F-CUP      1.00 1.00 96400-D4100         ',
    ],
    (Ecu.abs, 0x7d1, None): [
      b'\xf1\x00JF ESC \x0f 16 \x16\x06\x17 58920-D5080',
    ],
    (Ecu.fwdCamera, 0x7c4, None): [
      b'\xf1\x00JFWGN LDWS AT USA LHD 1.00 1.02 95895-D4100 G21',
    ],
    (Ecu.transmission, 0x7e1, None): [
      b'\xf1\x87\xff\xff\xff\xff\xff\xff\xff\xff\xff\xff\xff\xff\xff\xff\xff\xff\xff\xff\xff\xff\xff\xff\xff\xff\xff\xff\xff\xff\xff\xff\xff\xff\xff\xff\xff\xff\xff\xff\xff\xff\xff\xff\xf1\x816T6J0051\x00\x00\xf1\x006T6J0_C2\x00\x006T6J0051\x00\x00TJF0T20NSB\x00\x00\x00\x00',
    ],
  },
  CAR.KIA_OPTIMA_G4_FL: {
    (Ecu.fwdRadar, 0x7d0, None): [
      b'\xf1\x00JF__ SCC F-CUP      1.00 1.00 96400-D4110         ',
    ],
    (Ecu.abs, 0x7d1, None): [
      b'\xf1\x00JF ESC \x0b 11 \x18\x030 58920-D5180',
      b"\xf1\x00JF ESC \t 11 \x18\x03' 58920-D5260",
    ],
    (Ecu.fwdCamera, 0x7c4, None): [
      b'\xf1\x00JFA LKAS AT USA LHD 1.00 1.00 95895-D5001 h32',
      b'\xf1\x00JFA LKAS AT USA LHD 1.00 1.00 95895-D5100 h32',
    ],
    (Ecu.transmission, 0x7e1, None): [
      b'\xf1\x006U2V0_C2\x00\x006U2V8051\x00\x00DJF0T16NL0\t\xd2GW',
      b'\xf1\x006U2V0_C2\x00\x006U2VA051\x00\x00DJF0T16NL1\xca3\xeb.',
      b'\xf1\x006U2V0_C2\x00\x006U2VC051\x00\x00DJF0T16NL2\x9eA\x80\x01',
      b'\xf1\x006U2V0_C2\x00\x006U2VA051\x00\x00DJF0T16NL1\x00\x00\x00\x00',
      b'\xf1\x816U2V8051\x00\x00\xf1\x006U2V0_C2\x00\x006U2V8051\x00\x00DJF0T16NL0\t\xd2GW',
      b'\xf1\x816U2VA051\x00\x00\xf1\x006U2V0_C2\x00\x006U2VA051\x00\x00DJF0T16NL1\xca3\xeb.',
      b'\xf1\x816U2VC051\x00\x00\xf1\x006U2V0_C2\x00\x006U2VC051\x00\x00DJF0T16NL2\x9eA\x80\x01',
      b'\xf1\x816U2VA051\x00\x00\xf1\x006U2V0_C2\x00\x006U2VA051\x00\x00DJF0T16NL1\x00\x00\x00\x00',
      b'\xf1\x87\xff\xff\xff\xff\xff\xff\xff\xff\xff\xff\xff\xff\xff\xff\xff\xff\xff\xff\xff\xff\xff\xff\xff\xff\xff\xff\xff\xff\xff\xff\xff\xff\xff\xff\xff\xff\xff\xff\xff\xff\xff\xff\xf1\x816T6B8051\x00\x00\xf1\x006T6H0_C2\x00\x006T6B8051\x00\x00TJFSG24NH27\xa7\xc2\xb4',
    ],
  },
  CAR.KIA_OPTIMA_H: {
    (Ecu.fwdRadar, 0x7d0, None): [
      b'\xf1\x00JFhe SCC FNCUP      1.00 1.00 96400-A8000         ',
    ],
    (Ecu.fwdCamera, 0x7c4, None): [
      b'\xf1\x00JFP LKAS AT EUR LHD 1.00 1.03 95895-A8100 160711',
    ],
  },
  CAR.ELANTRA: {
    (Ecu.fwdCamera, 0x7c4, None): [
      b'\xf1\x00PD  LKAS AT USA LHD 1.01 1.01 95740-G3100 A54',
      b'\xf1\x00PD  LKAS AT KOR LHD 1.00 1.02 95740-G3000 A51',
    ],
    (Ecu.transmission, 0x7e1, None): [
      b'\xf1\x006U2V0_C2\x00\x006U2VA051\x00\x00DPD0H16NS0e\x0e\xcd\x8e',
      b'\xf1\x006U2U0_C2\x00\x006U2T0051\x00\x00DPD0D16KS0u\xce\x1fk',
    ],
    (Ecu.eps, 0x7d4, None): [
      b'\xf1\x00PD  MDPS C 1.00 1.04 56310/G3300 4PDDC104',
      b'\xf1\x00PD  MDPS C 1.00 1.00 56310G3300\x00 4PDDC100',
    ],
    (Ecu.abs, 0x7d1, None): [
      b'\xf1\x00PD ESC \x0b 104\x18\t\x03 58920-G3350',
      b'\xf1\x00PD ESC \t 104\x18\t\x03 58920-G3350',
    ],
    (Ecu.fwdRadar, 0x7d0, None): [
      b'\xf1\x00PD__ SCC F-CUP      1.00 1.00 96400-G3300         ',
      b'\xf1\x00PD__ SCC FNCUP      1.01 1.00 96400-G3000         ',
    ],
  },
  CAR.ELANTRA_2021: {
    (Ecu.fwdRadar, 0x7d0, None): [
      b'\xf1\x00CN7_ SCC F-CUP      1.00 1.01 99110-AA000         ',
      b'\xf1\x00CN7_ SCC FHCUP      1.00 1.01 99110-AA000         ',
      b'\xf1\x00CN7_ SCC FNCUP      1.00 1.01 99110-AA000         ',
      b'\xf1\x8799110AA000\xf1\x00CN7_ SCC FHCUP      1.00 1.01 99110-AA000         ',
      b'\xf1\x8799110AA000\xf1\x00CN7_ SCC F-CUP      1.00 1.01 99110-AA000         ',
    ],
    (Ecu.eps, 0x7d4, None): [
      b'\xf1\x00CN7 MDPS C 1.00 1.06 56310AA050\x00 4CNDC106',
      b'\xf1\x00CN7 MDPS C 1.00 1.06 56310/AA070 4CNDC106',
    ],
    (Ecu.fwdCamera, 0x7c4, None): [
      b'\xf1\x00CN7 MFC  AT USA LHD 1.00 1.00 99210-AB000 200819',
      b'\xf1\x00CN7 MFC  AT USA LHD 1.00 1.03 99210-AA000 200819',
      b'\xf1\x00CN7 MFC  AT USA LHD 1.00 1.01 99210-AB000 210205',
      b'\xf1\x00CN7 MFC  AT USA LHD 1.00 1.06 99210-AA000 220111',
      b'\xf1\x00CN7 MFC  AT USA LHD 1.00 1.03 99210-AB000 220426',
    ],
    (Ecu.abs, 0x7d1, None): [
      b'\xf1\x00CN ESC \t 101 \x10\x03 58910-AB800',
      b'\xf1\x8758910-AA800\xf1\x00CN ESC \t 104 \x08\x03 58910-AA800',
      b'\xf1\x8758910-AA800\xf1\x00CN ESC \t 105 \x10\x03 58910-AA800',
      b'\xf1\x8758910-AB800\xf1\x00CN ESC \t 101 \x10\x03 58910-AB800\xf1\xa01.01',
    ],
    (Ecu.transmission, 0x7e1, None): [
      b'\xf1\x00HT6WA280BLHT6VA640A1CCN0N20NS5\x00\x00\x00\x00\x00\x00\x00\x00\x00\x00',
      b'\xf1\x00HT6WA280BLHT6VA640A1CCN0N20NS5\x00\x00\x00\x00\x00\x00\xe8\xba\xce\xfa',
      b'\xf1\x87CXMQFM2135005JB2E\xb9\x89\x98W\xa9y\x97h\xa9\x98\x99wxvwh\x87\177\xffx\xff\xff\xff,,\xf1\x89HT6VA640A1\xf1\x82CCN0N20NS5\x00\x00\x00\x00\x00\x00',
      b'\xf1\x87CXMQFM1916035JB2\x88vvgg\x87Wuwgev\xa9\x98\x88\x98h\x99\x9f\xffh\xff\xff\xff\xa5\xee\xf1\x89HT6VA640A1\xf1\x82CCN0N20NS5\x00\x00\x00\x00\x00\x00',
      b'\xf1\x87CXLQF40189012JL2f\x88\x86\x88\x88vUex\xb8\x88\x88\x88\x87\x88\x89fh?\xffz\xff\xff\xff\x08z\xf1\x89HT6VA640A1\xf1\x82CCN0N20NS5\x00\x00\x00\x00\x00\x00',
      b'\xf1\x87CXMQFM2728305JB2E\x97\x87xw\x87vwgw\x84x\x88\x88w\x89EI\xbf\xff{\xff\xff\xff\xe6\x0e\xf1\x89HT6VA640A1\xf1\x82CCN0N20NS5\x00\x00\x00\x00\x00\x00',
      b'\xf1\x87CXMQFM3806705JB2\x89\x87wwx\x88g\x86\x99\x87\x86xwwv\x88yv\x7f\xffz\xff\xff\xffV\x15\xf1\x89HT6VA640A1\xf1\x82CCN0N20NS5\x00\x00\x00\x00\x00\x00',
    ],
    (Ecu.engine, 0x7e0, None): [
      b'\xf1\x82CNCWD0AMFCXCSFFA',
      b'\xf1\x81HM6M2_0a0_FF0',
      b'\xf1\x82CNCVD0AMFCXCSFFB',
      b'\xf1\x870\x00\x00\x00\x00\x00\x00\x00\x00\x00\x00\xf1\x81HM6M2_0a0_G80',
      b'\xf1\x870\x00\x00\x00\x00\x00\x00\x00\x00\x00\x00\xf1\x81HM6M2_0a0_HC0',
    ],
  },
  CAR.ELANTRA_2022_NON_SCC: {
    (Ecu.eps, 0x7d4, None): [
      b'\xf1\x8756310AA030\x00\xf1\x00CN7 MDPS C 1.00 1.06 56310AA030\x00 4CNDC106',
    ],
    (Ecu.fwdCamera, 0x7c4, None): [
      b'\xf1\x00CN7 MFC  AT USA LHD 1.00 1.01 99210-AB000 210205',
    ],
    (Ecu.abs, 0x7d1, None): [
      b'\xf1\x8758910-AB500\xf1\x00CN ESC \t 100 \x06\x01 58910-AB500',
    ],
    (Ecu.transmission, 0x7e1, None): [
      b'\xf1\x87CXNQEM4091445JB3g\x98\x98\x89\x99\x87gv\x89wuwgwv\x89hD_\xffx\xff\xff\xff\x86\xeb\xf1\x89HT6VA640A1\xf1\x82CCN0N20NS5\x00\x00\x00\x00\x00\x00',
    ],
    (Ecu.engine, 0x7e0, None): [
      b'\xf1\x870\x00\x00\x00\x00\x00\x00\x00\x00\x00\x00\xf1\x82CNDWD0ANF3XCSG8A',
    ],
  },
  CAR.ELANTRA_HEV_2021: {
    (Ecu.fwdCamera, 0x7c4, None): [
      b'\xf1\x00CN7HMFC  AT USA LHD 1.00 1.05 99210-AA000 210930',
      b'\xf1\000CN7HMFC  AT USA LHD 1.00 1.03 99210-AA000 200819',
      b'\xf1\x00CN7HMFC  AT USA LHD 1.00 1.07 99210-AA000 220426',
      b'\xf1\x00CN7HMFC  AT USA LHD 1.00 1.08 99210-AA000 220728',
      b'\xf1\x00CN7HMFC  AT USA LHD 1.00 1.09 99210-AA000 221108',
    ],
    (Ecu.fwdRadar, 0x7d0, None): [
      b'\xf1\x00CNhe SCC FHCUP      1.00 1.01 99110-BY000         ',
      b'\xf1\x8799110BY000\xf1\x00CNhe SCC FHCUP      1.00 1.01 99110-BY000         ',
    ],
    (Ecu.eps, 0x7d4, None): [
      b'\xf1\x00CN7 MDPS C 1.00 1.03 56310BY0500 4CNHC103',
      b'\xf1\x8756310/BY050\xf1\x00CN7 MDPS C 1.00 1.03 56310/BY050 4CNHC103',
      b'\xf1\x8756310/BY050\xf1\000CN7 MDPS C 1.00 1.02 56310/BY050 4CNHC102',
      b'\xf1\x00CN7 MDPS C 1.00 1.04 56310BY050\x00 4CNHC104',
    ],
    (Ecu.transmission, 0x7e1, None): [
      b'\xf1\0006U3L0_C2\000\0006U3K3051\000\000HCN0G16NS0\xb9?A\xaa',
      b'\xf1\0006U3L0_C2\000\0006U3K3051\000\000HCN0G16NS0\000\000\000\000',
      b'\xf1\x816U3K3051\000\000\xf1\0006U3L0_C2\000\0006U3K3051\000\000HCN0G16NS0\xb9?A\xaa',
      b'\xf1\x816U3K3051\x00\x00\xf1\x006U3L0_C2\x00\x006U3K3051\x00\x00HCN0G16NS0\x00\x00\x00\x00',
      b'\xf1\x006U3L0_C2\x00\x006U3K9051\x00\x00HCN0G16NS1\x00\x00\x00\x00',
    ],
    (Ecu.engine, 0x7e0, None): [
      b'\xf1\x816H6G5051\x00\x00\x00\x00\x00\x00\x00\x00',
      b'\xf1\x816H6G6051\x00\x00\x00\x00\x00\x00\x00\x00',
      b'\xf1\x816H6G8051\x00\x00\x00\x00\x00\x00\x00\x00',
    ]
  },
  CAR.KONA_HEV: {
    (Ecu.abs, 0x7d1, None): [
      b'\xf1\x00OS IEB \x01 104 \x11  58520-CM000',
    ],
    (Ecu.fwdRadar, 0x7d0, None): [
      b'\xf1\x00OShe SCC FNCUP      1.00 1.01 99110-CM000         ',
    ],
    (Ecu.eps, 0x7d4, None): [
      b'\xf1\x00OS  MDPS C 1.00 1.00 56310CM030\x00 4OHDC100',
    ],
    (Ecu.fwdCamera, 0x7c4, None): [
      b'\xf1\x00OSH LKAS AT KOR LHD 1.00 1.01 95740-CM000 l31',
    ],
    (Ecu.transmission, 0x7e1, None): [
      b'\xf1\x816U3J9051\x00\x00\xf1\x006U3H1_C2\x00\x006U3J9051\x00\x00HOS0G16DS1\x16\xc7\xb0\xd9',
    ],
    (Ecu.engine, 0x7e0, None): [
      b'\xf1\x816H6F6051\x00\x00\x00\x00\x00\x00\x00\x00',
    ]
  },
  CAR.SONATA_HYBRID: {
    (Ecu.fwdRadar, 0x7d0, None): [
      b'\xf1\x00DNhe SCC FHCUP      1.00 1.02 99110-L5000         ',
      b'\xf1\x8799110L5000\xf1\x00DNhe SCC FHCUP      1.00 1.02 99110-L5000         ',
      b'\xf1\000DNhe SCC F-CUP      1.00 1.02 99110-L5000         ',
      b'\xf1\x8799110L5000\xf1\000DNhe SCC F-CUP      1.00 1.02 99110-L5000         ',
    ],
    (Ecu.eps, 0x7d4, None): [
      b'\xf1\x8756310-L5500\xf1\x00DN8 MDPS C 1.00 1.02 56310-L5500 4DNHC102',
      b'\xf1\x8756310-L5450\xf1\x00DN8 MDPS C 1.00 1.02 56310-L5450 4DNHC102',
      b'\xf1\x8756310-L5450\xf1\000DN8 MDPS C 1.00 1.03 56310-L5450 4DNHC103',
      b'\xf1\x00DN8 MDPS C 1.00 1.03 56310L5450\x00 4DNHC104',
      b'\xf1\x8756310L5450\x00\xf1\x00DN8 MDPS C 1.00 1.03 56310L5450\x00 4DNHC104',
    ],
    (Ecu.fwdCamera, 0x7c4, None): [
      b'\xf1\x00DN8HMFC  AT USA LHD 1.00 1.04 99211-L1000 191016',
      b'\xf1\x00DN8HMFC  AT USA LHD 1.00 1.05 99211-L1000 201109',
      b'\xf1\000DN8HMFC  AT USA LHD 1.00 1.06 99211-L1000 210325',
      b'\xf1\x00DN8HMFC  AT USA LHD 1.00 1.07 99211-L1000 211223',
    ],
    (Ecu.transmission, 0x7e1, None): [
      b'\xf1\000PSBG2333  E14\x00\x00\x00\x00\x00\x00\x00TDN2H20SA6N\xc2\xeeW',
      b'\xf1\x87959102T250\x00\x00\x00\x00\x00\xf1\x81E09\x00\x00\x00\x00\x00\x00\x00\xf1\x00PSBG2323  E09\x00\x00\x00\x00\x00\x00\x00TDN2H20SA5\x97R\x88\x9e',
      b'\xf1\000PSBG2323  E09\000\000\000\000\000\000\000TDN2H20SA5\x97R\x88\x9e',
      b'\xf1\x00PSBG2333  E16\x00\x00\x00\x00\x00\x00\x00TDN2H20SA7\x1a3\xf9\xab',
      b'\xf1\x87PCU\x00\x00\x00\x00\x00\x00\x00\x00\x00\xf1\x81E16\x00\x00\x00\x00\x00\x00\x00\xf1\x00PSBG2333  E16\x00\x00\x00\x00\x00\x00\x00TDN2H20SA7\x1a3\xf9\xab',
      b'\xf1\x87959102T250\x00\x00\x00\x00\x00\xf1\x81E14\x00\x00\x00\x00\x00\x00\x00\xf1\x00PSBG2333  E14\x00\x00\x00\x00\x00\x00\x00TDN2H20SA6N\xc2\xeeW',
    ],
    (Ecu.engine, 0x7e0, None): [
      b'\xf1\x87391162J012',
      b'\xf1\x87391162J013',
      b'\xf1\x87391162J014',
      b'\xf1\x87391062J002',
    ],
  },
  CAR.KIA_SORENTO: {
    (Ecu.fwdCamera, 0x7c4, None): [
      b'\xf1\x00UMP LKAS AT USA LHD 1.01 1.01 95740-C6550 d01'
    ],
    (Ecu.abs, 0x7d1, None): [
      b'\xf1\x00UM ESC \x0c 12 \x18\x05\x06 58910-C6330'
    ],
    (Ecu.fwdRadar, 0x7D0, None): [
      b'\xf1\x00UM__ SCC F-CUP      1.00 1.00 96400-C6500         '
    ],
    (Ecu.transmission, 0x7e1, None): [
      b'\xf1\x87LDKUAA0348164HE3\x87www\x87www\x88\x88\xa8\x88w\x88\x97xw\x88\x97x\x86o\xf8\xff\x87f\x7f\xff\x15\xe0\xf1\x81U811\x00\x00\x00\x00\x00\x00\xf1\x00bcsh8p54  U811\x00\x00\x00\x00\x00\x00TUM4G33NL3V|DG'
    ],
    (Ecu.engine, 0x7e0, None): [
      b'\xf1\x81640F0051\x00\x00\x00\x00\x00\x00\x00\x00'
    ],
  },
  CAR.KIA_SORENTO_PHEV_4TH_GEN: {
    (Ecu.fwdRadar, 0x7d0, None): [
      b'\xf1\x00MQhe SCC FHCUP      1.00 1.06 99110-P4000         ',
    ],
    (Ecu.fwdCamera, 0x7c4, None): [
      b'\xf1\x00MQ4HMFC  AT USA LHD 1.00 1.11 99210-P2000 211217',
    ]
  },
  CAR.KIA_EV6: {
    (Ecu.fwdRadar, 0x7d0, None): [
      b'\xf1\x00CV1_ RDR -----      1.00 1.01 99110-CV000         ',
    ],
    (Ecu.fwdCamera, 0x7c4, None): [
      b'\xf1\x00CV1 MFC  AT USA LHD 1.00 1.05 99210-CV000 211027',
      b'\xf1\x00CV1 MFC  AT USA LHD 1.00 1.06 99210-CV000 220328',
      b'\xf1\x00CV1 MFC  AT EUR LHD 1.00 1.05 99210-CV000 211027',
      b'\xf1\x00CV1 MFC  AT EUR LHD 1.00 1.06 99210-CV000 220328',
      b'\xf1\x00CV1 MFC  AT EUR RHD 1.00 1.00 99210-CV100 220630',
      b'\xf1\x00CV1 MFC  AT USA LHD 1.00 1.00 99210-CV100 220630',
      b'\xf1\x00CV1 MFC  AT KOR LHD 1.00 1.04 99210-CV000 210823',
      b'\xf1\x00CV1 MFC  AT KOR LHD 1.00 1.05 99210-CV000 211027',
      b'\xf1\x00CV1 MFC  AT KOR LHD 1.00 1.06 99210-CV000 220328',
    ],
  },
  CAR.IONIQ_5: {
    (Ecu.fwdRadar, 0x7d0, None): [
      b'\xf1\x00NE1_ RDR -----      1.00 1.00 99110-GI000         ',
    ],
    (Ecu.fwdCamera, 0x7c4, None): [
      b'\xf1\x00NE1 MFC  AT USA LHD 1.00 1.02 99211-GI010 211206',
      b'\xf1\x00NE1 MFC  AT EUR LHD 1.00 1.06 99211-GI000 210813',
      b'\xf1\x00NE1 MFC  AT USA LHD 1.00 1.05 99211-GI010 220614',
      b'\xf1\x00NE1 MFC  AT KOR LHD 1.00 1.05 99211-GI010 220614',
      b'\xf1\x00NE1 MFC  AT EUR RHD 1.00 1.01 99211-GI010 211007',
      b'\xf1\x00NE1 MFC  AT USA LHD 1.00 1.01 99211-GI010 211007',
      b'\xf1\x00NE1 MFC  AT EUR RHD 1.00 1.02 99211-GI010 211206',
      b'\xf1\x00NE1 MFC  AT USA LHD 1.00 1.03 99211-GI010 220401',
      b'\xf1\x00NE1 MFC  AT USA LHD 1.00 1.06 99211-GI010 230110',
    ],
  },
  CAR.IONIQ_6: {
    (Ecu.fwdRadar, 0x7d0, None): [
      b'\xf1\x00CE__ RDR -----      1.00 1.01 99110-KL000         ',
    ],
    (Ecu.fwdCamera, 0x7c4, None): [
      b'\xf1\x00CE  MFC  AT USA LHD 1.00 1.04 99211-KL000 221213',
    ],
  },
  CAR.TUCSON_4TH_GEN: {
    (Ecu.fwdCamera, 0x7c4, None): [
      b'\xf1\x00NX4 FR_CMR AT USA LHD 1.00 1.00 99211-N9210 14G',
      b'\xf1\x00NX4 FR_CMR AT USA LHD 1.00 1.01 99211-N9240 14T',
    ],
    (Ecu.fwdRadar, 0x7d0, None): [
      b'\xf1\x00NX4__               1.00 1.00 99110-N9100         ',
      b'\xf1\x00NX4__               1.01 1.00 99110-N9100         ',
    ],
  },
  CAR.TUCSON_HYBRID_4TH_GEN: {
    (Ecu.fwdCamera, 0x7c4, None): [
      b'\xf1\x00NX4 FR_CMR AT USA LHD 1.00 1.00 99211-N9240 14Q',
      b'\xf1\x00NX4 FR_CMR AT USA LHD 1.00 1.00 99211-N9220 14K',
      b'\xf1\x00NX4 FR_CMR AT USA LHD 1.00 1.01 99211-N9100 14A',
      b'\xf1\x00NX4 FR_CMR AT USA LHD 1.00 1.00 99211-N9250 14W',
      b'\xf1\x00NX4 FR_CMR AT EUR LHD 1.00 2.02 99211-N9000 14E',
    ],
    (Ecu.fwdRadar, 0x7d0, None): [
      b'\xf1\x00NX4__               1.00 1.00 99110-N9100         ',
      b'\xf1\x00NX4__               1.01 1.00 99110-N9100         ',
      b'\xf1\x00NX4__               1.00 1.01 99110-N9000         ',
    ],
  },
  CAR.KIA_SPORTAGE_HYBRID_5TH_GEN: {
    (Ecu.fwdCamera, 0x7c4, None): [
      b'\xf1\x00NQ5 FR_CMR AT GEN LHD 1.00 1.00 99211-P1060 665',
      b'\xf1\x00NQ5 FR_CMR AT USA LHD 1.00 1.00 99211-P1060 665',
    ],
    (Ecu.fwdRadar, 0x7d0, None): [
      b'\xf1\x00NQ5__               1.01 1.03 99110-CH000         ',
    ],
  },
  CAR.SANTA_CRUZ_1ST_GEN: {
    (Ecu.fwdCamera, 0x7c4, None): [
      b'\xf1\x00NX4 FR_CMR AT USA LHD 1.00 1.00 99211-CW000 14M',
      b'\xf1\x00NX4 FR_CMR AT USA LHD 1.00 1.00 99211-CW010 14X',
    ],
    (Ecu.fwdRadar, 0x7d0, None): [
      b'\xf1\x00NX4__               1.00 1.00 99110-K5000         ',
      b'\xf1\x00NX4__               1.01 1.00 99110-K5000         ',
    ],
  },
  CAR.KIA_SPORTAGE_5TH_GEN: {
    (Ecu.fwdCamera, 0x7c4, None): [
      b'\xf1\x00NQ5 FR_CMR AT USA LHD 1.00 1.00 99211-P1030 662',
      b'\xf1\x00NQ5 FR_CMR AT USA LHD 1.00 1.00 99211-P1040 663',
    ],
    (Ecu.fwdRadar, 0x7d0, None): [
      b'\xf1\x00NQ5__               1.00 1.02 99110-P1000         ',
      b'\xf1\x00NQ5__               1.00 1.03 99110-P1000         ',
      b'\xf1\x00NQ5__               1.01 1.03 99110-P1000         ',
    ],
  },
  CAR.GENESIS_GV70_1ST_GEN: {
    (Ecu.fwdCamera, 0x7c4, None): [
      b'\xf1\x00JK1 MFC  AT USA LHD 1.00 1.04 99211-AR000 210204',
      b'\xf1\x00JK1 MFC  AT USA LHD 1.00 1.01 99211-AR200 220125',
      b'\xf1\x00JK1 MFC  AT USA LHD 1.00 1.01 99211-AR300 220125',
    ],
    (Ecu.fwdRadar, 0x7d0, None): [
      b'\xf1\x00JK1_ SCC FHCUP      1.00 1.02 99110-AR000         ',
      b'\xf1\x00JK1_ SCC FHCUP      1.00 1.00 99110-AR200         ',
      b'\xf1\x00JK1_ SCC FHCUP      1.00 1.00 99110-AR300         ',
    ],
  },
  CAR.GENESIS_GV60_EV_1ST_GEN: {
    (Ecu.fwdCamera, 0x7c4, None): [
      b'\xf1\x00JW1 MFC  AT USA LHD 1.00 1.02 99211-CU100 211215',
      b'\xf1\x00JW1 MFC  AT USA LHD 1.00 1.02 99211-CU000 211215',
      b'\xf1\x00JW1 MFC  AT USA LHD 1.00 1.03 99211-CU000 221118',
    ],
    (Ecu.fwdRadar, 0x7d0, None): [
      b'\xf1\x00JW1_ RDR -----      1.00 1.00 99110-CU000         ',
    ],
  },
  CAR.KIA_SORENTO_4TH_GEN: {
    (Ecu.fwdCamera, 0x7c4, None): [
      b'\xf1\x00MQ4 MFC  AT USA LHD 1.00 1.05 99210-R5000 210623',
      b'\xf1\x00MQ4 MFC  AT USA LHD 1.00 1.03 99210-R5000 200903',
      b'\xf1\x00MQ4 MFC  AT USA LHD 1.00 1.00 99210-R5100 221019',
    ],
    (Ecu.fwdRadar, 0x7d0, None): [
      b'\xf1\x00MQ4_ SCC FHCUP      1.00 1.06 99110-P2000         ',
      b'\xf1\x00MQ4_ SCC F-CUP      1.00 1.06 99110-P2000         ',
      b'\xf1\x00MQ4_ SCC FHCUP      1.00 1.08 99110-P2000         ',
    ],
  },
  CAR.KIA_NIRO_HEV_2ND_GEN: {
    (Ecu.fwdCamera, 0x7c4, None): [
      b'\xf1\x00SG2HMFC  AT USA LHD 1.01 1.08 99211-AT000 220531',
      b'\xf1\x00SG2HMFC  AT USA LHD 1.01 1.09 99211-AT000 220801',
    ],
    (Ecu.fwdRadar, 0x7d0, None): [
      b'\xf1\x00SG2_ RDR -----      1.00 1.01 99110-AT000         ',
    ],
  },
  CAR.GENESIS_GV80: {
    (Ecu.fwdCamera, 0x7c4, None): [
      b'\xf1\x00JX1 MFC  AT USA LHD 1.00 1.02 99211-T6110 220513',
    ],
    (Ecu.fwdRadar, 0x7d0, None): [
      b'\xf1\x00JX1_ SCC FHCUP      1.00 1.01 99110-T6100         ',
    ],
  },
  CAR.KIA_CARNIVAL_4TH_GEN: {
    (Ecu.fwdCamera, 0x7c4, None): [
      b'\xf1\x00KA4 MFC  AT USA LHD 1.00 1.06 99210-R0000 220221',
      b'\xf1\x00KA4CMFC  AT CHN LHD 1.00 1.01 99211-I4000 210525',
    ],
    (Ecu.fwdRadar, 0x7d0, None): [
      b'\xf1\x00KA4_ SCC FHCUP      1.00 1.03 99110-R0000         ',
      b'\xf1\x00KA4c SCC FHCUP      1.00 1.01 99110-I4000         ',
    ],
  },
  CAR.KIA_SORENTO_HEV_4TH_GEN: {
    (Ecu.fwdCamera, 0x7c4, None): [
      b'\xf1\x00MQ4HMFC  AT KOR LHD 1.00 1.12 99210-P2000 230331',
      b'\xf1\x00MQ4HMFC  AT USA LHD 1.00 1.11 99210-P2000 211217',
    ],
    (Ecu.fwdRadar, 0x7d0, None): [
      b'\xf1\x00MQhe SCC FHCUP      1.00 1.07 99110-P4000         ',
    ],
  },
}

CHECKSUM = {
<<<<<<< HEAD
  "crc8": [CAR.SANTA_FE, CAR.SONATA, CAR.PALISADE, CAR.KIA_SELTOS, CAR.ELANTRA_2021, CAR.ELANTRA_HEV_2021, CAR.SONATA_HYBRID, CAR.SANTA_FE_2022, CAR.KIA_K5_2021, CAR.SANTA_FE_HEV_2022, CAR.SANTA_FE_PHEV_2022, CAR.KIA_K5_HEV_2020, CAR.ELANTRA_2022_NON_SCC, CAR.GENESIS_G70_2021_NON_SCC],
=======
  "crc8": [CAR.SANTA_FE, CAR.SONATA, CAR.PALISADE, CAR.KIA_SELTOS, CAR.ELANTRA_2021, CAR.ELANTRA_HEV_2021,
           CAR.SONATA_HYBRID, CAR.SANTA_FE_2022, CAR.KIA_K5_2021, CAR.SANTA_FE_HEV_2022, CAR.SANTA_FE_PHEV_2022, CAR.KIA_K5_HEV_2020],
>>>>>>> ed7a0bf0
  "6B": [CAR.KIA_SORENTO, CAR.HYUNDAI_GENESIS],
}

CAN_GEARS = {
  # which message has the gear
  "use_cluster_gears": {CAR.ELANTRA, CAR.KONA},
  "use_tcu_gears": {CAR.KIA_OPTIMA_G4, CAR.KIA_OPTIMA_G4_FL, CAR.SONATA_LF, CAR.VELOSTER, CAR.TUCSON},
  "use_elect_gears": {CAR.KIA_NIRO_EV, CAR.KIA_NIRO_PHEV, CAR.KIA_NIRO_HEV_2021, CAR.KIA_OPTIMA_H, CAR.IONIQ_EV_LTD,
                      CAR.KONA_EV, CAR.IONIQ, CAR.IONIQ_EV_2020, CAR.IONIQ_PHEV, CAR.ELANTRA_HEV_2021, CAR.SONATA_HYBRID,
                      CAR.KONA_HEV, CAR.IONIQ_HEV_2022, CAR.SANTA_FE_HEV_2022, CAR.SANTA_FE_PHEV_2022, CAR.IONIQ_PHEV_2019,
                      CAR.KONA_EV_2022, CAR.KIA_K5_HEV_2020},
}

CANFD_CAR = {CAR.KIA_EV6, CAR.IONIQ_5, CAR.IONIQ_6, CAR.TUCSON_4TH_GEN, CAR.TUCSON_HYBRID_4TH_GEN, CAR.KIA_SPORTAGE_HYBRID_5TH_GEN,
             CAR.SANTA_CRUZ_1ST_GEN, CAR.KIA_SPORTAGE_5TH_GEN, CAR.GENESIS_GV70_1ST_GEN, CAR.KIA_SORENTO_PHEV_4TH_GEN,
             CAR.GENESIS_GV60_EV_1ST_GEN, CAR.KIA_SORENTO_4TH_GEN, CAR.KIA_NIRO_HEV_2ND_GEN, CAR.KIA_NIRO_EV_2ND_GEN,
             CAR.GENESIS_GV80, CAR.KIA_CARNIVAL_4TH_GEN, CAR.KIA_SORENTO_HEV_4TH_GEN, CAR.KONA_EV_2ND_GEN}

# The radar does SCC on these cars when HDA I, rather than the camera
CANFD_RADAR_SCC_CAR = {CAR.GENESIS_GV70_1ST_GEN, CAR.KIA_SORENTO_PHEV_4TH_GEN, CAR.KIA_SORENTO_4TH_GEN, CAR.GENESIS_GV80,
                       CAR.KIA_CARNIVAL_4TH_GEN, CAR.KIA_SORENTO_HEV_4TH_GEN, CAR.KONA_EV_2ND_GEN, CAR.IONIQ_6}

# The camera does SCC on these cars, rather than the radar
CAMERA_SCC_CAR = {CAR.KONA_EV_2022, }

# these cars use a different gas signal
HYBRID_CAR = {CAR.IONIQ_PHEV, CAR.ELANTRA_HEV_2021, CAR.KIA_NIRO_PHEV, CAR.KIA_NIRO_HEV_2021, CAR.SONATA_HYBRID, CAR.KONA_HEV, CAR.IONIQ,
              CAR.IONIQ_HEV_2022, CAR.SANTA_FE_HEV_2022, CAR.SANTA_FE_PHEV_2022, CAR.IONIQ_PHEV_2019, CAR.TUCSON_HYBRID_4TH_GEN,
              CAR.KIA_SPORTAGE_HYBRID_5TH_GEN, CAR.KIA_SORENTO_PHEV_4TH_GEN, CAR.KIA_K5_HEV_2020, CAR.KIA_NIRO_HEV_2ND_GEN,
              CAR.KIA_SORENTO_HEV_4TH_GEN, CAR.KIA_OPTIMA_H}

EV_CAR = {CAR.IONIQ_EV_2020, CAR.IONIQ_EV_LTD, CAR.KONA_EV, CAR.KIA_NIRO_EV, CAR.KIA_NIRO_EV_2ND_GEN, CAR.KONA_EV_2022,
          CAR.KIA_EV6, CAR.IONIQ_5, CAR.IONIQ_6, CAR.GENESIS_GV60_EV_1ST_GEN, CAR.KONA_EV_2ND_GEN}

# these cars require a special panda safety mode due to missing counters and checksums in the messages
LEGACY_SAFETY_MODE_CAR = {CAR.HYUNDAI_GENESIS, CAR.IONIQ_EV_LTD, CAR.IONIQ_PHEV, CAR.IONIQ, CAR.KONA_EV, CAR.KIA_OPTIMA_G4,
                          CAR.VELOSTER, CAR.GENESIS_G70, CAR.GENESIS_G80, CAR.KIA_CEED, CAR.ELANTRA, CAR.IONIQ_HEV_2022,
                          CAR.KIA_OPTIMA_H}

# these cars have not been verified to work with longitudinal yet - radar disable, sending correct messages, etc.
UNSUPPORTED_LONGITUDINAL_CAR = LEGACY_SAFETY_MODE_CAR | {CAR.KIA_NIRO_PHEV, CAR.KIA_SORENTO, CAR.SONATA_LF, CAR.KIA_OPTIMA_G4_FL}

NON_SCC_CAR = {CAR.KIA_FORTE_2021_NON_SCC, CAR.ELANTRA_2022_NON_SCC, CAR.KIA_FORTE_2019_NON_SCC, CAR.GENESIS_G70_2021_NON_SCC}
NON_SCC_NO_FCA_CAR = {CAR.KIA_FORTE_2019_NON_SCC, }
NON_SCC_RADAR_FCA_CAR = {CAR.GENESIS_G70_2021_NON_SCC, }

# If 0x500 is present on bus 1 it probably has a Mando radar outputting radar points.
# If no points are outputted by default it might be possible to turn it on using  selfdrive/debug/hyundai_enable_radar_points.py
DBC = {
  CAR.ELANTRA: dbc_dict('hyundai_kia_generic', None),
  CAR.ELANTRA_2021: dbc_dict('hyundai_kia_generic', None),
  CAR.ELANTRA_2022_NON_SCC: dbc_dict('hyundai_kia_generic', None),
  CAR.ELANTRA_HEV_2021: dbc_dict('hyundai_kia_generic', None),
  CAR.GENESIS_G70: dbc_dict('hyundai_kia_generic', None),
  CAR.GENESIS_G70_2020: dbc_dict('hyundai_kia_generic', 'hyundai_kia_mando_front_radar_generated'),
  CAR.GENESIS_G70_2021_NON_SCC: dbc_dict('hyundai_kia_generic', None),
  CAR.GENESIS_G80: dbc_dict('hyundai_kia_generic', None),
  CAR.GENESIS_G90: dbc_dict('hyundai_kia_generic', None),
  CAR.HYUNDAI_GENESIS: dbc_dict('hyundai_kia_generic', None),
  CAR.IONIQ_PHEV_2019: dbc_dict('hyundai_kia_generic', None),
  CAR.IONIQ_PHEV: dbc_dict('hyundai_kia_generic', None),
  CAR.IONIQ_EV_2020: dbc_dict('hyundai_kia_generic', None),
  CAR.IONIQ_EV_LTD: dbc_dict('hyundai_kia_generic', 'hyundai_kia_mando_front_radar_generated'),
  CAR.IONIQ: dbc_dict('hyundai_kia_generic', None),
  CAR.IONIQ_HEV_2022: dbc_dict('hyundai_kia_generic', None),
  CAR.KIA_FORTE: dbc_dict('hyundai_kia_generic', None),
  CAR.KIA_FORTE_2019_NON_SCC: dbc_dict('hyundai_kia_generic', None),
  CAR.KIA_FORTE_2021_NON_SCC: dbc_dict('hyundai_kia_generic', None),
  CAR.KIA_K5_2021: dbc_dict('hyundai_kia_generic', None),
  CAR.KIA_K5_HEV_2020: dbc_dict('hyundai_kia_generic', 'hyundai_kia_mando_front_radar_generated'),
  CAR.KIA_NIRO_EV: dbc_dict('hyundai_kia_generic', 'hyundai_kia_mando_front_radar_generated'),
  CAR.KIA_NIRO_PHEV: dbc_dict('hyundai_kia_generic', 'hyundai_kia_mando_front_radar_generated'),
  CAR.KIA_NIRO_HEV_2021: dbc_dict('hyundai_kia_generic', None),
  CAR.KIA_OPTIMA_G4: dbc_dict('hyundai_kia_generic', None),
  CAR.KIA_OPTIMA_G4_FL: dbc_dict('hyundai_kia_generic', None),
  CAR.KIA_OPTIMA_H: dbc_dict('hyundai_kia_generic', None),
  CAR.KIA_SELTOS: dbc_dict('hyundai_kia_generic', None),
  CAR.KIA_SORENTO: dbc_dict('hyundai_kia_generic', None), # Has 0x5XX messages, but different format
  CAR.KIA_STINGER: dbc_dict('hyundai_kia_generic', None),
  CAR.KIA_STINGER_2022: dbc_dict('hyundai_kia_generic', None),
  CAR.KONA: dbc_dict('hyundai_kia_generic', None),
  CAR.KONA_EV: dbc_dict('hyundai_kia_generic', None),
  CAR.KONA_EV_2022: dbc_dict('hyundai_kia_generic', None),
  CAR.KONA_HEV: dbc_dict('hyundai_kia_generic', None),
  CAR.SANTA_FE: dbc_dict('hyundai_kia_generic', 'hyundai_kia_mando_front_radar_generated'),
  CAR.SANTA_FE_2022: dbc_dict('hyundai_kia_generic', None),
  CAR.SANTA_FE_HEV_2022: dbc_dict('hyundai_kia_generic', None),
  CAR.SANTA_FE_PHEV_2022: dbc_dict('hyundai_kia_generic', None),
  CAR.SONATA: dbc_dict('hyundai_kia_generic', 'hyundai_kia_mando_front_radar_generated'),
  CAR.SONATA_LF: dbc_dict('hyundai_kia_generic', None), # Has 0x5XX messages, but different format
  CAR.TUCSON: dbc_dict('hyundai_kia_generic', None),
  CAR.PALISADE: dbc_dict('hyundai_kia_generic', 'hyundai_kia_mando_front_radar_generated'),
  CAR.VELOSTER: dbc_dict('hyundai_kia_generic', None),
  CAR.KIA_CEED: dbc_dict('hyundai_kia_generic', None),
  CAR.KIA_EV6: dbc_dict('hyundai_canfd', None),
  CAR.SONATA_HYBRID: dbc_dict('hyundai_kia_generic', 'hyundai_kia_mando_front_radar_generated'),
  CAR.TUCSON_4TH_GEN: dbc_dict('hyundai_canfd', None),
  CAR.TUCSON_HYBRID_4TH_GEN: dbc_dict('hyundai_canfd', None),
  CAR.IONIQ_5: dbc_dict('hyundai_canfd', None),
  CAR.IONIQ_6: dbc_dict('hyundai_canfd', None),
  CAR.SANTA_CRUZ_1ST_GEN: dbc_dict('hyundai_canfd', None),
  CAR.KIA_SPORTAGE_5TH_GEN: dbc_dict('hyundai_canfd', None),
  CAR.KIA_SPORTAGE_HYBRID_5TH_GEN: dbc_dict('hyundai_canfd', None),
  CAR.GENESIS_GV70_1ST_GEN: dbc_dict('hyundai_canfd', None),
  CAR.KIA_SORENTO_PHEV_4TH_GEN: dbc_dict('hyundai_canfd', None),
  CAR.GENESIS_GV60_EV_1ST_GEN: dbc_dict('hyundai_canfd', None),
  CAR.KIA_SORENTO_4TH_GEN: dbc_dict('hyundai_canfd', None),
  CAR.KIA_NIRO_HEV_2ND_GEN: dbc_dict('hyundai_canfd', None),
  CAR.KIA_NIRO_EV_2ND_GEN: dbc_dict('hyundai_canfd', None),
  CAR.GENESIS_GV80: dbc_dict('hyundai_canfd', None),
  CAR.KIA_CARNIVAL_4TH_GEN: dbc_dict('hyundai_canfd', None),
  CAR.KIA_SORENTO_HEV_4TH_GEN: dbc_dict('hyundai_canfd', None),
  CAR.KONA_EV_2ND_GEN: dbc_dict('hyundai_canfd', None),
}<|MERGE_RESOLUTION|>--- conflicted
+++ resolved
@@ -2020,12 +2020,9 @@
 }
 
 CHECKSUM = {
-<<<<<<< HEAD
-  "crc8": [CAR.SANTA_FE, CAR.SONATA, CAR.PALISADE, CAR.KIA_SELTOS, CAR.ELANTRA_2021, CAR.ELANTRA_HEV_2021, CAR.SONATA_HYBRID, CAR.SANTA_FE_2022, CAR.KIA_K5_2021, CAR.SANTA_FE_HEV_2022, CAR.SANTA_FE_PHEV_2022, CAR.KIA_K5_HEV_2020, CAR.ELANTRA_2022_NON_SCC, CAR.GENESIS_G70_2021_NON_SCC],
-=======
   "crc8": [CAR.SANTA_FE, CAR.SONATA, CAR.PALISADE, CAR.KIA_SELTOS, CAR.ELANTRA_2021, CAR.ELANTRA_HEV_2021,
-           CAR.SONATA_HYBRID, CAR.SANTA_FE_2022, CAR.KIA_K5_2021, CAR.SANTA_FE_HEV_2022, CAR.SANTA_FE_PHEV_2022, CAR.KIA_K5_HEV_2020],
->>>>>>> ed7a0bf0
+           CAR.SONATA_HYBRID, CAR.SANTA_FE_2022, CAR.KIA_K5_2021, CAR.SANTA_FE_HEV_2022, CAR.SANTA_FE_PHEV_2022, CAR.KIA_K5_HEV_2020,
+           CAR.ELANTRA_2022_NON_SCC, CAR.GENESIS_G70_2021_NON_SCC],
   "6B": [CAR.KIA_SORENTO, CAR.HYUNDAI_GENESIS],
 }
 
