from dataclasses import dataclass
from enum import Enum, IntFlag
from typing import Dict, List, Optional, Union

from cereal import car
from panda.python import uds
from common.conversions import Conversions as CV
from selfdrive.car import dbc_dict
from selfdrive.car.docs_definitions import CarFootnote, CarInfo, Column, Harness
from selfdrive.car.fw_query_definitions import FwQueryConfig, Request, p16

Ecu = car.CarParams.Ecu


class CarControllerParams:
  ACCEL_MIN = -3.5 # m/s
  ACCEL_MAX = 2.0 # m/s

  def __init__(self, CP):
    self.STEER_DELTA_UP = 3
    self.STEER_DELTA_DOWN = 7
    self.STEER_DRIVER_ALLOWANCE = 50
    self.STEER_DRIVER_MULTIPLIER = 2
    self.STEER_DRIVER_FACTOR = 1
    self.STEER_THRESHOLD = 150
    self.STEER_STEP = 1  # 100 Hz

    if CP.carFingerprint in CANFD_CAR:
      self.STEER_MAX = 270
      self.STEER_DRIVER_ALLOWANCE = 250
      self.STEER_DRIVER_MULTIPLIER = 2
      self.STEER_THRESHOLD = 250
      self.STEER_DELTA_UP = 2
      self.STEER_DELTA_DOWN = 3

    # To determine the limit for your car, find the maximum value that the stock LKAS will request.
    # If the max stock LKAS request is <384, add your car to this list.
    elif CP.carFingerprint in (CAR.GENESIS_G80, CAR.GENESIS_G90, CAR.ELANTRA, CAR.IONIQ,
                               CAR.IONIQ_EV_LTD, CAR.SANTA_FE_PHEV_2022, CAR.SONATA_LF, CAR.KIA_FORTE, CAR.KIA_NIRO_PHEV,
                               CAR.KIA_OPTIMA_H, CAR.KIA_SORENTO):
      self.STEER_MAX = 255

    # these cars have significantly more torque than most HKG; limit to 70% of max
    elif CP.flags & HyundaiFlags.ALT_LIMITS:
      self.STEER_MAX = 270
      self.STEER_DELTA_UP = 2
      self.STEER_DELTA_DOWN = 3

    # Default for most HKG
    else:
      self.STEER_MAX = 384


class HyundaiFlags(IntFlag):
  CANFD_HDA2 = 1
  CANFD_ALT_BUTTONS = 2
  CANFD_ALT_GEARS = 4
  CANFD_CAMERA_SCC = 8

  ALT_LIMITS = 16

  ENABLE_BLINKERS = 32

<<<<<<< HEAD
  SP_CAN_LFA_BTN = 64
=======
  CANFD_ALT_GEARS_2 = 64
>>>>>>> d201a4b0


class CAR:
  # Hyundai
  ELANTRA = "HYUNDAI ELANTRA 2017"
  ELANTRA_2021 = "HYUNDAI ELANTRA 2021"
  ELANTRA_HEV_2021 = "HYUNDAI ELANTRA HYBRID 2021"
  HYUNDAI_GENESIS = "HYUNDAI GENESIS 2015-2016"
  IONIQ = "HYUNDAI IONIQ HYBRID 2017-2019"
  IONIQ_HEV_2022 = "HYUNDAI IONIQ HYBRID 2020-2022"
  IONIQ_EV_LTD = "HYUNDAI IONIQ ELECTRIC LIMITED 2019"
  IONIQ_EV_2020 = "HYUNDAI IONIQ ELECTRIC 2020"
  IONIQ_PHEV_2019 = "HYUNDAI IONIQ PLUG-IN HYBRID 2019"
  IONIQ_PHEV = "HYUNDAI IONIQ PHEV 2020"
  KONA = "HYUNDAI KONA 2020"
  KONA_EV = "HYUNDAI KONA ELECTRIC 2019"
  KONA_EV_2022 = "HYUNDAI KONA ELECTRIC 2022"
  KONA_HEV = "HYUNDAI KONA HYBRID 2020"
  SANTA_FE = "HYUNDAI SANTA FE 2019"
  SANTA_FE_2022 = "HYUNDAI SANTA FE 2022"
  SANTA_FE_HEV_2022 = "HYUNDAI SANTA FE HYBRID 2022"
  SANTA_FE_PHEV_2022 = "HYUNDAI SANTA FE PlUG-IN HYBRID 2022"
  SONATA = "HYUNDAI SONATA 2020"
  SONATA_LF = "HYUNDAI SONATA 2019"
  TUCSON = "HYUNDAI TUCSON 2019"
  PALISADE = "HYUNDAI PALISADE 2020"
  VELOSTER = "HYUNDAI VELOSTER 2019"
  SONATA_HYBRID = "HYUNDAI SONATA HYBRID 2021"
  IONIQ_5 = "HYUNDAI IONIQ 5 2022"
  TUCSON_4TH_GEN = "HYUNDAI TUCSON 4TH GEN"
  TUCSON_HYBRID_4TH_GEN = "HYUNDAI TUCSON HYBRID 4TH GEN"
  SANTA_CRUZ_1ST_GEN = "HYUNDAI SANTA CRUZ 1ST GEN"

  # Kia
  KIA_FORTE = "KIA FORTE E 2018 & GT 2021"
  KIA_K5_2021 = "KIA K5 2021"
  KIA_K5_HEV_2020 = "KIA K5 HYBRID 2020"
  KIA_NIRO_EV = "KIA NIRO EV 2020"
  KIA_NIRO_PHEV = "KIA NIRO HYBRID 2019"
  KIA_NIRO_HEV_2021 = "KIA NIRO HYBRID 2021"
  KIA_NIRO_HEV_2ND_GEN = "KIA NIRO HYBRID 2ND GEN"
  KIA_OPTIMA_G4 = "KIA OPTIMA 4TH GEN"
  KIA_OPTIMA_G4_FL = "KIA OPTIMA 4TH GEN FACELIFT"
  KIA_OPTIMA_H = "KIA OPTIMA HYBRID 2017 & SPORTS 2019"
  KIA_SELTOS = "KIA SELTOS 2021"
  KIA_SPORTAGE_5TH_GEN = "KIA SPORTAGE 5TH GEN"
  KIA_SORENTO = "KIA SORENTO GT LINE 2018"
  KIA_SORENTO_4TH_GEN = "KIA SORENTO 4TH GEN"
  KIA_SORENTO_PHEV_4TH_GEN = "KIA SORENTO PLUG-IN HYBRID 4TH GEN"
  KIA_SPORTAGE_HYBRID_5TH_GEN = "KIA SPORTAGE HYBRID 5TH GEN"
  KIA_STINGER = "KIA STINGER GT2 2018"
  KIA_STINGER_2022 = "KIA STINGER 2022"
  KIA_CEED = "KIA CEED INTRO ED 2019"
  KIA_EV6 = "KIA EV6 2022"

  # Genesis
  GENESIS_GV60_EV_1ST_GEN = "GENESIS GV60 ELECTRIC 1ST GEN"
  GENESIS_G70 = "GENESIS G70 2018"
  GENESIS_G70_2020 = "GENESIS G70 2020"
  GENESIS_GV70_1ST_GEN = "GENESIS GV70 1ST GEN"
  GENESIS_G80 = "GENESIS G80 2017"
  GENESIS_G90 = "GENESIS G90 2017"


class Footnote(Enum):
  # footnotes which mention "red panda" will be replaced with the CAN FD panda kit on the shop page
  CANFD = CarFootnote(
    "Requires a <a href=\"https://comma.ai/shop/panda\" target=\"_blank\">red panda</a> for this <a href=\"https://en.wikipedia.org/wiki/CAN_FD\" target=\"_blank\">CAN FD car</a>. " +
    "All the hardware needed is sold in the <a href=\"https://comma.ai/shop/can-fd-panda-kit\" target=\"_blank\">CAN FD kit</a>.",
    Column.MODEL, shop_footnote=True)


@dataclass
class HyundaiCarInfo(CarInfo):
  package: str = "Smart Cruise Control (SCC)"

  def init_make(self, CP: car.CarParams):
    if CP.carFingerprint in CANFD_CAR:
      self.footnotes.insert(0, Footnote.CANFD)


CAR_INFO: Dict[str, Optional[Union[HyundaiCarInfo, List[HyundaiCarInfo]]]] = {
  CAR.ELANTRA: [
    HyundaiCarInfo("Hyundai Elantra 2017-19", min_enable_speed=19 * CV.MPH_TO_MS, harness=Harness.hyundai_b),
    HyundaiCarInfo("Hyundai Elantra GT 2017-19", harness=Harness.hyundai_e),
    HyundaiCarInfo("Hyundai i30 2017-19", harness=Harness.hyundai_e),
  ],
  CAR.ELANTRA_2021: HyundaiCarInfo("Hyundai Elantra 2021-23", video_link="https://youtu.be/_EdYQtV52-c", harness=Harness.hyundai_k),
  CAR.ELANTRA_HEV_2021: HyundaiCarInfo("Hyundai Elantra Hybrid 2021-23", video_link="https://youtu.be/_EdYQtV52-c", harness=Harness.hyundai_k),
  CAR.HYUNDAI_GENESIS: [
    HyundaiCarInfo("Hyundai Genesis 2015-16", min_enable_speed=19 * CV.MPH_TO_MS, harness=Harness.hyundai_j),  # TODO: check 2015 packages
    HyundaiCarInfo("Genesis G80 2017", "All", min_enable_speed=19 * CV.MPH_TO_MS, harness=Harness.hyundai_j),
  ],
  CAR.IONIQ: HyundaiCarInfo("Hyundai Ioniq Hybrid 2017-19", harness=Harness.hyundai_c),
  CAR.IONIQ_HEV_2022: HyundaiCarInfo("Hyundai Ioniq Hybrid 2020-22", harness=Harness.hyundai_h),  # TODO: confirm 2020-21 harness
  CAR.IONIQ_EV_LTD: HyundaiCarInfo("Hyundai Ioniq Electric 2019", harness=Harness.hyundai_c),
  CAR.IONIQ_EV_2020: HyundaiCarInfo("Hyundai Ioniq Electric 2020", "All", harness=Harness.hyundai_h),
  CAR.IONIQ_PHEV_2019: HyundaiCarInfo("Hyundai Ioniq Plug-in Hybrid 2019", harness=Harness.hyundai_c),
  CAR.IONIQ_PHEV: HyundaiCarInfo("Hyundai Ioniq Plug-in Hybrid 2020-21", "All", harness=Harness.hyundai_h),
  CAR.KONA: HyundaiCarInfo("Hyundai Kona 2020", harness=Harness.hyundai_b),
  CAR.KONA_EV: HyundaiCarInfo("Hyundai Kona Electric 2018-21", harness=Harness.hyundai_g),
  CAR.KONA_EV_2022: HyundaiCarInfo("Hyundai Kona Electric 2022", harness=Harness.hyundai_o),
  CAR.KONA_HEV: HyundaiCarInfo("Hyundai Kona Hybrid 2020", video_link="https://youtu.be/0dwpAHiZgFo", harness=Harness.hyundai_i),  # TODO: check packages
  CAR.SANTA_FE: HyundaiCarInfo("Hyundai Santa Fe 2019-20", "All", harness=Harness.hyundai_d),
  CAR.SANTA_FE_2022: HyundaiCarInfo("Hyundai Santa Fe 2021-22", "All", "https://youtu.be/VnHzSTygTS4", harness=Harness.hyundai_l),
  CAR.SANTA_FE_HEV_2022: HyundaiCarInfo("Hyundai Santa Fe Hybrid 2022", "All", harness=Harness.hyundai_l),
  CAR.SANTA_FE_PHEV_2022: HyundaiCarInfo("Hyundai Santa Fe Plug-in Hybrid 2022", "All", harness=Harness.hyundai_l),
  CAR.SONATA: HyundaiCarInfo("Hyundai Sonata 2020-23", "All", "https://www.youtube.com/watch?v=ix63r9kE3Fw", harness=Harness.hyundai_a),
  CAR.SONATA_LF: HyundaiCarInfo("Hyundai Sonata 2018-19", harness=Harness.hyundai_e),
  CAR.TUCSON: [
    HyundaiCarInfo("Hyundai Tucson 2021", min_enable_speed=19 * CV.MPH_TO_MS, harness=Harness.hyundai_l),
    HyundaiCarInfo("Hyundai Tucson Diesel 2019", harness=Harness.hyundai_l),
  ],
  CAR.PALISADE: [
    HyundaiCarInfo("Hyundai Palisade 2020-22", "All", "https://youtu.be/TAnDqjF4fDY?t=456", harness=Harness.hyundai_h),
    HyundaiCarInfo("Kia Telluride 2020-22", "All", harness=Harness.hyundai_h),
  ],
  CAR.VELOSTER: HyundaiCarInfo("Hyundai Veloster 2019-20", min_enable_speed=5. * CV.MPH_TO_MS, harness=Harness.hyundai_e),
  CAR.SONATA_HYBRID: HyundaiCarInfo("Hyundai Sonata Hybrid 2020-22", "All", harness=Harness.hyundai_a),
  CAR.IONIQ_5: [
    HyundaiCarInfo("Hyundai Ioniq 5 (Southeast Asia only) 2022-23", "All", harness=Harness.hyundai_q),
    HyundaiCarInfo("Hyundai Ioniq 5 (without HDA II) 2022-23", "Highway Driving Assist", harness=Harness.hyundai_k),
    HyundaiCarInfo("Hyundai Ioniq 5 (with HDA II) 2022-23", "Highway Driving Assist II", harness=Harness.hyundai_q),
  ],
  CAR.TUCSON_4TH_GEN: [
    HyundaiCarInfo("Hyundai Tucson 2022", harness=Harness.hyundai_n),
    HyundaiCarInfo("Hyundai Tucson 2023", "All", harness=Harness.hyundai_n),
  ],
  CAR.TUCSON_HYBRID_4TH_GEN: HyundaiCarInfo("Hyundai Tucson Hybrid 2022", "All", harness=Harness.hyundai_n),
  CAR.SANTA_CRUZ_1ST_GEN: HyundaiCarInfo("Hyundai Santa Cruz 2021-22", harness=Harness.hyundai_n),

  # Kia
  CAR.KIA_FORTE: HyundaiCarInfo("Kia Forte 2019-21", harness=Harness.hyundai_g),
  CAR.KIA_K5_2021: HyundaiCarInfo("Kia K5 2021-22", harness=Harness.hyundai_a),
  CAR.KIA_K5_HEV_2020: HyundaiCarInfo("Kia K5 Hybrid 2020", harness=Harness.hyundai_a),
  CAR.KIA_NIRO_EV: [
    HyundaiCarInfo("Kia Niro EV 2019", "All", "https://www.youtube.com/watch?v=lT7zcG6ZpGo", harness=Harness.hyundai_h),
    HyundaiCarInfo("Kia Niro EV 2020", "All", "https://www.youtube.com/watch?v=lT7zcG6ZpGo", harness=Harness.hyundai_f),
    HyundaiCarInfo("Kia Niro EV 2021", "All", "https://www.youtube.com/watch?v=lT7zcG6ZpGo", harness=Harness.hyundai_c),
    HyundaiCarInfo("Kia Niro EV 2022", "All", "https://www.youtube.com/watch?v=lT7zcG6ZpGo", harness=Harness.hyundai_h),
  ],
  CAR.KIA_NIRO_PHEV: [
    HyundaiCarInfo("Kia Niro Plug-in Hybrid 2018-19", "All", min_enable_speed=10. * CV.MPH_TO_MS, harness=Harness.hyundai_c),
    HyundaiCarInfo("Kia Niro Plug-in Hybrid 2020", "All", harness=Harness.hyundai_d),
  ],
  CAR.KIA_NIRO_HEV_2021: [
    HyundaiCarInfo("Kia Niro Hybrid 2021", harness=Harness.hyundai_f),  # TODO: could be hyundai_d, verify
    HyundaiCarInfo("Kia Niro Hybrid 2022", harness=Harness.hyundai_h),
  ],
  CAR.KIA_NIRO_HEV_2ND_GEN: HyundaiCarInfo("Kia Niro Hybrid 2023", harness=Harness.hyundai_a),
  CAR.KIA_OPTIMA_G4: HyundaiCarInfo("Kia Optima 2017", "Advanced Smart Cruise Control", harness=Harness.hyundai_b),  # TODO: may support 2016, 2018
  CAR.KIA_OPTIMA_G4_FL: HyundaiCarInfo("Kia Optima 2019-20", harness=Harness.hyundai_g),
  CAR.KIA_OPTIMA_H: [
    HyundaiCarInfo("Kia Optima Hybrid 2017", "Advanced Smart Cruise Control"),  # TODO: may support adjacent years
    HyundaiCarInfo("Kia Optima Hybrid 2019"),
  ],
  CAR.KIA_SELTOS: HyundaiCarInfo("Kia Seltos 2021", harness=Harness.hyundai_a),
  CAR.KIA_SPORTAGE_5TH_GEN: HyundaiCarInfo("Kia Sportage 2023", harness=Harness.hyundai_n),
  CAR.KIA_SORENTO: [
    HyundaiCarInfo("Kia Sorento 2018", "Advanced Smart Cruise Control", "https://www.youtube.com/watch?v=Fkh3s6WHJz8", harness=Harness.hyundai_c),
    HyundaiCarInfo("Kia Sorento 2019", video_link="https://www.youtube.com/watch?v=Fkh3s6WHJz8", harness=Harness.hyundai_e),
  ],
  CAR.KIA_SORENTO_4TH_GEN: HyundaiCarInfo("Kia Sorento 2022-23", harness=Harness.hyundai_k),
  CAR.KIA_SORENTO_PHEV_4TH_GEN: HyundaiCarInfo("Kia Sorento Plug-in Hybrid 2022-23", harness=Harness.hyundai_a),
  CAR.KIA_SPORTAGE_HYBRID_5TH_GEN: HyundaiCarInfo("Kia Sportage Hybrid 2023", harness=Harness.hyundai_n),
  CAR.KIA_STINGER: HyundaiCarInfo("Kia Stinger 2018-20", video_link="https://www.youtube.com/watch?v=MJ94qoofYw0", harness=Harness.hyundai_c),
  CAR.KIA_STINGER_2022: HyundaiCarInfo("Kia Stinger 2022", "All", harness=Harness.hyundai_k),
  CAR.KIA_CEED: HyundaiCarInfo("Kia Ceed 2019", harness=Harness.hyundai_e),
  CAR.KIA_EV6: [
    HyundaiCarInfo("Kia EV6 (Southeast Asia only) 2022-23", "All", harness=Harness.hyundai_p),
    HyundaiCarInfo("Kia EV6 (without HDA II) 2022", "Highway Driving Assist", harness=Harness.hyundai_l),
    HyundaiCarInfo("Kia EV6 (with HDA II) 2022", "Highway Driving Assist II", harness=Harness.hyundai_p)
  ],

  # Genesis
  CAR.GENESIS_GV60_EV_1ST_GEN: [
    HyundaiCarInfo("Genesis GV60 (Advanced Trim) 2023", "All", harness=Harness.hyundai_a),
    HyundaiCarInfo("Genesis GV60 (Performance Trim) 2023", "All", harness=Harness.hyundai_k),
  ],
  CAR.GENESIS_G70: HyundaiCarInfo("Genesis G70 2018-19", "All", harness=Harness.hyundai_f),
  CAR.GENESIS_G70_2020: HyundaiCarInfo("Genesis G70 2020", "All", harness=Harness.hyundai_f),
  CAR.GENESIS_GV70_1ST_GEN: HyundaiCarInfo("Genesis GV70 2022-23", "All", harness=Harness.hyundai_l),
  CAR.GENESIS_G80: HyundaiCarInfo("Genesis G80 2018-19", "All", harness=Harness.hyundai_h),
  CAR.GENESIS_G90: HyundaiCarInfo("Genesis G90 2017-18", "All", harness=Harness.hyundai_c),
}

class Buttons:
  NONE = 0
  RES_ACCEL = 1
  SET_DECEL = 2
  GAP_DIST = 3
  CANCEL = 4  # on newer models, this is a pause/resume button

FINGERPRINTS = {
  CAR.ELANTRA: [{
    66: 8, 67: 8, 68: 8, 127: 8, 273: 8, 274: 8, 275: 8, 339: 8, 356: 4, 399: 8, 512: 6, 544: 8, 593: 8, 608: 8, 688: 5, 790: 8, 809: 8, 897: 8, 832: 8, 899: 8, 902: 8, 903: 8, 905: 8, 909: 8, 916: 8, 1040: 8, 1056: 8, 1057: 8, 1078: 4, 1170: 8, 1265: 4, 1280: 1, 1282: 4, 1287: 4, 1290: 8, 1292: 8, 1294: 8, 1312: 8, 1314: 8, 1322: 8, 1345: 8, 1349: 8, 1351: 8, 1353: 8, 1363: 8, 1366: 8, 1367: 8, 1369: 8, 1407: 8, 1415: 8, 1419: 8, 1425: 2, 1427: 6, 1440: 8, 1456: 4, 1472: 8, 1486: 8, 1487: 8, 1491: 8, 1530: 8, 1532: 5, 2001: 8, 2003: 8, 2004: 8, 2009: 8, 2012: 8, 2016: 8, 2017: 8, 2024: 8, 2025: 8
  }],
  CAR.HYUNDAI_GENESIS: [{
    67: 8, 68: 8, 304: 8, 320: 8, 339: 8, 356: 4, 544: 7, 593: 8, 608: 8, 688: 5, 809: 8, 832: 8, 854: 7, 870: 7, 871: 8, 872: 5, 897: 8, 902: 8, 903: 6, 916: 8, 1024: 2, 1040: 8, 1056: 8, 1057: 8, 1078: 4, 1107: 5, 1136: 8, 1151: 6, 1168: 7, 1170: 8, 1173: 8, 1184: 8, 1265: 4, 1280: 1, 1287: 4, 1292: 8, 1312: 8, 1322: 8, 1331: 8, 1332: 8, 1333: 8, 1334: 8, 1335: 8, 1342: 6, 1345: 8, 1363: 8, 1369: 8, 1370: 8, 1371: 8, 1378: 4, 1384: 5, 1407: 8, 1419: 8, 1427: 6, 1434: 2, 1456: 4
  },
  {
    67: 8, 68: 8, 304: 8, 320: 8, 339: 8, 356: 4, 544: 7, 593: 8, 608: 8, 688: 5, 809: 8, 832: 8, 854: 7, 870: 7, 871: 8, 872: 5, 897: 8, 902: 8, 903: 6, 916: 8, 1024: 2, 1040: 8, 1056: 8, 1057: 8, 1078: 4, 1107: 5, 1136: 8, 1151: 6, 1168: 7, 1170: 8, 1173: 8, 1184: 8, 1265: 4, 1280: 1, 1281: 3, 1287: 4, 1292: 8, 1312: 8, 1322: 8, 1331: 8, 1332: 8, 1333: 8, 1334: 8, 1335: 8, 1345: 8, 1363: 8, 1369: 8, 1370: 8, 1378: 4, 1379: 8, 1384: 5, 1407: 8, 1419: 8, 1427: 6, 1434: 2, 1456: 4
  },
  {
    67: 8, 68: 8, 304: 8, 320: 8, 339: 8, 356: 4, 544: 7, 593: 8, 608: 8, 688: 5, 809: 8, 854: 7, 870: 7, 871: 8, 872: 5, 897: 8, 902: 8, 903: 6, 912: 7, 916: 8, 1040: 8, 1056: 8, 1057: 8, 1078: 4, 1107: 5, 1136: 8, 1151: 6, 1168: 7, 1170: 8, 1173: 8, 1184: 8, 1265: 4, 1268: 8, 1280: 1, 1281: 3, 1287: 4, 1292: 8, 1312: 8, 1322: 8, 1331: 8, 1332: 8, 1333: 8, 1334: 8, 1335: 8, 1345: 8, 1363: 8, 1369: 8, 1370: 8, 1371: 8, 1378: 4, 1384: 5, 1407: 8, 1419: 8, 1427: 6, 1434: 2, 1437: 8, 1456: 4
  },
  {
    67: 8, 68: 8, 304: 8, 320: 8, 339: 8, 356: 4, 544: 7, 593: 8, 608: 8, 688: 5, 809: 8, 832: 8, 854: 7, 870: 7, 871: 8, 872: 5, 897: 8, 902: 8, 903: 6, 916: 8, 1040: 8, 1056: 8, 1057: 8, 1078: 4, 1107: 5, 1136: 8, 1151: 6, 1168: 7, 1170: 8, 1173: 8, 1184: 8, 1265: 4, 1280: 1, 1287: 4, 1292: 8, 1312: 8, 1322: 8, 1331: 8, 1332: 8, 1333: 8, 1334: 8, 1335: 8, 1345: 8, 1363: 8, 1369: 8, 1370: 8, 1378: 4, 1379: 8, 1384: 5, 1407: 8, 1425: 2, 1427: 6, 1437: 8, 1456: 4
  },
  {
    67: 8, 68: 8, 304: 8, 320: 8, 339: 8, 356: 4, 544: 7, 593: 8, 608: 8, 688: 5, 809: 8, 832: 8, 854: 7, 870: 7, 871: 8, 872: 5, 897: 8, 902: 8, 903: 6, 916: 8, 1040: 8, 1056: 8, 1057: 8, 1078: 4, 1107: 5, 1136: 8, 1151: 6, 1168: 7, 1170: 8, 1173: 8, 1184: 8, 1265: 4, 1280: 1, 1287: 4, 1292: 8, 1312: 8, 1322: 8, 1331: 8, 1332: 8, 1333: 8, 1334: 8, 1335: 8, 1345: 8, 1363: 8, 1369: 8, 1370: 8, 1371: 8, 1378: 4, 1384: 5, 1407: 8, 1419: 8, 1425: 2, 1427: 6, 1437: 8, 1456: 4
  }],
  CAR.SANTA_FE: [{
    67: 8, 127: 8, 304: 8, 320: 8, 339: 8, 356: 4, 544: 8, 593: 8, 608: 8, 688: 6, 809: 8, 832: 8, 854: 7, 870: 7, 871: 8, 872: 8, 897: 8, 902: 8, 903: 8, 905: 8, 909: 8, 916: 8, 1040: 8, 1042: 8, 1056: 8, 1057: 8, 1078: 4, 1107: 5, 1136: 8, 1151: 6, 1155: 8, 1156: 8, 1162: 8, 1164: 8, 1168: 7, 1170: 8, 1173: 8, 1183: 8, 1186: 2, 1191: 2, 1227: 8, 1265: 4, 1280: 1, 1287: 4, 1290: 8, 1292: 8, 1294: 8, 1312: 8, 1322: 8, 1342: 6, 1345: 8, 1348: 8, 1363: 8, 1369: 8, 1379: 8, 1384: 8, 1407: 8, 1414: 3, 1419: 8, 1427: 6, 1456: 4, 1470: 8
  },
  {
    67: 8, 127: 8, 304: 8, 320: 8, 339: 8, 356: 4, 544: 8, 593: 8, 608: 8, 688: 6, 764: 8, 809: 8, 854: 7, 870: 7, 871: 8, 872: 8, 897: 8, 902: 8, 903: 8, 905: 8, 909: 8, 916: 8, 1040: 8, 1042: 8, 1056: 8, 1057: 8, 1064: 8, 1078: 4, 1107: 5, 1136: 8, 1151: 6, 1155: 8, 1162: 8, 1164: 8, 1168: 7, 1170: 8, 1173: 8, 1180: 8, 1183: 8, 1186: 2, 1227: 8, 1265: 4, 1280: 1, 1287: 4, 1290: 8, 1292: 8, 1294: 8, 1312: 8, 1322: 8, 1345: 8, 1348: 8, 1363: 8, 1369: 8, 1371: 8, 1378: 8, 1384: 8, 1407: 8, 1414: 3, 1419: 8, 1427: 6, 1456: 4, 1470: 8, 1988: 8, 2000: 8, 2004: 8, 2008: 8, 2012: 8
  },
  {
    67: 8, 68: 8, 80: 4, 160: 8, 161: 8, 272: 8, 288: 4, 339: 8, 356: 8, 357: 8, 399: 8, 544: 8, 608: 8, 672: 8, 688: 5, 704: 1, 790: 8, 809: 8, 848: 8, 880: 8, 898: 8, 900: 8, 901: 8, 904: 8, 1056: 8, 1064: 8, 1065: 8, 1072: 8, 1075: 8, 1087: 8, 1088: 8, 1151: 8, 1200: 8, 1201: 8, 1232: 4, 1264: 8, 1265: 8, 1266: 8, 1296: 8, 1306: 8, 1312: 8, 1322: 8, 1331: 8, 1332: 8, 1333: 8, 1348: 8, 1349: 8, 1369: 8, 1370: 8, 1371: 8, 1407: 8, 1415: 8, 1419: 8, 1440: 8, 1442: 4, 1461: 8, 1470: 8
  }],
  CAR.SONATA: [
    {67: 8, 68: 8, 127: 8, 304: 8, 320: 8, 339: 8, 356: 4, 544: 8, 546: 8, 549: 8, 550: 8, 576: 8, 593: 8, 608: 8, 688: 6, 809: 8, 832: 8, 854: 8, 865: 8, 870: 7, 871: 8, 872: 8, 897: 8, 902: 8, 903: 8, 905: 8, 908: 8, 909: 8, 912: 7, 913: 8, 916: 8, 1040: 8, 1042: 8, 1056: 8, 1057: 8, 1078: 4, 1089: 5, 1096: 8, 1107: 5, 1108: 8, 1114: 8, 1136: 8, 1145: 8, 1151: 8, 1155: 8, 1156: 8, 1157: 4, 1162: 8, 1164: 8, 1168: 8, 1170: 8, 1173: 8, 1180: 8, 1183: 8, 1184: 8, 1186: 2, 1191: 2, 1193: 8, 1210: 8, 1225: 8, 1227: 8, 1265: 4, 1268: 8, 1280: 8, 1287: 4, 1290: 8, 1292: 8, 1294: 8, 1312: 8, 1322: 8, 1330: 8, 1339: 8, 1342: 6, 1343: 8, 1345: 8, 1348: 8, 1363: 8, 1369: 8, 1371: 8, 1378: 8, 1379: 8, 1384: 8, 1394: 8, 1407: 8, 1419: 8, 1427: 6, 1446: 8, 1456: 4, 1460: 8, 1470: 8, 1485: 8, 1504: 3, 1988: 8, 1996: 8, 2000: 8, 2004: 8, 2008: 8, 2012: 8, 2015: 8},
  ],
  CAR.SONATA_LF: [
    {66: 8, 67: 8, 68: 8, 127: 8, 273: 8, 274: 8, 275: 8, 339: 8, 356: 4, 399: 8, 447: 8, 512: 6, 544: 8, 593: 8, 608: 8, 688: 5, 790: 8, 809: 8, 832: 8, 884: 8, 897: 8, 899: 8, 902: 8, 903: 6, 916: 8, 1040: 8, 1056: 8, 1057: 8, 1078: 4, 1151: 6, 1168: 7, 1170: 8, 1253: 8, 1254: 8, 1255: 8, 1265: 4, 1280: 1, 1287: 4, 1290: 8, 1292: 8, 1294: 8, 1312: 8, 1314: 8, 1322: 8, 1331: 8, 1332: 8, 1333: 8, 1342: 6, 1345: 8, 1348: 8, 1349: 8, 1351: 8, 1353: 8, 1363: 8, 1365: 8, 1366: 8, 1367: 8, 1369: 8, 1397: 8, 1407: 8, 1415: 8, 1419: 8, 1425: 2, 1427: 6, 1440: 8, 1456: 4, 1470: 8, 1472: 8, 1486: 8, 1487: 8, 1491: 8, 1530: 8, 1532: 5, 2000: 8, 2001: 8, 2004: 8, 2005: 8, 2008: 8, 2009: 8, 2012: 8, 2013: 8, 2014: 8, 2016: 8, 2017: 8, 2024: 8, 2025: 8},
  ],
  CAR.KIA_SORENTO: [{
    67: 8, 68: 8, 127: 8, 304: 8, 320: 8, 339: 8, 356: 4, 544: 8, 593: 8, 608: 8, 688: 5, 809: 8, 832: 8, 854: 7, 870: 7, 871: 8, 872: 8, 897: 8, 902: 8, 903: 8, 916: 8, 1040: 8, 1042: 8, 1056: 8, 1057: 8, 1064: 8, 1078: 4, 1107: 5, 1136: 8, 1151: 6, 1168: 7, 1170: 8, 1173: 8, 1265: 4, 1280: 1, 1287: 4, 1290: 8, 1292: 8, 1294: 8, 1312: 8, 1322: 8, 1331: 8, 1332: 8, 1333: 8, 1342: 6, 1345: 8, 1348: 8, 1363: 8, 1369: 8, 1370: 8, 1371: 8, 1384: 8, 1407: 8, 1411: 8, 1419: 8, 1425: 2, 1427: 6, 1444: 8, 1456: 4, 1470: 8, 1489: 1
  }],
  CAR.KIA_STINGER: [{
    67: 8, 127: 8, 304: 8, 320: 8, 339: 8, 356: 4, 358: 6, 359: 8, 544: 8, 576: 8, 593: 8, 608: 8, 688: 5, 809: 8, 832: 8, 854: 7, 870: 7, 871: 8, 872: 8, 897: 8, 902: 8, 909: 8, 916: 8, 1040: 8, 1042: 8, 1056: 8, 1057: 8, 1064: 8, 1078: 4, 1107: 5, 1136: 8, 1151: 6, 1168: 7, 1170: 8, 1173: 8, 1184: 8, 1265: 4, 1280: 1, 1281: 4, 1287: 4, 1290: 8, 1292: 8, 1294: 8, 1312: 8, 1322: 8, 1342: 6, 1345: 8, 1348: 8, 1363: 8, 1369: 8, 1371: 8, 1378: 4, 1379: 8, 1384: 8, 1407: 8, 1419: 8, 1425: 2, 1427: 6, 1456: 4, 1470: 8
  }],
  CAR.GENESIS_G80: [{
    67: 8, 68: 8, 127: 8, 304: 8, 320: 8, 339: 8, 356: 4, 358: 6, 544: 8, 593: 8, 608: 8, 688: 5, 809: 8, 832: 8, 854: 7, 870: 7, 871: 8, 872: 8, 897: 8, 902: 8, 903: 8, 916: 8, 1024: 2, 1040: 8, 1042: 8, 1056: 8, 1057: 8, 1078: 4, 1107: 5, 1136: 8, 1151: 6, 1156: 8, 1168: 7, 1170: 8, 1173: 8, 1184: 8, 1191: 2, 1265: 4, 1280: 1, 1287: 4, 1290: 8, 1292: 8, 1294: 8, 1312: 8, 1322: 8, 1342: 6, 1345: 8, 1348: 8, 1363: 8, 1369: 8, 1370: 8, 1371: 8, 1378: 4, 1384: 8, 1407: 8, 1419: 8, 1425: 2, 1427: 6, 1434: 2, 1456: 4, 1470: 8
  },
  {
    67: 8, 68: 8, 127: 8, 304: 8, 320: 8, 339: 8, 356: 4, 358: 6, 359: 8, 544: 8, 546: 8, 593: 8, 608: 8, 688: 5, 809: 8, 832: 8, 854: 7, 870: 7, 871: 8, 872: 8, 897: 8, 902: 8, 903: 8, 916: 8, 1040: 8, 1042: 8, 1056: 8, 1057: 8, 1064: 8, 1078: 4, 1107: 5, 1136: 8, 1151: 6, 1156: 8, 1157: 4, 1168: 7, 1170: 8, 1173: 8, 1184: 8, 1265: 4, 1280: 1, 1281: 3, 1287: 4, 1290: 8, 1292: 8, 1294: 8, 1312: 8, 1322: 8, 1342: 6, 1345: 8, 1348: 8, 1363: 8, 1369: 8, 1370: 8, 1371: 8, 1378: 4, 1384: 8, 1407: 8, 1419: 8, 1425: 2, 1427: 6, 1434: 2, 1437: 8, 1456: 4, 1470: 8
  },
  {
    67: 8, 68: 8, 127: 8, 304: 8, 320: 8, 339: 8, 356: 4, 358: 6, 544: 8, 593: 8, 608: 8, 688: 5, 809: 8, 832: 8, 854: 7, 870: 7, 871: 8, 872: 8, 897: 8, 902: 8, 903: 8, 916: 8, 1040: 8, 1042: 8, 1056: 8, 1057: 8, 1064: 8, 1078: 4, 1107: 5, 1136: 8, 1151: 6, 1156: 8, 1157: 4, 1162: 8, 1168: 7, 1170: 8, 1173: 8, 1184: 8, 1193: 8, 1265: 4, 1280: 1, 1287: 4, 1290: 8, 1292: 8, 1294: 8, 1312: 8, 1322: 8, 1342: 6, 1345: 8, 1348: 8, 1363: 8, 1369: 8, 1371: 8, 1378: 4, 1384: 8, 1407: 8, 1419: 8, 1425: 2, 1427: 6, 1437: 8, 1456: 4, 1470: 8
  }],
  CAR.GENESIS_G90: [{
    67: 8, 68: 8, 127: 8, 304: 8, 320: 8, 339: 8, 356: 4, 358: 6, 359: 8, 544: 8, 593: 8, 608: 8, 688: 5, 809: 8, 854: 7, 870: 7, 871: 8, 872: 8, 897: 8, 902: 8, 903: 8, 916: 8, 1040: 8, 1056: 8, 1057: 8, 1078: 4, 1107: 5, 1136: 8, 1151: 6, 1162: 4, 1168: 7, 1170: 8, 1173: 8, 1184: 8, 1265: 4, 1280: 1, 1281: 3, 1287: 4, 1290: 8, 1292: 8, 1294: 8, 1312: 8, 1322: 8, 1345: 8, 1348: 8, 1363: 8, 1369: 8, 1370: 8, 1371: 8, 1378: 4, 1384: 8, 1407: 8, 1419: 8, 1425: 2, 1427: 6, 1434: 2, 1456: 4, 1470: 8, 1988: 8, 2000: 8, 2003: 8, 2004: 8, 2005: 8, 2008: 8, 2011: 8, 2012: 8, 2013: 8
  }],
  CAR.IONIQ_EV_2020: [{
    127: 8, 304: 8, 320: 8, 339: 8, 352: 8, 356: 4, 524: 8, 544: 7, 593: 8, 688: 5, 832: 8, 881: 8, 882: 8, 897: 8, 902: 8, 903: 8, 905: 8, 909: 8, 916: 8, 1040: 8, 1042: 8, 1056: 8, 1057: 8, 1078: 4, 1136: 8, 1151: 6, 1155: 8, 1156: 8, 1157: 4, 1164: 8, 1168: 7, 1173: 8, 1183: 8, 1186: 2, 1191: 2, 1225: 8, 1265: 4, 1280: 1, 1287: 4, 1290: 8, 1291: 8, 1292: 8, 1294: 8, 1312: 8, 1322: 8, 1342: 6, 1345: 8, 1348: 8, 1355: 8, 1363: 8, 1369: 8, 1379: 8, 1407: 8, 1419: 8, 1426: 8, 1427: 6, 1429: 8, 1430: 8, 1456: 4, 1470: 8, 1473: 8, 1507: 8, 1535: 8, 1988: 8, 1996: 8, 2000: 8, 2004: 8, 2005: 8, 2008: 8, 2012: 8, 2013: 8
  }],
  CAR.IONIQ: [{
    68:8, 127: 8, 304: 8, 320: 8, 339: 8, 352: 8, 356: 4, 524: 8, 544: 8, 576:8, 593: 8, 688: 5, 832: 8, 881: 8, 882: 8, 897: 8, 902: 8, 903: 8, 905: 8, 909: 8, 916: 8, 1040: 8, 1042: 8, 1056: 8, 1057: 8, 1078: 4, 1136: 6, 1151: 6, 1155: 8, 1156: 8, 1157: 4, 1164: 8, 1168: 7, 1173: 8, 1183: 8, 1186: 2, 1191: 2, 1225: 8, 1265: 4, 1280: 1, 1287: 4, 1290: 8, 1291: 8, 1292: 8, 1294: 8, 1312: 8, 1322: 8, 1342: 6, 1345: 8, 1348: 8, 1355: 8, 1363: 8, 1369: 8, 1379: 8, 1407: 8, 1419: 8, 1426: 8, 1427: 6, 1429: 8, 1430: 8, 1448: 8, 1456: 4, 1470: 8, 1473: 8, 1476: 8, 1507: 8, 1535: 8, 1988: 8, 1996: 8, 2000: 8, 2004: 8, 2005: 8, 2008: 8, 2012: 8, 2013: 8
  }],
  CAR.KONA_EV: [{
    127: 8, 304: 8, 320: 8, 339: 8, 352: 8, 356: 4, 544: 8, 549: 8, 593: 8, 688: 5, 832: 8, 881: 8, 882: 8, 897: 8, 902: 8, 903: 8, 905: 8, 909: 8, 916: 8, 1040: 8, 1042: 8, 1056: 8, 1057: 8, 1078: 4, 1136: 8, 1151: 6, 1168: 7, 1173: 8, 1183: 8, 1186: 2, 1191: 2, 1225: 8, 1265: 4, 1280: 1, 1287: 4, 1290: 8, 1291: 8, 1292: 8, 1294: 8, 1307: 8, 1312: 8, 1322: 8, 1342: 6, 1345: 8, 1348: 8, 1355: 8, 1363: 8, 1369: 8, 1378: 4, 1407: 8, 1419: 8, 1426: 8, 1427: 6, 1429: 8, 1430: 8, 1456: 4, 1470: 8, 1473: 8, 1507: 8, 1535: 8, 2000: 8, 2004: 8, 2008: 8, 2012: 8, 1157: 4, 1193: 8, 1379: 8, 1988: 8, 1996: 8
  }],
  CAR.KONA_EV_2022: [{
    127: 8, 304: 8, 320: 8, 339: 8, 352: 8, 356: 4, 544: 8, 593: 8, 688: 5, 832: 8, 881: 8, 882: 8, 897: 8, 902: 8, 903: 8, 905: 8, 909: 8, 913: 8, 916: 8, 1040: 8, 1042: 8, 1056: 8, 1057: 8, 1069: 8, 1078: 4, 1136: 8, 1145: 8, 1151: 8, 1155: 8, 1156: 8, 1157: 4, 1162: 8, 1164: 8, 1168: 8, 1173: 8, 1183: 8, 1188: 8, 1191: 2, 1193: 8, 1225: 8, 1227: 8, 1265: 4, 1280: 1, 1287: 4, 1290: 8, 1291: 8, 1292: 8, 1294: 8, 1312: 8, 1322: 8, 1339: 8, 1342: 8, 1343: 8, 1345: 8, 1348: 8, 1355: 8, 1363: 8, 1369: 8, 1379: 8, 1407: 8, 1419: 8, 1426: 8, 1427: 6, 1429: 8, 1430: 8, 1446: 8, 1456: 4, 1470: 8, 1473: 8, 1485: 8, 1507: 8, 1535: 8, 1990: 8, 1998: 8
  }],
  CAR.KIA_NIRO_EV: [{
    127: 8, 304: 8, 320: 8, 339: 8, 352: 8, 356: 4, 516: 8, 544: 8, 593: 8, 688: 5, 832: 8, 881: 8, 882: 8, 897: 8, 902: 8, 903: 8, 905: 8, 909: 8, 916: 8, 1040: 8, 1042: 8, 1056: 8, 1057: 8, 1078: 4, 1136: 8, 1151: 6, 1156: 8, 1157: 4, 1168: 7, 1173: 8, 1183: 8, 1186: 2, 1191: 2, 1193: 8, 1225: 8, 1260: 8, 1265: 4, 1280: 1, 1287: 4, 1290: 8, 1291: 8, 1292: 8, 1294: 8, 1312: 8, 1322: 8, 1342: 6, 1345: 8, 1348: 8, 1355: 8, 1363: 8, 1369: 8, 1407: 8, 1419: 8, 1426: 8, 1427: 6, 1429: 8, 1430: 8, 1456: 4, 1470: 8, 1473: 8, 1507: 8, 1535: 8, 1990: 8, 1998: 8, 1996: 8, 2000: 8, 2004: 8, 2008: 8, 2012: 8, 2015: 8
  }],
  CAR.KIA_OPTIMA_H: [{
    68: 8, 127: 8, 304: 8, 320: 8, 339: 8, 352: 8, 356: 4, 544: 8, 593: 8, 688: 5, 832: 8, 881: 8, 882: 8, 897: 8, 902: 8, 903: 6, 916: 8, 1040: 8, 1056: 8, 1057: 8, 1078: 4, 1136: 6, 1151: 6, 1168: 7, 1173: 8, 1236: 2, 1265: 4, 1280: 1, 1287: 4, 1290: 8, 1291: 8, 1292: 8, 1322: 8, 1331: 8, 1332: 8, 1333: 8, 1342: 6, 1345: 8, 1348: 8, 1355: 8, 1363: 8, 1369: 8, 1371: 8, 1407: 8, 1419: 8, 1427: 6, 1429: 8, 1430: 8, 1448: 8, 1456: 4, 1470: 8, 1476: 8, 1535: 8
  },
  {
    68: 8, 127: 8, 304: 8, 320: 8, 339: 8, 352: 8, 356: 4, 544: 8, 576: 8, 593: 8, 688: 5, 881: 8, 882: 8, 897: 8, 902: 8, 903: 8, 909: 8, 912: 7, 916: 8, 1040: 8, 1056: 8, 1057: 8, 1078: 4, 1136: 6, 1151: 6, 1168: 7, 1173: 8, 1180: 8, 1186: 2, 1191: 2, 1265: 4, 1268: 8, 1280: 1, 1287: 4, 1290: 8, 1291: 8, 1292: 8, 1294: 8, 1312: 8, 1322: 8, 1342: 6, 1345: 8, 1348: 8, 1355: 8, 1363: 8, 1369: 8, 1371: 8, 1407: 8, 1419: 8, 1420: 8, 1425: 2, 1427: 6, 1429: 8, 1430: 8, 1448: 8, 1456: 4, 1470: 8, 1476: 8, 1535: 8
  }],
  CAR.PALISADE: [{
    67: 8, 127: 8, 304: 8, 320: 8, 339: 8, 356: 4, 544: 8, 546: 8, 547: 8, 548: 8, 549: 8, 576: 8, 593: 8, 608: 8, 688: 6, 809: 8, 832: 8, 854: 7, 870: 7, 871: 8, 872: 8, 897: 8, 902: 8, 903: 8, 905: 8, 909: 8, 913: 8, 916: 8, 1040: 8, 1042: 8, 1056: 8, 1057: 8, 1064: 8, 1078: 4, 1107: 5, 1123: 8, 1136: 8, 1151: 6, 1155: 8, 1156: 8, 1157: 4, 1162: 8, 1164: 8, 1168: 7, 1170: 8, 1173: 8, 1180: 8, 1186: 2, 1191: 2, 1193: 8, 1210: 8, 1225: 8, 1227: 8, 1265: 4, 1280: 8, 1287: 4, 1290: 8, 1292: 8, 1294: 8, 1312: 8, 1322: 8, 1342: 6, 1345: 8, 1348: 8, 1363: 8, 1369: 8, 1371: 8, 1378: 8, 1384: 8, 1407: 8, 1419: 8, 1427: 6, 1456: 4, 1470: 8, 1988: 8, 1996: 8, 2000: 8, 2004: 8, 2005: 8, 2008: 8, 2012: 8
  }],
}

HYUNDAI_VERSION_REQUEST_LONG = bytes([uds.SERVICE_TYPE.READ_DATA_BY_IDENTIFIER]) + \
  p16(0xf100)  # Long description
HYUNDAI_VERSION_REQUEST_MULTI = bytes([uds.SERVICE_TYPE.READ_DATA_BY_IDENTIFIER]) + \
  p16(uds.DATA_IDENTIFIER_TYPE.VEHICLE_MANUFACTURER_SPARE_PART_NUMBER) + \
  p16(uds.DATA_IDENTIFIER_TYPE.APPLICATION_SOFTWARE_IDENTIFICATION) + \
  p16(0xf100)
HYUNDAI_VERSION_RESPONSE = bytes([uds.SERVICE_TYPE.READ_DATA_BY_IDENTIFIER + 0x40])

FW_QUERY_CONFIG = FwQueryConfig(
  requests=[
    # TODO: minimize shared whitelists for CAN and cornerRadar for CAN-FD
    # CAN queries (OBD-II port)
    Request(
      [HYUNDAI_VERSION_REQUEST_LONG],
      [HYUNDAI_VERSION_RESPONSE],
      whitelist_ecus=[Ecu.transmission, Ecu.eps, Ecu.abs, Ecu.fwdRadar, Ecu.fwdCamera],
    ),
    Request(
      [HYUNDAI_VERSION_REQUEST_MULTI],
      [HYUNDAI_VERSION_RESPONSE],
      whitelist_ecus=[Ecu.engine, Ecu.transmission, Ecu.eps, Ecu.abs, Ecu.fwdRadar],
    ),
    # CAN-FD queries (camera)
    Request(
      [HYUNDAI_VERSION_REQUEST_LONG],
      [HYUNDAI_VERSION_RESPONSE],
      whitelist_ecus=[Ecu.fwdCamera, Ecu.fwdRadar, Ecu.cornerRadar],
      bus=4,
    ),
    Request(
      [HYUNDAI_VERSION_REQUEST_LONG],
      [HYUNDAI_VERSION_RESPONSE],
      whitelist_ecus=[Ecu.fwdCamera, Ecu.adas, Ecu.cornerRadar],
      bus=5,
    ),
  ],
  extra_ecus=[
    (Ecu.adas, 0x730, None),         # ADAS Driving ECU on HDA2 platforms
    (Ecu.cornerRadar, 0x7b7, None),
  ],
)

FW_VERSIONS = {
  CAR.HYUNDAI_GENESIS: {
    (Ecu.fwdCamera, 0x7c4, None): [
      b'\xf1\x00DH LKAS 1.1 -150210',
      b'\xf1\x00DH LKAS 1.4 -140110',
      b'\xf1\x00DH LKAS 1.5 -140425',
    ],
  },
  CAR.IONIQ: {
    (Ecu.fwdRadar, 0x7d0, None): [
      b'\xf1\x00AEhe SCC H-CUP      1.01 1.01 96400-G2000         ',
    ],
    (Ecu.eps, 0x7d4, None): [
      b'\xf1\x00AE  MDPS C 1.00 1.07 56310/G2301 4AEHC107',
    ],
    (Ecu.fwdCamera, 0x7c4, None): [
      b'\xf1\x00AEH MFC  AT EUR LHD 1.00 1.00 95740-G2400 180222',
    ],
    (Ecu.engine, 0x7e0, None): [
      b'\xf1\x816H6F2051\x00\x00\x00\x00\x00\x00\x00\x00',
    ],
    (Ecu.transmission, 0x7e1, None): [
      b'\xf1\x816U3H1051\x00\x00\xf1\x006U3H0_C2\x00\x006U3H1051\x00\x00HAE0G16US2\x00\x00\x00\x00',
    ],
  },
  CAR.IONIQ_PHEV_2019: {
    (Ecu.fwdRadar, 0x7d0, None): [
      b'\xf1\x00AEhe SCC H-CUP      1.01 1.01 96400-G2100         ',
    ],
    (Ecu.eps, 0x7d4, None): [
      b'\xf1\x00AE  MDPS C 1.00 1.07 56310/G2501 4AEHC107',
    ],
    (Ecu.fwdCamera, 0x7c4, None): [
      b'\xf1\x00AEP MFC  AT USA LHD 1.00 1.00 95740-G2400 180222',
    ],
    (Ecu.engine, 0x7e0, None): [
      b'\xf1\x816H6F6051\x00\x00\x00\x00\x00\x00\x00\x00',
    ],
    (Ecu.transmission, 0x7e1, None): [
      b'\xf1\x816U3J2051\x00\x00\xf1\x006U3H0_C2\x00\x006U3J2051\x00\x00PAE0G16NS1\xdbD\r\x81',
      b'\xf1\x816U3J2051\x00\x00\xf1\x006U3H0_C2\x00\x006U3J2051\x00\x00PAE0G16NS1\x00\x00\x00\x00',
    ],
  },
  CAR.IONIQ_PHEV: {
    (Ecu.fwdRadar, 0x7d0, None): [
      b'\xf1\x00AEhe SCC FHCUP      1.00 1.02 99110-G2100         ',
      b'\xf1\x00AEhe SCC F-CUP      1.00 1.00 99110-G2200         ',
      b'\xf1\x00AEhe SCC F-CUP      1.00 1.00 99110-G2600         ',
      b'\xf1\x00AEhe SCC F-CUP      1.00 1.02 99110-G2100         ',
    ],
    (Ecu.eps, 0x7d4, None): [
      b'\xf1\x00AE  MDPS C 1.00 1.01 56310/G2510 4APHC101',
      b'\xf1\x00AE  MDPS C 1.00 1.01 56310/G2560 4APHC101',
      b'\xf1\x00AE  MDPS C 1.00 1.01 56310G2510\x00 4APHC101',
    ],
    (Ecu.fwdCamera, 0x7c4, None): [
      b'\xf1\x00AEP MFC  AT USA LHD 1.00 1.01 95740-G2600 190819',
      b'\xf1\x00AEP MFC  AT EUR RHD 1.00 1.01 95740-G2600 190819',
      b'\xf1\x00AEP MFC  AT USA LHD 1.00 1.00 95740-G2700 201027',
    ],
    (Ecu.engine, 0x7e0, None): [
      b'\xf1\x816H6F6051\x00\x00\x00\x00\x00\x00\x00\x00',
      b'\xf1\x816H6G6051\x00\x00\x00\x00\x00\x00\x00\x00',
    ],
    (Ecu.transmission, 0x7e1, None): [
      b'\xf1\x816U3J9051\000\000\xf1\0006U3H1_C2\000\0006U3J9051\000\000PAE0G16NL0\x82zT\xd2',
      b'\xf1\x816U3J8051\x00\x00\xf1\x006U3H1_C2\x00\x006U3J8051\x00\x00PAETG16UL0\x00\x00\x00\x00',
      b'\xf1\x816U3J9051\x00\x00\xf1\x006U3H1_C2\x00\x006U3J9051\x00\x00PAE0G16NL2\xad\xeb\xabt',
      b'\xf1\x816U3J9051\x00\x00\xf1\x006U3H1_C2\x00\x006U3J9051\x00\x00PAE0G16NL2\x00\x00\x00\x00',
      b'\xf1\x006U3H1_C2\x00\x006U3J9051\x00\x00PAE0G16NL0\x00\x00\x00\x00',
    ],
  },
  CAR.IONIQ_EV_2020: {
    (Ecu.fwdRadar, 0x7d0, None): [
      b'\xf1\x00AEev SCC F-CUP      1.00 1.01 99110-G7000         ',
      b'\xf1\x00AEev SCC F-CUP      1.00 1.00 99110-G7200         ',
    ],
    (Ecu.eps, 0x7d4, None): [
      b'\xf1\x00AE  MDPS C 1.00 1.01 56310/G7310 4APEC101',
      b'\xf1\x00AE  MDPS C 1.00 1.01 56310/G7560 4APEC101',
    ],
    (Ecu.fwdCamera, 0x7c4, None): [
      b'\xf1\x00AEE MFC  AT EUR LHD 1.00 1.01 95740-G2600 190819',
      b'\xf1\x00AEE MFC  AT EUR LHD 1.00 1.03 95740-G2500 190516',
      b'\xf1\x00AEE MFC  AT EUR RHD 1.00 1.01 95740-G2600 190819',
    ],
  },
  CAR.IONIQ_EV_LTD: {
    (Ecu.fwdRadar, 0x7d0, None): [
      b'\xf1\x00AEev SCC F-CUP      1.00 1.00 96400-G7000         ',
      b'\xf1\x00AEev SCC F-CUP      1.00 1.00 96400-G7100         ',
    ],
    (Ecu.eps, 0x7d4, None): [
      b'\xf1\x00AE  MDPS C 1.00 1.02 56310G7300\x00 4AEEC102',
      b'\xf1\x00AE  MDPS C 1.00 1.04 56310/G7501 4AEEC104',
      b'\xf1\x00AE  MDPS C 1.00 1.03 56310/G7300 4AEEC103',
      b'\xf1\x00AE  MDPS C 1.00 1.03 56310G7300\x00 4AEEC103',
      b'\xf1\x00AE  MDPS C 1.00 1.04 56310/G7301 4AEEC104',
    ],
    (Ecu.fwdCamera, 0x7c4, None): [
      b'\xf1\x00AEE MFC  AT EUR LHD 1.00 1.00 95740-G7200 160418',
      b'\xf1\x00AEE MFC  AT USA LHD 1.00 1.00 95740-G2400 180222',
      b'\xf1\x00AEE MFC  AT EUR LHD 1.00 1.00 95740-G2300 170703',
      b'\xf1\x00AEE MFC  AT EUR LHD 1.00 1.00 95740-G2400 180222',
    ],
  },
  CAR.IONIQ_HEV_2022: {
    (Ecu.fwdRadar, 0x7d0, None): [
      b'\xf1\x00AEhe SCC F-CUP      1.00 1.00 99110-G2600         ',
    ],
    (Ecu.eps, 0x7d4, None): [
      b'\xf1\x00AE  MDPS C 1.00 1.01 56310G2510\x00 4APHC101',
    ],
    (Ecu.fwdCamera, 0x7c4, None): [
      b'\xf1\x00AEH MFC  AT USA LHD 1.00 1.00 95740-G2700 201027',
    ],
    (Ecu.engine, 0x7e0, None): [
      b'\xf1\x816H6G5051\x00\x00\x00\x00\x00\x00\x00\x00',
    ],
    (Ecu.transmission, 0x7e1, None): [
      b'\xf1\x816U3J9051\x00\x00\xf1\x006U3H1_C2\x00\x006U3J9051\x00\x00HAE0G16NL2\x00\x00\x00\x00',
    ],
  },
  CAR.SONATA: {
    (Ecu.fwdRadar, 0x7d0, None): [
      b'\xf1\x00DN8 1.00 99110-L0000         \xaa\xaa\xaa\xaa\xaa\xaa\xaa     ',
      b'\xf1\x00DN8 1.00 99110-L0000         \xaa\xaa\xaa\xaa\xaa\xaa\xaa\x00\x00\x00\x00\x00\x00\x00\x00\x00\x00\x00\x00\x00\x00',
      b'\xf1\x00DN8_ SCC F-CU-      1.00 1.00 99110-L0000         ',
      b'\xf1\x00DN8_ SCC F-CUP      1.00 1.00 99110-L0000         ',
      b'\xf1\x00DN8_ SCC F-CUP      1.00 1.02 99110-L1000         ',
      b'\xf1\x00DN8_ SCC FHCUP      1.00 1.00 99110-L0000         ',
      b'\xf1\x00DN8_ SCC FHCUP      1.00 1.01 99110-L1000         ',
      b'\xf1\x00DN89110-L0000         \xaa\xaa\xaa\xaa\xaa\xaa\xaa     ',
      b'\xf1\x8799110L0000\xf1\x00DN8_ SCC F-CUP      1.00 1.00 99110-L0000         ',
      b'\xf1\x8799110L0000\xf1\x00DN8_ SCC FHCUP      1.00 1.00 99110-L0000         ',
    ],
    (Ecu.abs, 0x7d1, None): [
      b'\xf1\x00DN ESC \x07 106 \x07\x01 58910-L0100',
      b'\xf1\x00DN ESC \x01 102\x19\x04\x13 58910-L1300',
      b'\xf1\x00DN ESC \x03 100 \x08\x01 58910-L0300',
      b'\xf1\x00DN ESC \x06 104\x19\x08\x01 58910-L0100',
      b'\xf1\x00DN ESC \x07 104\x19\x08\x01 58910-L0100',
      b'\xf1\x00DN ESC \x08 103\x19\x06\x01 58910-L1300',
      b'\xf1\x8758910-L0100\xf1\x00DN ESC \x07 106 \x07\x01 58910-L0100',
      b'\xf1\x8758910-L0100\xf1\x00DN ESC \x06 104\x19\x08\x01 58910-L0100',
      b'\xf1\x8758910-L0100\xf1\x00DN ESC \x06 106 \x07\x01 58910-L0100',
      b'\xf1\x8758910-L0100\xf1\x00DN ESC \x07 104\x19\x08\x01 58910-L0100',
      b'\xf1\x8758910-L0300\xf1\x00DN ESC \x03 100 \x08\x01 58910-L0300',
      b'\xf1\x00DN ESC \x06 106 \x07\x01 58910-L0100',
    ],
    (Ecu.engine, 0x7e0, None): [
      b'\xf1\x81HM6M1_0a0_F00',
      b'\xf1\x82DNBVN5GMCCXXXDCA',
      b'\xf1\x82DNBVN5GMCCXXXG2F',
      b'\xf1\x82DNBWN5TMDCXXXG2E',
      b'\xf1\x82DNCVN5GMCCXXXF0A',
      b'\xf1\x82DNCVN5GMCCXXXG2B',
      b'\xf1\x870\x00\x00\x00\x00\x00\x00\x00\x00\x00\x00\xf1\x81HM6M1_0a0_J10',
      b'\xf1\x870\x00\x00\x00\x00\x00\x00\x00\x00\x00\x00\xf1\x82DNDWN5TMDCXXXJ1A',
      b'\xf1\x87391162M003',
      b'\xf1\x87391162M013',
      b'\xf1\x87391162M023',
      b'HM6M1_0a0_F00',
      b'HM6M1_0a0_G20',
      b'HM6M2_0a0_BD0',
      b'\xf1\x8739110-2S278\xf1\x82DNDVD5GMCCXXXL5B',
      b'\xf1\x8739110-2S041\xf1\x81HM6M1_0a0_M00',
      b'\xf1\x81HM6M1_0a0_G20',
    ],
    (Ecu.eps, 0x7d4, None): [
      b'\xf1\x00DN8 MDPS C 1,00 1,01 56310L0010\x00 4DNAC101',  # modified firmware
      b'\xf1\x8756310L0010\x00\xf1\x00DN8 MDPS C 1,00 1,01 56310L0010\x00 4DNAC101',  # modified firmware
      b'\xf1\x00DN8 MDPS C 1.00 1.01 \x00\x00\x00\x00\x00\x00\x00\x00\x00\x00\x00 4DNAC101',
      b'\xf1\x00DN8 MDPS C 1.00 1.01 56310-L0010 4DNAC101',
      b'\xf1\x00DN8 MDPS C 1.00 1.01 56310L0010\x00 4DNAC101',
      b'\xf1\x00DN8 MDPS R 1.00 1.00 57700-L0000 4DNAP100',
      b'\xf1\x87\x00\x00\x00\x00\x00\x00\x00\x00\x00\x00\x00\xf1\x00DN8 MDPS C 1.00 1.01 \x00\x00\x00\x00\x00\x00\x00\x00\x00\x00\x00 4DNAC101',
      b'\xf1\x8756310-L0010\xf1\x00DN8 MDPS C 1.00 1.01 56310-L0010 4DNAC101',
      b'\xf1\x8756310-L0210\xf1\x00DN8 MDPS C 1.00 1.01 56310-L0210 4DNAC101',
      b'\xf1\x8756310-L1010\xf1\x00DN8 MDPS C 1.00 1.03 56310-L1010 4DNDC103',
      b'\xf1\x8756310-L1030\xf1\x00DN8 MDPS C 1.00 1.03 56310-L1030 4DNDC103',
      b'\xf1\x8756310L0010\x00\xf1\x00DN8 MDPS C 1.00 1.01 56310L0010\x00 4DNAC101',
      b'\xf1\x8756310L0210\x00\xf1\x00DN8 MDPS C 1.00 1.01 56310L0210\x00 4DNAC101',
      b'\xf1\x8757700-L0000\xf1\x00DN8 MDPS R 1.00 1.00 57700-L0000 4DNAP100',
      b'\xf1\x00DN8 MDPS R 1.00 1.00 57700-L0000 4DNAP101',
      b'\xf1\x00DN8 MDPS C 1.00 1.01 56310-L0210 4DNAC102',
    ],
    (Ecu.fwdCamera, 0x7c4, None): [
      b'\xf1\x00DN8 MFC  AT KOR LHD 1.00 1.02 99211-L1000 190422',
      b'\xf1\x00DN8 MFC  AT RUS LHD 1.00 1.03 99211-L1000 190705',
      b'\xf1\x00DN8 MFC  AT USA LHD 1.00 1.00 99211-L0000 190716',
      b'\xf1\x00DN8 MFC  AT USA LHD 1.00 1.01 99211-L0000 191016',
      b'\xf1\x00DN8 MFC  AT USA LHD 1.00 1.03 99211-L0000 210603',
      b'\xf1\x00DN8 MFC  AT USA LHD 1.00 1.05 99211-L1000 201109',
      b'\xf1\x00DN8 MFC  AT USA LHD 1.00 1.06 99211-L1000 210325',
      b'\xf1\x00DN8 MFC  AT USA LHD 1.00 1.07 99211-L1000 211223',
    ],
    (Ecu.transmission, 0x7e1, None): [
      b'\xf1\x00bcsh8p54  U903\x00\x00\x00\x00\x00\x00SDN8T16NB0z{\xd4v',
      b'\xf1\x00bcsh8p54  U913\x00\x00\x00\x00\x00\x00SDN8T16NB1\xe3\xc10\xa1',
      b'\xf1\x00bcsh8p54  U913\x00\x00\x00\x00\x00\x00SDN8T16NB2\n\xdd^\xbc',
      b'\xf1\x00HT6TA260BLHT6TA800A1TDN8C20KS4\x00\x00\x00\x00\x00\x00\x00\x00\x00\x00',
      b'\xf1\x00HT6TA260BLHT6TA810A1TDN8M25GS0\x00\x00\x00\x00\x00\x00\xaa\x8c\xd9p',
      b'\xf1\x00HT6WA250BLHT6WA910A1SDN8G25NB1\x00\x00\x00\x00\x00\x00\x00\x00\x00\x00',
      b'\xf1\x00HT6WA250BLHT6WA910A1SDN8G25NB1\x00\x00\x00\x00\x00\x00\x96\xa1\xf1\x92',
      b'\xf1\x00HT6WA280BLHT6WAD10A1SDN8G25NB2\x00\x00\x00\x00\x00\x00\x08\xc9O:',
      b'\xf1\x00HT6WA280BLHT6WAD10A1SDN8G25NB4\x00\x00\x00\x00\x00\x00g!l[',
      b'\xf1\x00T02601BL  T02730A1  VDN8T25XXX730NS5\xf7_\x92\xf5',
      b'\xf1\x00T02601BL  T02832A1  VDN8T25XXX832NS8G\x0e\xfeE',
      b'\xf1\x87954A02N060\x00\x00\x00\x00\x00\xf1\x81T02730A1  \xf1\x00T02601BL  T02730A1  VDN8T25XXX730NS5\xf7_\x92\xf5',
      b'\xf1\x87SAKFBA2926554GJ2VefVww\x87xwwwww\x88\x87xww\x87wTo\xfb\xffvUo\xff\x8d\x16\xf1\x81U903\x00\x00\x00\x00\x00\x00\xf1\x00bcsh8p54  U903\x00\x00\x00\x00\x00\x00SDN8T16NB0z{\xd4v',
      b'\xf1\x87SAKFBA3030524GJ2UVugww\x97yx\x88\x87\x88vw\x87gww\x87wto\xf9\xfffUo\xff\xa2\x0c\xf1\x81U903\x00\x00\x00\x00\x00\x00\xf1\x00bcsh8p54  U903\x00\x00\x00\x00\x00\x00SDN8T16NB0z{\xd4v',
      b'\xf1\x87SAKFBA3356084GJ2\x86fvgUUuWgw\x86www\x87wffvf\xb6\xcf\xfc\xffeUO\xff\x12\x19\xf1\x81U903\x00\x00\x00\x00\x00\x00\xf1\x00bcsh8p54  U903\x00\x00\x00\x00\x00\x00SDN8T16NB0z{\xd4v',
      b'\xf1\x87SAKFBA3474944GJ2ffvgwwwwg\x88\x86x\x88\x88\x98\x88ffvfeo\xfa\xff\x86fo\xff\t\xae\xf1\x81U903\x00\x00\x00\x00\x00\x00\xf1\x00bcsh8p54  U903\x00\x00\x00\x00\x00\x00SDN8T16NB0z{\xd4v',
      b'\xf1\x87SAKFBA3475714GJ2Vfvgvg\x96yx\x88\x97\x88ww\x87ww\x88\x87xs_\xfb\xffvUO\xff\x0f\xff\xf1\x81U903\x00\x00\x00\x00\x00\x00\xf1\x00bcsh8p54  U903\x00\x00\x00\x00\x00\x00SDN8T16NB0z{\xd4v',
      b'\xf1\x87SALDBA3510954GJ3ww\x87xUUuWx\x88\x87\x88\x87w\x88wvfwfc_\xf9\xff\x98wO\xffl\xe0\xf1\x89HT6WA910A1\xf1\x82SDN8G25NB1\x00\x00\x00\x00\x00\x00',
      b'\xf1\x87SALDBA3573534GJ3\x89\x98\x89\x88EUuWgwvwwwwww\x88\x87xTo\xfa\xff\x86f\x7f\xffo\x0e\xf1\x89HT6WA910A1\xf1\x82SDN8G25NB1\x00\x00\x00\x00\x00\x00',
      b'\xf1\x87SALDBA3601464GJ3\x88\x88\x88\x88ffvggwvwvw\x87gww\x87wvo\xfb\xff\x98\x88\x7f\xffjJ\xf1\x89HT6WA910A1\xf1\x82SDN8G25NB1\x00\x00\x00\x00\x00\x00',
      b'\xf1\x87SALDBA3753044GJ3UUeVff\x86hwwwwvwwgvfgfvo\xf9\xfffU_\xffC\xae\xf1\x89HT6WA910A1\xf1\x82SDN8G25NB1\x00\x00\x00\x00\x00\x00',
      b'\xf1\x87SALDBA3862294GJ3vfvgvefVxw\x87\x87w\x88\x87xwwwwc_\xf9\xff\x87w\x9f\xff\xd5\xdc\xf1\x89HT6WA910A1\xf1\x82SDN8G25NB1\x00\x00\x00\x00\x00\x00',
      b'\xf1\x87SALDBA3873834GJ3fefVwuwWx\x88\x97\x88w\x88\x97xww\x87wU_\xfb\xff\x86f\x8f\xffN\x04\xf1\x89HT6WA910A1\xf1\x82SDN8G25NB1\x00\x00\x00\x00\x00\x00',
      b'\xf1\x87SALDBA4525334GJ3\x89\x99\x99\x99fevWh\x88\x86\x88fwvgw\x88\x87xfo\xfa\xffuDo\xff\xd1>\xf1\x89HT6WA910A1\xf1\x82SDN8G25NB1\x00\x00\x00\x00\x00\x00',
      b'\xf1\x87SALDBA4626804GJ3wwww\x88\x87\x88xx\x88\x87\x88wwgw\x88\x88\x98\x88\x95_\xf9\xffuDo\xff|\xe7\xf1\x89HT6WA910A1\xf1\x82SDN8G25NB1\x00\x00\x00\x00\x00\x00',
      b'\xf1\x87SALDBA4803224GJ3wwwwwvwg\x88\x88\x98\x88wwww\x87\x88\x88xu\x9f\xfc\xff\x87f\x8f\xff\xea\xea\xf1\x89HT6WA910A1\xf1\x82SDN8G25NB1\x00\x00\x00\x00\x00\x00',
      b'\xf1\x87SALDBA6212564GJ3\x87wwwUTuGg\x88\x86xx\x88\x87\x88\x87\x88\x98xu?\xf9\xff\x97f\x7f\xff\xb8\n\xf1\x89HT6WA910A1\xf1\x82SDN8G25NB1\x00\x00\x00\x00\x00\x00',
      b'\xf1\x87SALDBA6347404GJ3wwwwff\x86hx\x88\x97\x88\x88\x88\x88\x88vfgf\x88?\xfc\xff\x86Uo\xff\xec/\xf1\x89HT6WA910A1\xf1\x82SDN8G25NB1\x00\x00\x00\x00\x00\x00',
      b'\xf1\x87SALDBA6901634GJ3UUuWVeVUww\x87wwwwwvUge\x86/\xfb\xff\xbb\x99\x7f\xff]2\xf1\x89HT6WA910A1\xf1\x82SDN8G25NB1\x00\x00\x00\x00\x00\x00',
      b'\xf1\x87SALDBA7077724GJ3\x98\x88\x88\x88ww\x97ygwvwww\x87ww\x88\x87x\x87_\xfd\xff\xba\x99o\xff\x99\x01\xf1\x89HT6WA910A1\xf1\x82SDN8G25NB1\x00\x00\x00\x00\x00\x00',
      b'\xf1\x87SALFBA3525114GJ2wvwgvfvggw\x86wffvffw\x86g\x85_\xf9\xff\xa8wo\xffv\xcd\xf1\x81U903\x00\x00\x00\x00\x00\x00\xf1\x00bcsh8p54  U903\x00\x00\x00\x00\x00\x00SDN8T16NB0z{\xd4v',
      b'\xf1\x87SALFBA3624024GJ2\x88\x88\x88\x88wv\x87hx\x88\x97\x88x\x88\x97\x88ww\x87w\x86o\xfa\xffvU\x7f\xff\xd1\xec\xf1\x81U903\x00\x00\x00\x00\x00\x00\xf1\x00bcsh8p54  U903\x00\x00\x00\x00\x00\x00SDN8T16NB0z{\xd4v',
      b'\xf1\x87SALFBA3960824GJ2wwwwff\x86hffvfffffvfwfg_\xf9\xff\xa9\x88\x8f\xffb\x99\xf1\x81U903\x00\x00\x00\x00\x00\x00\xf1\x00bcsh8p54  U903\x00\x00\x00\x00\x00\x00SDN8T16NB0z{\xd4v',
      b'\xf1\x87SALFBA4011074GJ2fgvwwv\x87hw\x88\x87xww\x87wwfgvu_\xfa\xffefo\xff\x87\xc0\xf1\x81U903\x00\x00\x00\x00\x00\x00\xf1\x00bcsh8p54  U903\x00\x00\x00\x00\x00\x00SDN8T16NB0z{\xd4v',
      b'\xf1\x87SALFBA4121304GJ2x\x87xwff\x86hwwwwww\x87wwwww\x84_\xfc\xff\x98\x88\x9f\xffi\xa6\xf1\x81U903\x00\x00\x00\x00\x00\x00\xf1\x00bcsh8p54  U903\x00\x00\x00\x00\x00\x00SDN8T16NB0z{\xd4v',
      b'\xf1\x87SALFBA4195874GJ2EVugvf\x86hgwvwww\x87wgw\x86wc_\xfb\xff\x98\x88\x8f\xff\xe23\xf1\x81U903\x00\x00\x00\x00\x00\x00\xf1\x00bcsh8p54  U903\x00\x00\x00\x00\x00\x00SDN8T16NB0z{\xd4v',
      b'\xf1\x87SALFBA4625294GJ2eVefeUeVx\x88\x97\x88wwwwwwww\xa7o\xfb\xffvw\x9f\xff\xee.\xf1\x81U903\x00\x00\x00\x00\x00\x00\xf1\x00bcsh8p54  U903\x00\x00\x00\x00\x00\x00SDN8T16NB0z{\xd4v',
      b'\xf1\x87SALFBA4728774GJ2vfvg\x87vwgww\x87ww\x88\x97xww\x87w\x86_\xfb\xffeD?\xffk0\xf1\x81U903\x00\x00\x00\x00\x00\x00\xf1\x00bcsh8p54  U903\x00\x00\x00\x00\x00\x00SDN8T16NB0z{\xd4v',
      b'\xf1\x87SALFBA5129064GJ2vfvgwv\x87hx\x88\x87\x88ww\x87www\x87wd_\xfa\xffvfo\xff\x1d\x00\xf1\x81U903\x00\x00\x00\x00\x00\x00\xf1\x00bcsh8p54  U903\x00\x00\x00\x00\x00\x00SDN8T16NB0z{\xd4v',
      b'\xf1\x87SALFBA5454914GJ2\x98\x88\x88\x88\x87vwgx\x88\x87\x88xww\x87ffvf\xa7\x7f\xf9\xff\xa8w\x7f\xff\x1b\x90\xf1\x81U903\x00\x00\x00\x00\x00\x00\xf1\x00bcsh8p54  U903\x00\x00\x00\x00\x00\x00SDN8T16NB0z{\xd4v',
      b'\xf1\x87SALFBA5987784GJ2UVugDDtGx\x88\x87\x88w\x88\x87xwwwwd/\xfb\xff\x97fO\xff\xb0h\xf1\x81U903\x00\x00\x00\x00\x00\x00\xf1\x00bcsh8p54  U903\x00\x00\x00\x00\x00\x00SDN8T16NB0z{\xd4v',
      b'\xf1\x87SALFBA5987864GJ2fgvwUUuWgwvw\x87wxwwwww\x84/\xfc\xff\x97w\x7f\xff\xdf\x1d\xf1\x81U903\x00\x00\x00\x00\x00\x00\xf1\x00bcsh8p54  U903\x00\x00\x00\x00\x00\x00SDN8T16NB0z{\xd4v',
      b'\xf1\x87SALFBA6337644GJ2vgvwwv\x87hgffvwwwwwwww\x85O\xfa\xff\xa7w\x7f\xff\xc5\xfc\xf1\x81U903\x00\x00\x00\x00\x00\x00\xf1\x00bcsh8p54  U903\x00\x00\x00\x00\x00\x00SDN8T16NB0z{\xd4v',
      b'\xf1\x87SALFBA6802004GJ2UUuWUUuWgw\x86www\x87www\x87w\x96?\xf9\xff\xa9\x88\x7f\xff\x9fK\xf1\x81U903\x00\x00\x00\x00\x00\x00\xf1\x00bcsh8p54  U903\x00\x00\x00\x00\x00\x00SDN8T16NB0z{\xd4v',
      b'\xf1\x87SALFBA6892284GJ233S5\x87w\x87xx\x88\x87\x88vwwgww\x87w\x84?\xfb\xff\x98\x88\x8f\xff*\x9e\xf1\x81U903\x00\x00\x00\x00\x00\x00\xf1\x00bcsh8p54  U903\x00\x00\x00\x00\x00\x00SDN8T16NB0z{\xd4v',
      b'\xf1\x87SALFBA7005534GJ2eUuWfg\x86xxww\x87x\x88\x87\x88\x88w\x88\x87\x87O\xfc\xffuUO\xff\xa3k\xf1\x81U913\x00\x00\x00\x00\x00\x00\xf1\x00bcsh8p54  U913\x00\x00\x00\x00\x00\x00SDN8T16NB1\xe3\xc10\xa1',
      b'\xf1\x87SALFBA7152454GJ2gvwgFf\x86hx\x88\x87\x88vfWfffffd?\xfa\xff\xba\x88o\xff,\xcf\xf1\x81U913\x00\x00\x00\x00\x00\x00\xf1\x00bcsh8p54  U913\x00\x00\x00\x00\x00\x00SDN8T16NB1\xe3\xc10\xa1',
      b'\xf1\x87SALFBA7485034GJ2ww\x87xww\x87xfwvgwwwwvfgf\xa5/\xfc\xff\xa9w_\xff40\xf1\x81U913\x00\x00\x00\x00\x00\x00\xf1\x00bcsh8p54  U913\x00\x00\x00\x00\x00\x00SDN8T16NB2\n\xdd^\xbc',
      b'\xf1\x87SAMDBA7743924GJ3wwwwww\x87xgwvw\x88\x88\x88\x88wwww\x85_\xfa\xff\x86f\x7f\xff0\x9d\xf1\x89HT6WAD10A1\xf1\x82SDN8G25NB2\x00\x00\x00\x00\x00\x00',
      b'\xf1\x87SAMDBA7817334GJ3Vgvwvfvgww\x87wwwwwwfgv\x97O\xfd\xff\x88\x88o\xff\x8e\xeb\xf1\x89HT6WAD10A1\xf1\x82SDN8G25NB2\x00\x00\x00\x00\x00\x00',
      b'\xf1\x87SAMDBA8054504GJ3gw\x87xffvgffffwwwweUVUf?\xfc\xffvU_\xff\xddl\xf1\x89HT6WAD10A1\xf1\x82SDN8G25NB2\x00\x00\x00\x00\x00\x00',
      b'\xf1\x87SAMFB41553621GC7ww\x87xUU\x85Xvwwg\x88\x88\x88\x88wwgw\x86\xaf\xfb\xffuDo\xff\xaa\x8f\xf1\x81U913\x00\x00\x00\x00\x00\x00\xf1\x00bcsh8p54  U913\x00\x00\x00\x00\x00\x00SDN8T16NB2\n\xdd^\xbc',
      b'\xf1\x87SAMFB42555421GC7\x88\x88\x88\x88wvwgx\x88\x87\x88wwgw\x87wxw3\x8f\xfc\xff\x98f\x8f\xffga\xf1\x81U913\x00\x00\x00\x00\x00\x00\xf1\x00bcsh8p54  U913\x00\x00\x00\x00\x00\x00SDN8T16NB2\n\xdd^\xbc',
      b'\xf1\x87SAMFBA7978674GJ2gw\x87xgw\x97ywwwwvUGeUUeU\x87O\xfb\xff\x98w\x8f\xfffF\xf1\x81U913\x00\x00\x00\x00\x00\x00\xf1\x00bcsh8p54  U913\x00\x00\x00\x00\x00\x00SDN8T16NB2\n\xdd^\xbc',
      b'\xf1\x87SAMFBA9283024GJ2wwwwEUuWwwgwwwwwwwww\x87/\xfb\xff\x98w\x8f\xff<\xd3\xf1\x81U913\x00\x00\x00\x00\x00\x00\xf1\x00bcsh8p54  U913\x00\x00\x00\x00\x00\x00SDN8T16NB2\n\xdd^\xbc',
      b'\xf1\x87SAMFBA9708354GJ2wwwwVf\x86h\x88wx\x87xww\x87\x88\x88\x88\x88w/\xfa\xff\x97w\x8f\xff\x86\xa0\xf1\x81U913\x00\x00\x00\x00\x00\x00\xf1\x00bcsh8p54  U913\x00\x00\x00\x00\x00\x00SDN8T16NB2\n\xdd^\xbc',
      b'\xf1\x87SANDB45316691GC6\x99\x99\x99\x99\x88\x88\xa8\x8avfwfwwww\x87wxwT\x9f\xfd\xff\x88wo\xff\x1c\xfa\xf1\x89HT6WAD10A1\xf1\x82SDN8G25NB3\x00\x00\x00\x00\x00\x00',
      b'\xf1\x87SALFBA7460044GJ2gx\x87\x88Vf\x86hx\x88\x87\x88wwwwgw\x86wd?\xfa\xff\x86U_\xff\xaf\x1f\xf1\x81U913\x00\x00\x00\x00\x00\x00\xf1\x00bcsh8p54  U913\x00\x00\x00\x00\x00\x00SDN8T16NB2\n\xdd^\xbc',
      b'\xf1\x87SAMFBA8105254GJ2wx\x87\x88Vf\x86hx\x88\x87\x88wwwwwwww\x86O\xfa\xff\x99\x88\x7f\xffZG\xf1\x81U913\x00\x00\x00\x00\x00\x00\xf1\x00bcsh8p54  U913\x00\x00\x00\x00\x00\x00SDN8T16NB2\n\xdd^\xbc',
      b'\xf1\x87SANFB45889451GC7wx\x87\x88gw\x87x\x88\x88x\x88\x87wxw\x87wxw\x87\x8f\xfc\xffeU\x8f\xff+Q\xf1\x81U913\x00\x00\x00\x00\x00\x00\xf1\x00bcsh8p54  U913\x00\x00\x00\x00\x00\x00SDN8T16NB2\n\xdd^\xbc',
      b'\xf1\x00T02601BL  T02900A1  VDN8T25XXX900NSA\xb9\x13\xf9p',
    ],
  },
  CAR.SONATA_LF: {
    (Ecu.fwdRadar, 0x7d0, None): [
      b'\xf1\x00LF__ SCC F-CUP      1.00 1.00 96401-C2200         ',
    ],
    (Ecu.abs, 0x7d1, None): [
      b'\xf1\x00LF ESC \f 11 \x17\x01\x13 58920-C2610',
      b'\xf1\x00LF ESC \t 11 \x17\x01\x13 58920-C2610',
    ],
    (Ecu.engine, 0x7e0, None): [
      b'\xf1\x81606D5051\x00\x00\x00\x00\x00\x00\x00\x00',
      b'\xf1\x81606D5K51\x00\x00\x00\x00\x00\x00\x00\x00',
      b'\xf1\x81606G1051\x00\x00\x00\x00\x00\x00\x00\x00',
    ],
    (Ecu.fwdCamera, 0x7c4, None): [
      b'\xf1\x00LFF LKAS AT USA LHD 1.00 1.01 95740-C1000 E51',
      b'\xf1\x00LFF LKAS AT USA LHD 1.01 1.02 95740-C1000 E52',
    ],
    (Ecu.transmission, 0x7e1, None): [
      b'\xf1\x006T6H0_C2\x00\x006T6B4051\x00\x00TLF0G24NL1\xb0\x9f\xee\xf5',
      b'\xf1\x87\xff\xff\xff\xff\xff\xff\xff\xff\xff\xff\xff\xff\xff\xff\xff\xff\xff\xff\xff\xff\xff\xff\xff\xff\xff\xff\xff\xff\xff\xff\xff\xff\xff\xff\xff\xff\xff\xff\xff\xff\xff\xff\xf1\x816T6B4051\x00\x00\xf1\x006T6H0_C2\x00\x006T6B4051\x00\x00TLF0G24NL1\x00\x00\x00\x00',
      b'\xf1\x87\xff\xff\xff\xff\xff\xff\xff\xff\xff\xff\xff\xff\xff\xff\xff\xff\xff\xff\xff\xff\xff\xff\xff\xff\xff\xff\xff\xff\xff\xff\xff\xff\xff\xff\xff\xff\xff\xff\xff\xff\xff\xff\xf1\x816T6B4051\x00\x00\xf1\x006T6H0_C2\x00\x006T6B4051\x00\x00TLF0G24NL1\xb0\x9f\xee\xf5',
      b'\xf1\x87\xff\xff\xff\xff\xff\xff\xff\xff\xff\xff\xff\xff\xff\xff\xff\xff\xff\xff\xff\xff\xff\xff\xff\xff\xff\xff\xff\xff\xff\xff\xff\xff\xff\xff\xff\xff\xff\xff\xff\xff\xff\xff\xf1\x816T6B4051\x00\x00\xf1\x006T6H0_C2\x00\x006T6B4051\x00\x00TLF0G24SL2n\x8d\xbe\xd8',
      b'\xf1\x87LAHSGN012918KF10\x98\x88x\x87\x88\x88x\x87\x88\x88\x98\x88\x87w\x88w\x88\x88\x98\x886o\xf6\xff\x98w\x7f\xff3\x00\xf1\x816W3B1051\x00\x00\xf1\x006W351_C2\x00\x006W3B1051\x00\x00TLF0T20NL2\x00\x00\x00\x00',
      b'\xf1\x87LAHSGN012918KF10\x98\x88x\x87\x88\x88x\x87\x88\x88\x98\x88\x87w\x88w\x88\x88\x98\x886o\xf6\xff\x98w\x7f\xff3\x00\xf1\x816W3B1051\x00\x00\xf1\x006W351_C2\x00\x006W3B1051\x00\x00TLF0T20NL2H\r\xbdm',
      b'\xf1\x87LAJSG49645724HF0\x87x\x87\x88\x87www\x88\x99\xa8\x89\x88\x99\xa8\x89\x88\x99\xa8\x89S_\xfb\xff\x87f\x7f\xff^2\xf1\x816W3B1051\x00\x00\xf1\x006W351_C2\x00\x006W3B1051\x00\x00TLF0T20NL2H\r\xbdm',
    ],
  },
  CAR.TUCSON: {
    (Ecu.fwdRadar, 0x7d0, None): [
      b'\xf1\x00TL__ FCA F-CUP      1.00 1.01 99110-D3500         ',
      b'\xf1\x00TL__ FCA F-CUP      1.00 1.02 99110-D3510         ',
    ],
    (Ecu.engine, 0x7e0, None): [
      b'\xf1\x8971TLC2NAIDDIR002\xf1\x8271TLC2NAIDDIR002',
      b'\xf1\x81606G3051\x00\x00\x00\x00\x00\x00\x00\x00',
    ],
    (Ecu.fwdCamera, 0x7c4, None): [
      b'\xf1\x00TL  MFC  AT KOR LHD 1.00 1.02 95895-D3800 180719',
      b'\xf1\x00TL  MFC  AT USA LHD 1.00 1.06 95895-D3800 190107',
    ],
    (Ecu.transmission, 0x7e1, None): [
      b'\xf1\x87LBJXAN202299KF22\x87x\x87\x88ww\x87xx\x88\x97\x88\x87\x88\x98x\x88\x99\x98\x89\x87o\xf6\xff\x87w\x7f\xff\x12\x9a\xf1\x81U083\x00\x00\x00\x00\x00\x00\xf1\x00bcsh8p54  U083\x00\x00\x00\x00\x00\x00TTL2V20KL1\x8fRn\x8a',
      b'\xf1\x87KMLDCU585233TJ20wx\x87\x88x\x88\x98\x89vfwfwwww\x87f\x9f\xff\x98\xff\x7f\xf9\xf7s\xf1\x816T6G4051\x00\x00\xf1\x006T6J0_C2\x00\x006T6G4051\x00\x00TTL4G24NH2\x00\x00\x00\x00',
    ],
  },
  CAR.SANTA_FE: {
    (Ecu.fwdRadar, 0x7d0, None): [
      b'\xf1\x00TM__ SCC F-CUP      1.00 1.01 99110-S2000         ',
      b'\xf1\x00TM__ SCC F-CUP      1.00 1.02 99110-S2000         ',
      b'\xf1\x00TM__ SCC F-CUP      1.00 1.03 99110-S2000         ',
    ],
    (Ecu.abs, 0x7d1, None): [
      b'\xf1\x00TM ESC \r 100\x18\x031 58910-S2650',
      b'\xf1\x00TM ESC \r 103\x18\x11\x08 58910-S2650',
      b'\xf1\x00TM ESC \r 104\x19\x07\x08 58910-S2650',
      b'\xf1\x00TM ESC \x02 100\x18\x030 58910-S2600',
      b'\xf1\x00TM ESC \x02 102\x18\x07\x01 58910-S2600',
      b'\xf1\x00TM ESC \x02 103\x18\x11\x07 58910-S2600',
      b'\xf1\x00TM ESC \x02 104\x19\x07\x07 58910-S2600',
      b'\xf1\x00TM ESC \x03 103\x18\x11\x07 58910-S2600',
      b'\xf1\x00TM ESC \x0c 103\x18\x11\x08 58910-S2650',
    ],
    (Ecu.engine, 0x7e0, None): [
      b'\xf1\x81606EA051\x00\x00\x00\x00\x00\x00\x00\x00',
      b'\xf1\x81606G1051\x00\x00\x00\x00\x00\x00\x00\x00',
      b'\xf1\x81606G3051\x00\x00\x00\x00\x00\x00\x00\x00',
    ],
    (Ecu.eps, 0x7d4, None): [
      b'\xf1\x00TM  MDPS C 1.00 1.00 56340-S2000 8409',
      b'\xf1\x00TM  MDPS C 1.00 1.00 56340-S2000 8A12',
      b'\xf1\x00TM  MDPS C 1.00 1.01 56340-S2000 9129',
    ],
    (Ecu.fwdCamera, 0x7c4, None): [
      b'\xf1\x00TM  MFC  AT USA LHD 1.00 1.00 99211-S2000 180409',
    ],
    (Ecu.transmission, 0x7e1, None): [
      b'\xf1\x006W351_C2\x00\x006W3E1051\x00\x00TTM4T20NS5\x00\x00\x00\x00',
      b'\xf1\x87LBJSGA7082574HG0\x87www\x98\x88\x88\x88\x99\xaa\xb9\x9afw\x86gx\x99\xa7\x89co\xf8\xffvU_\xffR\xaf\xf1\x816W3C2051\x00\x00\xf1\x006W351_C2\x00\x006W3C2051\x00\x00TTM2T20NS1\x00\xa6\xe0\x91',
      b'\xf1\x87LBKSGA0458404HG0vfvg\x87www\x89\x99\xa8\x99y\xaa\xa7\x9ax\x88\xa7\x88t_\xf9\xff\x86w\x8f\xff\x15x\xf1\x816W3C2051\x00\x00\xf1\x006W351_C2\x00\x006W3C2051\x00\x00TTM2T20NS1\x00\x00\x00\x00',
      b'\xf1\x87LDJUEA6010814HG1\x87w\x87x\x86gvw\x88\x88\x98\x88gw\x86wx\x88\x97\x88\x85o\xf8\xff\x86f_\xff\xd37\xf1\x816W3C2051\x00\x00\xf1\x006W351_C2\x00\x006W3C2051\x00\x00TTM4T20NS0\xf8\x19\x92g',
      b'\xf1\x87LDJUEA6458264HG1ww\x87x\x97x\x87\x88\x88\x99\x98\x89g\x88\x86xw\x88\x97x\x86o\xf7\xffvw\x8f\xff3\x9a\xf1\x816W3C2051\x00\x00\xf1\x006W351_C2\x00\x006W3C2051\x00\x00TTM4T20NS0\xf8\x19\x92g',
      b'\xf1\x87LDKUEA2045844HG1wwww\x98\x88x\x87\x88\x88\xa8\x88x\x99\x97\x89x\x88\xa7\x88U\x7f\xf8\xffvfO\xffC\x1e\xf1\x816W3E0051\x00\x00\xf1\x006W351_C2\x00\x006W3E0051\x00\x00TTM4T20NS3\x00\x00\x00\x00',
      b'\xf1\x87LDKUEA9993304HG1\x87www\x97x\x87\x88\x99\x99\xa9\x99x\x99\xa7\x89w\x88\x97x\x86_\xf7\xffwwO\xffl#\xf1\x816W3C2051\x00\x00\xf1\x006W351_C2\x00\x006W3C2051\x00\x00TTM4T20NS1R\x7f\x90\n',
      b'\xf1\x87LDLUEA6061564HG1\xa9\x99\x89\x98\x87wwwx\x88\x97\x88x\x99\xa7\x89x\x99\xa7\x89sO\xf9\xffvU_\xff<\xde\xf1\x816W3E1051\x00\x00\xf1\x006W351_C2\x00\x006W3E1051\x00\x00TTM4T20NS50\xcb\xc3\xed',
      b'\xf1\x87LDLUEA6159884HG1\x88\x87hv\x99\x99y\x97\x89\xaa\xb8\x9ax\x99\x87\x89y\x99\xb7\x99\xa7?\xf7\xff\x97wo\xff\xf3\x05\xf1\x816W3E1051\x00\x00\xf1\x006W351_C2\x00\x006W3E1051\x00\x00TTM4T20NS5\x00\x00\x00\x00',
      b'\xf1\x87LDLUEA6852664HG1\x97wWu\x97www\x89\xaa\xc8\x9ax\x99\x97\x89x\x99\xa7\x89SO\xf7\xff\xa8\x88\x7f\xff\x03z\xf1\x816W3E1051\x00\x00\xf1\x006W351_C2\x00\x006W3E1051\x00\x00TTM4T20NS50\xcb\xc3\xed',
      b'\xf1\x87LDLUEA6898374HG1fevW\x87wwwx\x88\x97\x88h\x88\x96\x88x\x88\xa7\x88ao\xf9\xff\x98\x99\x7f\xffD\xe2\xf1\x816W3E1051\x00\x00\xf1\x006W351_C2\x00\x006W3E1051\x00\x00TTM4T20NS5\x00\x00\x00\x00',
      b'\xf1\x87LDLUEA6898374HG1fevW\x87wwwx\x88\x97\x88h\x88\x96\x88x\x88\xa7\x88ao\xf9\xff\x98\x99\x7f\xffD\xe2\xf1\x816W3E1051\x00\x00\xf1\x006W351_C2\x00\x006W3E1051\x00\x00TTM4T20NS50\xcb\xc3\xed',
      b'\xf1\x87SBJWAA5842214GG0\x88\x87\x88xww\x87x\x89\x99\xa8\x99\x88\x99\x98\x89w\x88\x87xw_\xfa\xfffU_\xff\xd1\x8d\xf1\x816W3C2051\x00\x00\xf1\x006W351_C2\x00\x006W3C2051\x00\x00TTM2G24NS1\x98{|\xe3',
      b'\xf1\x87SBJWAA5890864GG0\xa9\x99\x89\x98\x98\x87\x98y\x89\x99\xa8\x99w\x88\x87xww\x87wvo\xfb\xffuD_\xff\x9f\xb5\xf1\x816W3C2051\x00\x00\xf1\x006W351_C2\x00\x006W3C2051\x00\x00TTM2G24NS1\x98{|\xe3',
      b'\xf1\x87SBJWAA6562474GG0ffvgeTeFx\x88\x97\x88ww\x87www\x87w\x84o\xfa\xff\x87fO\xff\xc2 \xf1\x816W3C2051\x00\x00\xf1\x006W351_C2\x00\x006W3C2051\x00\x00TTM2G24NS1\x00\x00\x00\x00',
      b'\xf1\x87SBJWAA6562474GG0ffvgeTeFx\x88\x97\x88ww\x87www\x87w\x84o\xfa\xff\x87fO\xff\xc2 \xf1\x816W3C2051\x00\x00\xf1\x006W351_C2\x00\x006W3C2051\x00\x00TTM2G24NS1\x98{|\xe3',
      b'\xf1\x87SBJWAA7780564GG0wvwgUUeVwwwwx\x88\x87\x88wwwwd_\xfc\xff\x86f\x7f\xff\xd7*\xf1\x816W3C2051\x00\x00\xf1\x006W351_C2\x00\x006W3C2051\x00\x00TTM2G24NS2F\x84<\xc0',
      b'\xf1\x87SBJWAA8278284GG0ffvgUU\x85Xx\x88\x87\x88x\x88w\x88ww\x87w\x96o\xfd\xff\xa7U_\xff\xf2\xa0\xf1\x816W3C2051\x00\x00\xf1\x006W351_C2\x00\x006W3C2051\x00\x00TTM2G24NS2F\x84<\xc0',
      b'\xf1\x87SBLWAA4363244GG0wvwgwv\x87hgw\x86ww\x88\x87xww\x87wdo\xfb\xff\x86f\x7f\xff3$\xf1\x816W3E1051\x00\x00\xf1\x006W351_C2\x00\x006W3E1051\x00\x00TTM2G24NS6\x00\x00\x00\x00',
      b'\xf1\x87SBLWAA4363244GG0wvwgwv\x87hgw\x86ww\x88\x87xww\x87wdo\xfb\xff\x86f\x7f\xff3$\xf1\x816W3E1051\x00\x00\xf1\x006W351_C2\x00\x006W3E1051\x00\x00TTM2G24NS6x0\x17\xfe',
      b'\xf1\x87SBLWAA4899564GG0VfvgUU\x85Xx\x88\x87\x88vfgf\x87wxwvO\xfb\xff\x97f\xb1\xffSB\xf1\x816W3E1051\x00\x00\xf1\x006W351_C2\x00\x006W3E1051\x00\x00TTM2G24NS7\x00\x00\x00\x00',
      b'\xf1\x87SBLWAA6622844GG0wwwwff\x86hwwwwx\x88\x87\x88\x88\x88\x88\x88\x98?\xfd\xff\xa9\x88\x7f\xffn\xe5\xf1\x816W3E1051\x00\x00\xf1\x006W351_C2\x00\x006W3E1051\x00\x00TTM2G24NS7u\x1e{\x1c',
      b'\xf1\x87SDJXAA7656854GG1DEtWUU\x85X\x88\x88\x98\x88w\x88\x87xx\x88\x87\x88\x96o\xfb\xff\x86f\x7f\xff.\xca\xf1\x816W3C2051\x00\x00\xf1\x006W351_C2\x00\x006W3C2051\x00\x00TTM4G24NS2\x00\x00\x00\x00',
      b'\xf1\x87SDJXAA7656854GG1DEtWUU\x85X\x88\x88\x98\x88w\x88\x87xx\x88\x87\x88\x96o\xfb\xff\x86f\x7f\xff.\xca\xf1\x816W3C2051\x00\x00\xf1\x006W351_C2\x00\x006W3C2051\x00\x00TTM4G24NS2K\xdaV0',
      b'\xf1\x87SDKXAA2443414GG1vfvgwv\x87h\x88\x88\x88\x88ww\x87wwwww\x99_\xfc\xffvD?\xffl\xd2\xf1\x816W3E1051\x00\x00\xf1\x006W351_C2\x00\x006W3E1051\x00\x00TTM4G24NS6\x00\x00\x00\x00',
    ],
  },
  CAR.SANTA_FE_2022: {
    (Ecu.fwdRadar, 0x7d0, None): [
      b'\xf1\x00TM__ SCC F-CUP      1.00 1.00 99110-S1500         ',
      b'\xf1\x8799110S1500\xf1\x00TM__ SCC F-CUP      1.00 1.00 99110-S1500         ',
      b'\xf1\x8799110S1500\xf1\x00TM__ SCC FHCUP      1.00 1.00 99110-S1500         ',
      b'\xf1\x00TM__ SCC FHCUP      1.00 1.00 99110-S1500         ',
    ],
    (Ecu.abs, 0x7d1, None): [
      b'\xf1\x00TM ESC \x02 101 \x08\x04 58910-S2GA0',
      b'\xf1\x00TM ESC \x03 101 \x08\x02 58910-S2DA0',
      b'\xf1\x8758910-S2DA0\xf1\x00TM ESC \x03 101 \x08\x02 58910-S2DA0',
      b'\xf1\x8758910-S2GA0\xf1\x00TM ESC \x02 101 \x08\x04 58910-S2GA0',
      b'\xf1\x8758910-S1DA0\xf1\x00TM ESC \x1e 102 \x08\x08 58910-S1DA0',
      b'\xf1\x8758910-S2GA0\xf1\x00TM ESC \x04 102!\x04\x05 58910-S2GA0',
      b'\xf1\x00TM ESC \x04 102!\x04\x05 58910-S2GA0',
      b'\xf1\x00TM ESC \x04 101 \x08\x04 58910-S2GA0',
    ],
    (Ecu.engine, 0x7e0, None): [
      b'\xf1\x82TACVN5GMI3XXXH0A',
      b'\xf1\x82TMBZN5TMD3XXXG2E',
      b'\xf1\x82TACVN5GSI3XXXH0A',
      b'\xf1\x82TMCFD5MMCXXXXG0A',
      b'\xf1\x81HM6M1_0a0_G20',
      b'\xf1\x870\x00\x00\x00\x00\x00\x00\x00\x00\x00\x00\xf1\x82TMDWN5TMD3TXXJ1A',
      b'\xf1\x81HM6M2_0a0_G00',
      b'\xf1\x870\x00\x00\x00\x00\x00\x00\x00\x00\x00\x00\xf1\x81HM6M1_0a0_J10',
    ],
    (Ecu.eps, 0x7d4, None): [
      b'\xf1\x00TM  MDPS C 1.00 1.02 56370-S2AA0 0B19',
      b'\xf1\x00TM  MDPS C 1.00 1.01 56310-S1AB0 4TSDC101',
    ],
    (Ecu.fwdCamera, 0x7c4, None): [
      b'\xf1\x00TMA MFC  AT MEX LHD 1.00 1.01 99211-S2500 210205',
      b'\xf1\x00TMA MFC  AT USA LHD 1.00 1.00 99211-S2500 200720',
      b'\xf1\x00TM  MFC  AT EUR LHD 1.00 1.03 99211-S1500 210224',
      b'\xf1\x00TMA MFC  AT USA LHD 1.00 1.01 99211-S2500 210205',
    ],
    (Ecu.transmission, 0x7e1, None): [
      b'\xf1\x87SDMXCA9087684GN1VfvgUUeVwwgwwwwwffffU?\xfb\xff\x97\x88\x7f\xff+\xa4\xf1\x89HT6WAD00A1\xf1\x82STM4G25NH1\x00\x00\x00\x00\x00\x00',
      b'\xf1\x00T02601BL  T02730A1  VTMPT25XXX730NS2\xa6\x06\x88\xf7',
      b'\xf1\x87SDMXCA8653204GN1EVugEUuWwwwwww\x87wwwwwv/\xfb\xff\xa8\x88\x9f\xff\xa5\x9c\xf1\x89HT6WAD00A1\xf1\x82STM4G25NH1\x00\x00\x00\x00\x00\x00',
      b'\xf1\x87954A02N250\x00\x00\x00\x00\x00\xf1\x81T02730A1  \xf1\x00T02601BL  T02730A1  VTMPT25XXX730NS2\xa6\x06\x88\xf7',
      b'\xf1\x87KMMYBU034207SB72x\x89\x88\x98h\x88\x98\x89\x87fhvvfWf33_\xff\x87\xff\x8f\xfa\x81\xe5\xf1\x89HT6TAF00A1\xf1\x82STM0M25GS1\x00\x00\x00\x00\x00\x00',
      b'\xf1\x87954A02N250\x00\x00\x00\x00\x00\xf1\x81T02730A1  \xf1\x00T02601BL  T02730A1  VTMPT25XXX730NS2\xa6',
      b'\xf1\x00HT6TA290BLHT6TAF00A1STM0M25GS1\x00\x00\x00\x00\x00\x006\xd8\x97\x15',
      b'\xf1\x00T02601BL  T02900A1  VTMPT25XXX900NS8\xb7\xaa\xfe\xfc',
      b'\xf1\x87954A02N250\x00\x00\x00\x00\x00\xf1\x81T02900A1  \xf1\x00T02601BL  T02900A1  VTMPT25XXX900NS8\xb7\xaa\xfe\xfc',
      b'\xf1\x00T02601BL  T02800A1  VTMPT25XXX800NS4\xed\xaf\xed\xf5',
    ],
  },
  CAR.SANTA_FE_HEV_2022: {
    (Ecu.fwdRadar, 0x7d0, None): [
      b'\xf1\x00TMhe SCC FHCUP      1.00 1.00 99110-CL500         ',
    ],
    (Ecu.eps, 0x7d4, None): [
      b'\xf1\x00TM  MDPS C 1.00 1.02 56310-CLAC0 4TSHC102',
      b'\xf1\x00TM  MDPS R 1.00 1.05 57700-CL000 4TSHP105',
    ],
    (Ecu.fwdCamera, 0x7c4, None): [
      b'\xf1\x00TMH MFC  AT EUR LHD 1.00 1.06 99211-S1500 220727',
      b'\xf1\x00TMH MFC  AT USA LHD 1.00 1.03 99211-S1500 210224',
    ],
    (Ecu.transmission, 0x7e1, None): [
      b'\xf1\x00PSBG2333  E16\x00\x00\x00\x00\x00\x00\x00TTM2H16UA3I\x94\xac\x8f',
      b'\xf1\x87959102T250\x00\x00\x00\x00\x00\xf1\x81E14\x00\x00\x00\x00\x00\x00\x00\xf1\x00PSBG2333  E14\x00\x00\x00\x00\x00\x00\x00TTM2H16SA2\x80\xd7l\xb2',
    ],
    (Ecu.engine, 0x7e0, None): [
      b'\xf1\x87391312MTC1',
      b'\xf1\x87391312MTE0',
    ],
  },
  CAR.SANTA_FE_PHEV_2022: {
    (Ecu.fwdRadar, 0x7d0, None): [
      b'\xf1\x8799110CL500\xf1\x00TMhe SCC FHCUP      1.00 1.00 99110-CL500         ',
    ],
    (Ecu.eps, 0x7d4, None): [
      b'\xf1\x00TM  MDPS C 1.00 1.02 56310-CLAC0 4TSHC102',
      b'\xf1\x00TM  MDPS C 1.00 1.02 56310-CLEC0 4TSHC102',
    ],
    (Ecu.fwdCamera, 0x7c4, None): [
      b'\xf1\x00TMP MFC  AT USA LHD 1.00 1.03 99211-S1500 210224',
    ],
    (Ecu.transmission, 0x7e1, None): [
      b'\xf1\x8795441-3D121\x00\xf1\x81E16\x00\x00\x00\x00\x00\x00\x00\xf1\x00PSBG2333  E16\x00\x00\x00\x00\x00\x00\x00TTM2P16SA0o\x88^\xbe',
      b'\xf1\x8795441-3D121\x00\xf1\x81E16\x00\x00\x00\x00\x00\x00\x00\xf1\x00PSBG2333  E16\x00\x00\x00\x00\x00\x00\x00TTM2P16SA1\x0b\xc5\x0f\xea',
    ],
    (Ecu.engine, 0x7e0, None): [
      b'\xf1\x87391312MTF0',
    ],
  },
  CAR.KIA_STINGER: {
    (Ecu.fwdRadar, 0x7d0, None): [
      b'\xf1\x00CK__ SCC F_CUP      1.00 1.01 96400-J5100         ',
      b'\xf1\x00CK__ SCC F_CUP      1.00 1.03 96400-J5100         ',
      b'\xf1\x00CK__ SCC F_CUP      1.00 1.01 96400-J5000         ',
      b'\xf1\x00CK__ SCC F_CUP      1.00 1.02 96400-J5100         ',
    ],
    (Ecu.engine, 0x7e0, None): [
      b'\xf1\x81606DE051\x00\x00\x00\x00\x00\x00\x00\x00',
      b'\xf1\x81640E0051\x00\x00\x00\x00\x00\x00\x00\x00',
      b'\xf1\x82CKJN3TMSDE0B\x00\x00\x00\x00',
      b'\xf1\x82CKKN3TMD_H0A\x00\x00\x00\x00',
      b'\xe0\x19\xff\xe7\xe7g\x01\xa2\x00\x0f\x00\x9e\x00\x06\x00\xff\xff\xff\xff\xff\xff\x00\x00\xff\xff\xff\xff\xff\xff\x00\x00\x0f\x0e\x0f\x0f\x0e\r\x00\x00\x7f\x02.\xff\x00\x00~p\x00\x00\x00\x00u\xff\xf9\xff\x00\x00\x00\x00V\t\xd5\x01\xc0\x00\x00\x00\x007\xfb\xfc\x0b\x8d\x00',
      b'\xf1\x81640H0051\x00\x00\x00\x00\x00\x00\x00\x00',
    ],
    (Ecu.eps, 0x7d4, None): [
      b'\xf1\x00CK  MDPS R 1.00 1.04 57700-J5200 4C2CL104',
      b'\xf1\x00CK  MDPS R 1.00 1.04 57700-J5220 4C2VL104',
      b'\xf1\x00CK  MDPS R 1.00 1.04 57700-J5420 4C4VL104',
      b'\xf1\x00CK  MDPS R 1.00 1.06 57700-J5420 4C4VL106',
      b'\xf1\x00CK  MDPS R 1.00 1.07 57700-J5220 4C2VL107',
      b'\xf1\x00CK  MDPS R 1.00 1.06 57700-J5220 4C2VL106',
    ],
    (Ecu.fwdCamera, 0x7c4, None): [
      b'\xf1\x00CK  MFC  AT USA LHD 1.00 1.03 95740-J5000 170822',
      b'\xf1\x00CK  MFC  AT USA LHD 1.00 1.04 95740-J5000 180504',
      b'\xf1\x00CK  MFC  AT EUR LHD 1.00 1.03 95740-J5000 170822',
    ],
    (Ecu.transmission, 0x7e1, None): [
      b'\xf1\x00bcsh8p54  E25\x00\x00\x00\x00\x00\x00\x00SCK0T33NB2\xb3\xee\xba\xdc',
      b'\xf1\x87VCJLE17622572DK0vd6D\x99\x98y\x97vwVffUfvfC%CuT&Dx\x87o\xff{\x1c\xf1\x81E21\x00\x00\x00\x00\x00\x00\x00\xf1\x00bcsh8p54  E21\x00\x00\x00\x00\x00\x00\x00SCK0T33NB0\x88\xa2\xe6\xf0',
      b'\xf1\x87VDHLG17000192DK2xdFffT\xa5VUD$DwT\x86wveVeeD&T\x99\xba\x8f\xff\xcc\x99\xf1\x81E21\x00\x00\x00\x00\x00\x00\x00\xf1\x00bcsh8p54  E21\x00\x00\x00\x00\x00\x00\x00SCK0T33NB0\x88\xa2\xe6\xf0',
      b'\xf1\x87VDHLG17000192DK2xdFffT\xa5VUD$DwT\x86wveVeeD&T\x99\xba\x8f\xff\xcc\x99\xf1\x89E21\x00\x00\x00\x00\x00\x00\x00\xf1\x82SCK0T33NB0',
      b'\xf1\x87VDHLG17034412DK2vD6DfVvVTD$D\x99w\x88\x98EDEDeT6DgfO\xff\xc3=\xf1\x81E21\x00\x00\x00\x00\x00\x00\x00\xf1\x00bcsh8p54  E21\x00\x00\x00\x00\x00\x00\x00SCK0T33NB0\x88\xa2\xe6\xf0',
      b'\xf1\x87VDHLG17118862DK2\x8awWwgu\x96wVfUVwv\x97xWvfvUTGTx\x87o\xff\xc9\xed\xf1\x81E21\x00\x00\x00\x00\x00\x00\x00\xf1\x00bcsh8p54  E21\x00\x00\x00\x00\x00\x00\x00SCK0T33NB0\x88\xa2\xe6\xf0',
      b'\xf1\x87VDKLJ18675252DK6\x89vhgwwwwveVU\x88w\x87w\x99vgf\x97vXfgw_\xff\xc2\xfb\xf1\x89E25\x00\x00\x00\x00\x00\x00\x00\xf1\x82TCK0T33NB2',
      b'\xf1\x87WAJTE17552812CH4vfFffvfVeT5DwvvVVdFeegeg\x88\x88o\xff\x1a]\xf1\x81E21\x00\x00\x00\x00\x00\x00\x00\xf1\x00bcsh8p54  E21\x00\x00\x00\x00\x00\x00\x00TCK2T20NB1\x19\xd2\x00\x94',
      b'\xf1\x87VDHLG17274082DK2wfFf\x89x\x98wUT5T\x88v\x97xgeGefTGTVvO\xff\x1c\x14\xf1\x81E19\x00\x00\x00\x00\x00\x00\x00\xf1\x00bcsh8p54  E19\x00\x00\x00\x00\x00\x00\x00SCK0T33UB2\xee[\x97S',
      b'\xf1\x87VDHLG17000192DK2xdFffT\xa5VUD$DwT\x86wveVeeD&T\x99\xba\x8f\xff\xcc\x99\xf1\x81E21\x00\x00\x00\x00\x00\x00\x00\xf1\x00bcsh8p54  E21\x00\x00\x00\x00\x00\x00\x00SCK0T33NB0\t\xb7\x17\xf5',
      b'\xf1\x00bcsh8p54  E21\x00\x00\x00\x00\x00\x00\x00SCK0T33NB0\t\xb7\x17\xf5',
      b'\xf1\x00bcsh8p54  E21\x00\x00\x00\x00\x00\x00\x00SCK0T33NB0\x88\xa2\xe6\xf0',
    ],
  },
  CAR.KIA_STINGER_2022: {
    (Ecu.fwdRadar, 0x7d0, None): [
      b'\xf1\x00CK__ SCC F-CUP      1.00 1.00 99110-J5500         ',
    ],
    (Ecu.engine, 0x7e0, None): [
      b'\xf1\x81640R0051\x00\x00\x00\x00\x00\x00\x00\x00',
    ],
    (Ecu.eps, 0x7d4, None): [
      b'\xf1\x00CK  MDPS R 1.00 5.03 57700-J5380 4C2VR503',
    ],
    (Ecu.fwdCamera, 0x7c4, None): [
      b'\xf1\x00CK  MFC  AT AUS RHD 1.00 1.00 99211-J5500 210622',
    ],
    (Ecu.transmission, 0x7e1, None): [
      b'\xf1\x87VCNLF11383972DK1vffV\x99\x99\x89\x98\x86eUU\x88wg\x89vfff\x97fff\x99\x87o\xff"\xc1\xf1\x81E30\x00\x00\x00\x00\x00\x00\x00\xf1\x00bcsh8p54  E30\x00\x00\x00\x00\x00\x00\x00SCK0T33GH0\xbe`\xfb\xc6',
    ],
  },
  CAR.PALISADE: {
    (Ecu.fwdRadar, 0x7d0, None): [
      b'\xf1\x00LX2_ SCC F-CUP      1.00 1.04 99110-S8100         ',
      b'\xf1\x00LX2_ SCC F-CUP      1.00 1.05 99110-S8100         ',
      b'\xf1\x00LX2 SCC FHCUP      1.00 1.04 99110-S8100         ',
      b'\xf1\x00LX2_ SCC FHCU-      1.00 1.05 99110-S8100         ',
      b'\xf1\x00LX2_ SCC FHCUP      1.00 1.00 99110-S8110         ',
      b'\xf1\x00LX2_ SCC FHCUP      1.00 1.04 99110-S8100         ',
      b'\xf1\x00LX2_ SCC FHCUP      1.00 1.05 99110-S8100         ',
      b'\xf1\x00ON__ FCA FHCUP      1.00 1.02 99110-S9100         ',
      b'\xf1\x00ON__ FCA FHCUP      1.00 1.01 99110-S9110         ',
    ],
    (Ecu.abs, 0x7d1, None): [
      b'\xf1\x00LX ESC \x01 103\x19\t\x10 58910-S8360',
      b'\xf1\x00LX ESC \x01 1031\t\x10 58910-S8360',
      b'\xf1\x00LX ESC \x0b 101\x19\x03\x17 58910-S8330',
      b'\xf1\x00LX ESC \x0b 102\x19\x05\x07 58910-S8330',
      b'\xf1\x00LX ESC \x0b 103\x19\t\t 58910-S8350',
      b'\xf1\x00LX ESC \x0b 103\x19\t\x07 58910-S8330',
      b'\xf1\x00LX ESC \x0b 103\x19\t\x10 58910-S8360',
      b'\xf1\x00LX ESC \x0b 104 \x10\x16 58910-S8360',
      b'\xf1\x00ON ESC \x0b 100\x18\x12\x18 58910-S9360',
      b'\xf1\x00ON ESC \x0b 101\x19\t\x08 58910-S9360',
      b'\xf1\x00ON ESC \x0b 101\x19\t\x05 58910-S9320',
      b'\xf1\x00ON ESC \x01 101\x19\t\x08 58910-S9360',
    ],
    (Ecu.engine, 0x7e0, None): [
      b'\xf1\x81640J0051\x00\x00\x00\x00\x00\x00\x00\x00',
      b'\xf1\x81640K0051\x00\x00\x00\x00\x00\x00\x00\x00',
      b'\xf1\x81640S1051\x00\x00\x00\x00\x00\x00\x00\x00',
    ],
    (Ecu.eps, 0x7d4, None): [
      b'\xf1\x00LX2 MDPS C 1,00 1,03 56310-S8020 4LXDC103',
      b'\xf1\x00LX2 MDPS C 1.00 1.03 56310-S8000 4LXDC103',
      b'\xf1\x00LX2 MDPS C 1.00 1.03 56310-S8020 4LXDC103',
      b'\xf1\x00LX2 MDPS C 1.00 1.04 56310-S8020 4LXDC104',
      b'\xf1\x00ON  MDPS C 1.00 1.00 56340-S9000 8B13',
      b'\xf1\x00ON  MDPS C 1.00 1.01 56340-S9000 9201',
    ],
    (Ecu.fwdCamera, 0x7c4, None): [
      b'\xf1\x00LX2 MFC  AT USA LHD 1.00 1.03 99211-S8100 190125',
      b'\xf1\x00LX2 MFC  AT USA LHD 1.00 1.05 99211-S8100 190909',
      b'\xf1\x00LX2 MFC  AT USA LHD 1.00 1.07 99211-S8100 200422',
      b'\xf1\x00LX2 MFC  AT USA LHD 1.00 1.08 99211-S8100 200903',
      b'\xf1\x00ON  MFC  AT USA LHD 1.00 1.01 99211-S9100 181105',
      b'\xf1\x00ON  MFC  AT USA LHD 1.00 1.03 99211-S9100 200720',
      b'\xf1\x00LX2 MFC  AT USA LHD 1.00 1.00 99211-S8110 210226',
      b'\xf1\x00ON  MFC  AT USA LHD 1.00 1.04 99211-S9100 211227',
    ],
    (Ecu.transmission, 0x7e1, None): [
      b'\xf1\x00bcsh8p54  U872\x00\x00\x00\x00\x00\x00TON4G38NB1\x96z28',
      b'\xf1\x00bcsh8p54  U891\x00\x00\x00\x00\x00\x00SLX4G38NB3X\xa8\xc08',
      b'\xf1\x00bcsh8p54  U903\x00\x00\x00\x00\x00\x00TON4G38NB2[v\\\xb6',
      b'\xf1\x00bcsh8p54  U922\x00\x00\x00\x00\x00\x00TON2G38NB5j\x94.\xde',
      b'\xf1\x87LBLUFN591307KF25vgvw\x97wwwy\x99\xa7\x99\x99\xaa\xa9\x9af\x88\x96h\x95o\xf7\xff\x99f/\xff\xe4c\xf1\x81U891\x00\x00\x00\x00\x00\x00\xf1\x00bcsh8p54  U891\x00\x00\x00\x00\x00\x00SLX2G38NB2\xd7\xc1/\xd1',
      b'\xf1\x87LBLUFN650868KF36\xa9\x98\x89\x88\xa8\x88\x88\x88h\x99\xa6\x89fw\x86gw\x88\x97x\xaa\x7f\xf6\xff\xbb\xbb\x8f\xff+\x82\xf1\x81U891\x00\x00\x00\x00\x00\x00\xf1\x00bcsh8p54  U891\x00\x00\x00\x00\x00\x00SLX2G38NB3\xd1\xc3\xf8\xa8',
      b'\xf1\x87LBLUFN655162KF36\x98\x88\x88\x88\x98\x88\x88\x88x\x99\xa7\x89x\x99\xa7\x89x\x99\x97\x89g\x7f\xf7\xffwU_\xff\xe9!\xf1\x81U891\x00\x00\x00\x00\x00\x00\xf1\x00bcsh8p54  U891\x00\x00\x00\x00\x00\x00SLX2G38NB3\xd1\xc3\xf8\xa8',
      b'\xf1\x87LBLUFN731381KF36\xb9\x99\x89\x98\x98\x88\x88\x88\x89\x99\xa8\x99\x88\x99\xa8\x89\x88\x88\x98\x88V\x7f\xf6\xff\x99w\x8f\xff\xad\xd8\xf1\x81U891\x00\x00\x00\x00\x00\x00\xf1\x00bcsh8p54  U891\x00\x00\x00\x00\x00\x00SLX2G38NB3\xd1\xc3\xf8\xa8',
      b'\xf1\x87LDKVAA0028604HH1\xa8\x88x\x87vgvw\x88\x99\xa8\x89gw\x86ww\x88\x97x\x97o\xf9\xff\x97w\x7f\xffo\x02\xf1\x81U872\x00\x00\x00\x00\x00\x00\xf1\x00bcsh8p54  U872\x00\x00\x00\x00\x00\x00TON4G38NB1\x96z28',
      b'\xf1\x87LDKVAA3068374HH1wwww\x87xw\x87y\x99\xa7\x99w\x88\x87xw\x88\x97x\x85\xaf\xfa\xffvU/\xffU\xdc\xf1\x81U872\x00\x00\x00\x00\x00\x00\xf1\x00bcsh8p54  U872\x00\x00\x00\x00\x00\x00TON4G38NB1\x96z28',
      b'\xf1\x87LDKVBN382172KF26\x98\x88\x88\x88\xa8\x88\x88\x88x\x99\xa7\x89\x87\x88\x98x\x98\x99\xa9\x89\xa5_\xf6\xffDDO\xff\xcd\x16\xf1\x81U891\x00\x00\x00\x00\x00\x00\xf1\x00bcsh8p54  U891\x00\x00\x00\x00\x00\x00SLX4G38NB2\xafL]\xe7',
      b'\xf1\x87LDKVBN424201KF26\xba\xaa\x9a\xa9\x99\x99\x89\x98\x89\x99\xa8\x99\x88\x99\x98\x89\x88\x99\xa8\x89v\x7f\xf7\xffwf_\xffq\xa6\xf1\x81U891\x00\x00\x00\x00\x00\x00\xf1\x00bcsh8p54  U891\x00\x00\x00\x00\x00\x00SLX4G38NB2\xafL]\xe7',
      b'\xf1\x87LDKVBN540766KF37\x87wgv\x87w\x87xx\x99\x97\x89v\x88\x97h\x88\x88\x88\x88x\x7f\xf6\xffvUo\xff\xd3\x01\xf1\x81U891\x00\x00\x00\x00\x00\x00\xf1\x00bcsh8p54  U891\x00\x00\x00\x00\x00\x00SLX4G38NB2\xafL]\xe7',
      b'\xf1\x87LDLVAA4225634HH1\x98\x88\x88\x88eUeVx\x88\x87\x88g\x88\x86xx\x88\x87\x88\x86o\xf9\xff\x87w\x7f\xff\xf2\xf7\xf1\x81U903\x00\x00\x00\x00\x00\x00\xf1\x00bcsh8p54  U903\x00\x00\x00\x00\x00\x00TON4G38NB2[v\\\xb6',
      b'\xf1\x87LDLVAA4777834HH1\x98\x88x\x87\x87wwwx\x88\x87\x88x\x99\x97\x89x\x88\x97\x88\x86o\xfa\xff\x86fO\xff\x1d9\xf1\x81U903\x00\x00\x00\x00\x00\x00\xf1\x00bcsh8p54  U903\x00\x00\x00\x00\x00\x00TON4G38NB2[v\\\xb6',
      b'\xf1\x87LDLVAA5194534HH1ffvguUUUx\x88\xa7\x88h\x99\x96\x89x\x88\x97\x88ro\xf9\xff\x98wo\xff\xaaM\xf1\x81U903\x00\x00\x00\x00\x00\x00\xf1\x00bcsh8p54  U903\x00\x00\x00\x00\x00\x00TON4G38NB2[v\\\xb6',
      b'\xf1\x87LDLVAA5949924HH1\xa9\x99y\x97\x87wwwx\x99\x97\x89x\x99\xa7\x89x\x99\xa7\x89\x87_\xfa\xffeD?\xff\xf1\xfd\xf1\x81U903\x00\x00\x00\x00\x00\x00\xf1\x00bcsh8p54  U903\x00\x00\x00\x00\x00\x00TON4G38NB2[v\\\xb6',
      b'\xf1\x87LDLVBN560098KF26\x86fff\x87vgfg\x88\x96xfw\x86gfw\x86g\x95\xf6\xffeU_\xff\x92c\xf1\x81U891\x00\x00\x00\x00\x00\x00\xf1\x00bcsh8p54  U891\x00\x00\x00\x00\x00\x00SLX4G38NB2\xafL]\xe7',
      b'\xf1\x87LDLVBN602045KF26\xb9\x99\x89\x98\x97vwgy\xaa\xb7\x9af\x88\x96hw\x99\xa7y\xa9\x7f\xf5\xff\x99w\x7f\xff,\xd3\xf1\x81U891\x00\x00\x00\x00\x00\x00\xf1\x00bcsh8p54  U891\x00\x00\x00\x00\x00\x00SLX4G38NB3X\xa8\xc08',
      b'\xf1\x87LDLVBN628911KF26\xa9\x99\x89\x98\x98\x88\x88\x88y\x99\xa7\x99fw\x86gw\x88\x87x\x83\x7f\xf6\xff\x98wo\xff2\xda\xf1\x81U891\x00\x00\x00\x00\x00\x00\xf1\x00bcsh8p54  U891\x00\x00\x00\x00\x00\x00SLX4G38NB3X\xa8\xc08',
      b'\xf1\x87LDLVBN645817KF37\x87www\x98\x87xwx\x99\x97\x89\x99\x99\x99\x99g\x88\x96x\xb6_\xf7\xff\x98fo\xff\xe2\x86\xf1\x81U891\x00\x00\x00\x00\x00\x00\xf1\x00bcsh8p54  U891\x00\x00\x00\x00\x00\x00SLX4G38NB3X\xa8\xc08',
      b'\xf1\x87LDLVBN662115KF37\x98\x88\x88\x88\xa8\x88\x88\x88x\x99\x97\x89x\x99\xa7\x89\x88\x99\xa8\x89\x88\x7f\xf7\xfffD_\xff\xdc\x84\xf1\x81U891\x00\x00\x00\x00\x00\x00\xf1\x00bcsh8p54  U891\x00\x00\x00\x00\x00\x00SLX4G38NB3X\xa8\xc08',
      b'\xf1\x87LDLVBN667933KF37\xb9\x99\x89\x98\xb9\x99\x99\x99x\x88\x87\x88w\x88\x87x\x88\x88\x98\x88\xcbo\xf7\xffe3/\xffQ!\xf1\x81U891\x00\x00\x00\x00\x00\x00\xf1\x00bcsh8p54  U891\x00\x00\x00\x00\x00\x00SLX4G38NB3X\xa8\xc08',
      b'\xf1\x87LDLVBN673087KF37\x97www\x86fvgx\x99\x97\x89\x99\xaa\xa9\x9ag\x88\x86x\xe9_\xf8\xff\x98w\x7f\xff"\xad\xf1\x81U891\x00\x00\x00\x00\x00\x00\xf1\x00bcsh8p54  U891\x00\x00\x00\x00\x00\x00SLX4G38NB3X\xa8\xc08',
      b'\xf1\x87LDLVBN673841KF37\x98\x88x\x87\x86g\x86xy\x99\xa7\x99\x88\x99\xa8\x89w\x88\x97xdo\xf5\xff\x98\x88\x8f\xffT\xec\xf1\x81U891\x00\x00\x00\x00\x00\x00\xf1\x00bcsh8p54  U891\x00\x00\x00\x00\x00\x00SLX4G38NB3X\xa8\xc08',
      b'\xf1\x87LDLVBN681363KF37\x98\x88\x88\x88\x97x\x87\x88y\xaa\xa7\x9a\x88\x88\x98\x88\x88\x88\x88\x88vo\xf6\xffvD\x7f\xff%v\xf1\x81U891\x00\x00\x00\x00\x00\x00\xf1\x00bcsh8p54  U891\x00\x00\x00\x00\x00\x00SLX4G38NB3X\xa8\xc08',
      b'\xf1\x87LDLVBN713782KF37\x99\x99y\x97\x98\x88\x88\x88x\x88\x97\x88\x88\x99\x98\x89\x88\x99\xa8\x89\x87o\xf7\xffeU?\xff7,\xf1\x81U891\x00\x00\x00\x00\x00\x00\xf1\x00bcsh8p54  U891\x00\x00\x00\x00\x00\x00SLX4G38NB3X\xa8\xc08',
      b'\xf1\x87LDLVBN713890KF26\xb9\x99\x89\x98\xa9\x99\x99\x99x\x99\x97\x89\x88\x99\xa8\x89\x88\x99\xb8\x89Do\xf7\xff\xa9\x88o\xffs\r\xf1\x81U891\x00\x00\x00\x00\x00\x00\xf1\x00bcsh8p54  U891\x00\x00\x00\x00\x00\x00SLX4G38NB3X\xa8\xc08',
      b'\xf1\x87LDLVBN733215KF37\x99\x98y\x87\x97wwwi\x99\xa6\x99x\x99\xa7\x89V\x88\x95h\x86o\xf7\xffeDO\xff\x12\xe7\xf1\x81U891\x00\x00\x00\x00\x00\x00\xf1\x00bcsh8p54  U891\x00\x00\x00\x00\x00\x00SLX4G38NB3X\xa8\xc08',
      b'\xf1\x87LDLVBN750044KF37\xca\xa9\x8a\x98\xa7wwwy\xaa\xb7\x9ag\x88\x96x\x88\x99\xa8\x89\xb9\x7f\xf6\xff\xa8w\x7f\xff\xbe\xde\xf1\x81U891\x00\x00\x00\x00\x00\x00\xf1\x00bcsh8p54  U891\x00\x00\x00\x00\x00\x00SLX4G38NB3X\xa8\xc08',
      b'\xf1\x87LDLVBN752612KF37\xba\xaa\x8a\xa8\x87w\x87xy\xaa\xa7\x9a\x88\x99\x98\x89x\x88\x97\x88\x96o\xf6\xffvU_\xffh\x1b\xf1\x81U891\x00\x00\x00\x00\x00\x00\xf1\x00bcsh8p54  U891\x00\x00\x00\x00\x00\x00SLX4G38NB3X\xa8\xc08',
      b'\xf1\x87LDLVBN755553KF37\x87xw\x87\x97w\x87xy\x99\xa7\x99\x99\x99\xa9\x99Vw\x95gwo\xf6\xffwUO\xff\xb5T\xf1\x81U891\x00\x00\x00\x00\x00\x00\xf1\x00bcsh8p54  U891\x00\x00\x00\x00\x00\x00SLX4G38NB3X\xa8\xc08',
      b'\xf1\x87LDLVBN757883KF37\x98\x87xw\x98\x87\x88xy\xaa\xb7\x9ag\x88\x96x\x89\x99\xa8\x99e\x7f\xf6\xff\xa9\x88o\xff5\x15\xf1\x81U922\x00\x00\x00\x00\x00\x00\xf1\x00bcsh8p54  U922\x00\x00\x00\x00\x00\x00SLX4G38NB4\xd6\xe8\xd7\xa6',
      b'\xf1\x87LDMVBN778156KF37\x87vWe\xa9\x99\x99\x99y\x99\xb7\x99\x99\x99\x99\x99x\x99\x97\x89\xa8\x7f\xf8\xffwf\x7f\xff\x82_\xf1\x81U922\x00\x00\x00\x00\x00\x00\xf1\x00bcsh8p54  U922\x00\x00\x00\x00\x00\x00SLX4G38NB4\xd6\xe8\xd7\xa6',
      b'\xf1\x87LDMVBN780576KF37\x98\x87hv\x97x\x97\x89x\x99\xa7\x89\x88\x99\x98\x89w\x88\x97x\x98\x7f\xf7\xff\xba\x88\x8f\xff\x1e0\xf1\x81U922\x00\x00\x00\x00\x00\x00\xf1\x00bcsh8p54  U922\x00\x00\x00\x00\x00\x00SLX4G38NB4\xd6\xe8\xd7\xa6',
      b'\xf1\x87LDMVBN783485KF37\x87www\x87vwgy\x99\xa7\x99\x99\x99\xa9\x99Vw\x95g\x89_\xf6\xff\xa9w_\xff\xc5\xd6\xf1\x81U922\x00\x00\x00\x00\x00\x00\xf1\x00bcsh8p54  U922\x00\x00\x00\x00\x00\x00SLX4G38NB4\xd6\xe8\xd7\xa6',
      b'\xf1\x87LDMVBN811844KF37\x87vwgvfffx\x99\xa7\x89Vw\x95gg\x88\xa6xe\x8f\xf6\xff\x97wO\xff\t\x80\xf1\x81U922\x00\x00\x00\x00\x00\x00\xf1\x00bcsh8p54  U922\x00\x00\x00\x00\x00\x00SLX4G38NB4\xd6\xe8\xd7\xa6',
      b'\xf1\x87LDMVBN830601KF37\xa7www\xa8\x87xwx\x99\xa7\x89Uw\x85Ww\x88\x97x\x88o\xf6\xff\x8a\xaa\x7f\xff\xe2:\xf1\x81U922\x00\x00\x00\x00\x00\x00\xf1\x00bcsh8p54  U922\x00\x00\x00\x00\x00\x00SLX4G38NB4\xd6\xe8\xd7\xa6',
      b'\xf1\x87LDMVBN848789KF37\x87w\x87x\x87w\x87xy\x99\xb7\x99\x87\x88\x98x\x88\x99\xa8\x89\x87\x7f\xf6\xfffUo\xff\xe3!\xf1\x81U922\x00\x00\x00\x00\x00\x00\xf1\x00bcsh8p54  U922\x00\x00\x00\x00\x00\x00SLX4G38NB5\xb9\x94\xe8\x89',
      b'\xf1\x87LDMVBN851595KF37\x97wgvvfffx\x99\xb7\x89\x88\x99\x98\x89\x87\x88\x98x\x99\x7f\xf7\xff\x97w\x7f\xff@\xf3\xf1\x81U922\x00\x00\x00\x00\x00\x00\xf1\x00bcsh8p54  U922\x00\x00\x00\x00\x00\x00SLX4G38NB5\xb9\x94\xe8\x89',
      b'\xf1\x87LDMVBN873175KF26\xa8\x88\x88\x88vfVex\x99\xb7\x89\x88\x99\x98\x89x\x88\x97\x88f\x7f\xf7\xff\xbb\xaa\x8f\xff,\x04\xf1\x81U922\x00\x00\x00\x00\x00\x00\xf1\x00bcsh8p54  U922\x00\x00\x00\x00\x00\x00SLX4G38NB5\xb9\x94\xe8\x89',
      b'\xf1\x87LDMVBN879401KF26veVU\xa8\x88\x88\x88g\x88\xa6xVw\x95gx\x88\xa7\x88v\x8f\xf9\xff\xdd\xbb\xbf\xff\xb3\x99\xf1\x81U922\x00\x00\x00\x00\x00\x00\xf1\x00bcsh8p54  U922\x00\x00\x00\x00\x00\x00SLX4G38NB5\xb9\x94\xe8\x89',
      b'\xf1\x87LDMVBN881314KF37\xa8\x88h\x86\x97www\x89\x99\xa8\x99w\x88\x97xx\x99\xa7\x89\xca\x7f\xf8\xff\xba\x99\x8f\xff\xd8v\xf1\x81U922\x00\x00\x00\x00\x00\x00\xf1\x00bcsh8p54  U922\x00\x00\x00\x00\x00\x00SLX4G38NB5\xb9\x94\xe8\x89',
      b'\xf1\x87LDMVBN888651KF37\xa9\x99\x89\x98vfff\x88\x99\x98\x89w\x99\xa7y\x88\x88\x98\x88D\x8f\xf9\xff\xcb\x99\x8f\xff\xa5\x1e\xf1\x81U922\x00\x00\x00\x00\x00\x00\xf1\x00bcsh8p54  U922\x00\x00\x00\x00\x00\x00SLX4G38NB5\xb9\x94\xe8\x89',
      b'\xf1\x87LDMVBN889419KF37\xa9\x99y\x97\x87w\x87xx\x88\x97\x88w\x88\x97x\x88\x99\x98\x89e\x9f\xf9\xffeUo\xff\x901\xf1\x81U922\x00\x00\x00\x00\x00\x00\xf1\x00bcsh8p54  U922\x00\x00\x00\x00\x00\x00SLX4G38NB5\xb9\x94\xe8\x89',
      b'\xf1\x87LDMVBN895969KF37vefV\x87vgfx\x99\xa7\x89\x99\x99\xb9\x99f\x88\x96he_\xf7\xffxwo\xff\x14\xf9\xf1\x81U922\x00\x00\x00\x00\x00\x00\xf1\x00bcsh8p54  U922\x00\x00\x00\x00\x00\x00SLX4G38NB5\xb9\x94\xe8\x89',
      b'\xf1\x87LDMVBN899222KF37\xa8\x88x\x87\x97www\x98\x99\x99\x89\x88\x99\x98\x89f\x88\x96hdo\xf7\xff\xbb\xaa\x9f\xff\xe2U\xf1\x81U922\x00\x00\x00\x00\x00\x00\xf1\x00bcsh8p54  U922\x00\x00\x00\x00\x00\x00SLX4G38NB5\xb9\x94\xe8\x89',
      b"\xf1\x87LBLUFN622950KF36\xa8\x88\x88\x88\x87w\x87xh\x99\x96\x89\x88\x99\x98\x89\x88\x99\x98\x89\x87o\xf6\xff\x98\x88o\xffx'\xf1\x81U891\x00\x00\x00\x00\x00\x00\xf1\x00bcsh8p54  U891\x00\x00\x00\x00\x00\x00SLX2G38NB3\xd1\xc3\xf8\xa8",
      b'\xf1\x87LDMVBN950669KF37\x97www\x96fffy\x99\xa7\x99\xa9\x99\xaa\x99g\x88\x96x\xb8\x8f\xf9\xffTD/\xff\xa7\xcb\xf1\x81U922\x00\x00\x00\x00\x00\x00\xf1\x00bcsh8p54  U922\x00\x00\x00\x00\x00\x00SLX4G38NB5\xb9\x94\xe8\x89',
      b'\xf1\x87LDLVAA4478824HH1\x87wwwvfvg\x89\x99\xa8\x99w\x88\x87x\x89\x99\xa8\x99\xa6o\xfa\xfffU/\xffu\x92\xf1\x81U903\x00\x00\x00\x00\x00\x00\xf1\x00bcsh8p54  U903\x00\x00\x00\x00\x00\x00TON4G38NB2[v\\\xb6',
      b'\xf1\x87LDMVBN871852KF37\xb9\x99\x99\x99\xa8\x88\x88\x88y\x99\xa7\x99x\x99\xa7\x89\x88\x88\x98\x88\x89o\xf7\xff\xaa\x88o\xff\x0e\xed\xf1\x81U922\x00\x00\x00\x00\x00\x00\xf1\x00bcsh8p54  U922\x00\x00\x00\x00\x00\x00SLX4G38NB5\xb9\x94\xe8\x89',
    ],
  },
  CAR.VELOSTER: {
    (Ecu.fwdRadar, 0x7d0, None): [
      b'\xf1\x00JS__ SCC H-CUP      1.00 1.02 95650-J3200         ',
      b'\xf1\x00JS__ SCC HNCUP      1.00 1.02 95650-J3100         ',
    ],
    (Ecu.abs, 0x7d1, None): [
      b'\xf1\x00\x00\x00\x00\x00\x00\x00',
      b'\xf1\x816V8RAC00121.ELF\xf1\x00\x00\x00\x00\x00\x00\x00',
    ],
    (Ecu.engine, 0x7e0, None): [
      b'\x01TJS-JNU06F200H0A',
      b'\x01TJS-JDK06F200H0A',
      b'391282BJF5 ',
    ],
    (Ecu.eps, 0x7d4, None): [b'\xf1\x00JSL MDPS C 1.00 1.03 56340-J3000 8308', ],
    (Ecu.fwdCamera, 0x7c4, None): [
      b'\xf1\x00JS  LKAS AT USA LHD 1.00 1.02 95740-J3000 K32',
      b'\xf1\x00JS  LKAS AT KOR LHD 1.00 1.03 95740-J3000 K33',
    ],
    (Ecu.transmission, 0x7e1, None): [
      b'\xf1\x816U2V8051\x00\x00\xf1\x006U2V0_C2\x00\x006U2V8051\x00\x00DJS0T16NS1\xba\x02\xb8\x80',
      b'\xf1\x816U2V8051\x00\x00\xf1\x006U2V0_C2\x00\x006U2V8051\x00\x00DJS0T16NS1\x00\x00\x00\x00',
      b'\xf1\x816U2V8051\x00\x00\xf1\x006U2V0_C2\x00\x006U2V8051\x00\x00DJS0T16KS2\016\xba\036\xa2',
    ],
  },
  CAR.GENESIS_G70: {
    (Ecu.fwdRadar, 0x7d0, None): [b'\xf1\x00IK__ SCC F-CUP      1.00 1.02 96400-G9100         ', ],
    (Ecu.engine, 0x7e0, None): [b'\xf1\x81640F0051\x00\x00\x00\x00\x00\x00\x00\x00', ],
    (Ecu.eps, 0x7d4, None): [b'\xf1\x00IK  MDPS R 1.00 1.06 57700-G9420 4I4VL106', ],
    (Ecu.fwdCamera, 0x7c4, None): [b'\xf1\x00IK  MFC  AT USA LHD 1.00 1.01 95740-G9000 170920', ],
    (Ecu.transmission, 0x7e1, None): [b'\xf1\x87VDJLT17895112DN4\x88fVf\x99\x88\x88\x88\x87fVe\x88vhwwUFU\x97eFex\x99\xff\xb7\x82\xf1\x81E25\x00\x00\x00\x00\x00\x00\x00\xf1\x00bcsh8p54  E25\x00\x00\x00\x00\x00\x00\x00SIK0T33NB2\x11\x1am\xda', ],
  },
  CAR.GENESIS_G70_2020: {
    (Ecu.eps, 0x7d4, None): [
      b'\xf1\x00IK  MDPS R 1.00 1.07 57700-G9220 4I2VL107',
      b'\xf1\x00IK  MDPS R 1.00 1.07 57700-G9420 4I4VL107',
      b'\xf1\x00IK  MDPS R 1.00 1.08 57700-G9420 4I4VL108',
    ],
    (Ecu.transmission, 0x7e1, None): [
      b'\xf1\x87VCJLP18407832DN3\x88vXfvUVT\x97eFU\x87d7v\x88eVeveFU\x89\x98\x7f\xff\xb2\xb0\xf1\x81E25\x00\x00\x00',
      b'\x00\x00\x00\x00\xf1\x00bcsh8p54  E25\x00\x00\x00\x00\x00\x00\x00SIK0T33NB4\xecE\xefL',
      b'\xf1\x87VDKLT18912362DN4wfVfwefeveVUwfvw\x88vWfvUFU\x89\xa9\x8f\xff\x87w\xf1\x81E25\x00\x00\x00\x00\x00\x00\x00\xf1\x00bcsh8p54  E25\x00\x00\x00\x00\x00\x00\x00SIK0T33NB4\xecE\xefL',
      b'\xf1\x87VDJLC18480772DK9\x88eHfwfff\x87eFUeDEU\x98eFe\x86T5DVyo\xff\x87s\xf1\x81E25\x00\x00\x00\x00\x00\x00\x00\xf1\x00bcsh8p54  E25\x00\x00\x00\x00\x00\x00\x00SIK0T33KB5\x9f\xa5&\x81',
    ],
    (Ecu.fwdRadar, 0x7d0, None): [
      b'\xf1\x00IK__ SCC F-CUP      1.00 1.02 96400-G9100         ',
      b'\xf1\x00IK__ SCC F-CUP      1.00 1.02 96400-G9100         \xf1\xa01.02',
      b'\xf1\x00IK__ SCC FHCUP      1.00 1.02 96400-G9000         ',
    ],
    (Ecu.fwdCamera, 0x7c4, None): [
      b'\xf1\x00IK  MFC  AT USA LHD 1.00 1.01 95740-G9000 170920',
      b'\xf1\x00IK  MFC  AT KOR LHD 1.00 1.01 95740-G9000 170920',
    ],
    (Ecu.engine, 0x7e0, None): [
      b'\xf1\x81640J0051\x00\x00\x00\x00\x00\x00\x00\x00',
      b'\xf1\x81640H0051\x00\x00\x00\x00\x00\x00\x00\x00',
    ],
  },
  CAR.GENESIS_G80: {
    (Ecu.fwdRadar, 0x7d0, None): [
      b'\xf1\x00DH__ SCC F-CUP      1.00 1.01 96400-B1120         ',
    ],
    (Ecu.fwdCamera, 0x7c4, None): [
      b'\xf1\x00DH  LKAS AT USA LHD 1.01 1.03 95895-B1500 180713',
      b'\xf1\x00DH  LKAS AT USA LHD 1.01 1.02 95895-B1500 170810',
      b'\xf1\x00DH  LKAS AT USA LHD 1.01 1.01 95895-B1500 161014',
    ],
    (Ecu.transmission, 0x7e1, None): [
      b'\xf1\x00bcsh8p54  E21\x00\x00\x00\x00\x00\x00\x00SDH0T33NH4\xd7O\x9e\xc9',
      b'\xf1\x00bcsh8p54  E18\x00\x00\x00\x00\x00\x00\x00TDH0G38NH3:-\xa9n',
      b'\xf1\x00bcsh8p54  E18\x00\x00\x00\x00\x00\x00\x00SDH0G38NH2j\x9dA\x1c',
      b'\xf1\x00bcsh8p54  E18\x00\x00\x00\x00\x00\x00\x00SDH0T33NH3\x97\xe6\xbc\xb8',
    ],
    (Ecu.engine, 0x7e0, None): [
      b'\xf1\x81640F0051\x00\x00\x00\x00\x00\x00\x00\x00',
    ],
  },
  CAR.GENESIS_G90: {
    (Ecu.transmission, 0x7e1, None): [b'\xf1\x87VDGMD15866192DD3x\x88x\x89wuFvvfUf\x88vWwgwwwvfVgx\x87o\xff\xbc^\xf1\x81E14\x00\x00\x00\x00\x00\x00\x00\xf1\x00bcshcm49  E14\x00\x00\x00\x00\x00\x00\x00SHI0G50NB1tc5\xb7'],
    (Ecu.fwdRadar, 0x7d0, None): [b'\xf1\x00HI__ SCC F-CUP      1.00 1.01 96400-D2100         '],
    (Ecu.fwdCamera, 0x7c4, None): [b'\xf1\x00HI  LKAS AT USA LHD 1.00 1.00 95895-D2020 160302'],
    (Ecu.engine, 0x7e0, None): [b'\xf1\x810000000000\x00'],
  },
  CAR.KONA: {
    (Ecu.fwdRadar, 0x7d0, None): [b'\xf1\x00OS__ SCC F-CUP      1.00 1.00 95655-J9200         ', ],
    (Ecu.abs, 0x7d1, None): [b'\xf1\x816V5RAK00018.ELF\xf1\x00\x00\x00\x00\x00\x00\x00', ],
    (Ecu.engine, 0x7e0, None): [b'"\x01TOS-0NU06F301J02', ],
    (Ecu.eps, 0x7d4, None): [b'\xf1\x00OS  MDPS C 1.00 1.05 56310J9030\x00 4OSDC105', ],
    (Ecu.fwdCamera, 0x7c4, None): [b'\xf1\x00OS9 LKAS AT USA LHD 1.00 1.00 95740-J9300 g21', ],
    (Ecu.transmission, 0x7e1, None): [b'\xf1\x816U2VE051\x00\x00\xf1\x006U2V0_C2\x00\x006U2VE051\x00\x00DOS4T16NS3\x00\x00\x00\x00', ],
  },
  CAR.KIA_CEED:  {
    (Ecu.fwdRadar, 0x7D0, None): [b'\xf1\000CD__ SCC F-CUP      1.00 1.02 99110-J7000         ', ],
    (Ecu.eps, 0x7D4, None): [b'\xf1\000CD  MDPS C 1.00 1.06 56310-XX000 4CDEC106', ],
    (Ecu.fwdCamera, 0x7C4, None): [b'\xf1\000CD  LKAS AT EUR LHD 1.00 1.01 99211-J7000 B40', ],
    (Ecu.engine, 0x7E0, None): [b'\001TCD-JECU4F202H0K', ],
    (Ecu.transmission, 0x7E1, None): [
      b'\xf1\x816U2V7051\000\000\xf1\0006U2V0_C2\000\0006U2V7051\000\000DCD0T14US1\000\000\000\000',
      b'\xf1\x816U2V7051\x00\x00\xf1\x006U2V0_C2\x00\x006U2V7051\x00\x00DCD0T14US1U\x867Z',
    ],
    (Ecu.abs, 0x7D1, None): [b'\xf1\000CD ESC \003 102\030\b\005 58920-J7350', ],
  },
  CAR.KIA_FORTE: {
    (Ecu.eps, 0x7D4, None): [
      b'\xf1\x00BD  MDPS C 1.00 1.02 56310-XX000 4BD2C102',
      b'\xf1\x00BD  MDPS C 1.00 1.08 56310/M6300 4BDDC108',
      b'\xf1\x00BD  MDPS C 1.00 1.08 56310M6300\x00 4BDDC108',
    ],
    (Ecu.fwdCamera, 0x7C4, None): [
      b'\xf1\x00BD  LKAS AT USA LHD 1.00 1.04 95740-M6000 J33',
    ],
    (Ecu.fwdRadar, 0x7D0, None): [
      b'\xf1\x00BD__ SCC H-CUP      1.00 1.02 99110-M6000         ',
    ],
    (Ecu.engine, 0x7e0, None): [
      b'\x01TBDM1NU06F200H01',
      b'391182B945\x00',
    ],
    (Ecu.abs, 0x7d1, None): [
      b'\xf1\x816VGRAH00018.ELF\xf1\x00\x00\x00\x00\x00\x00\x00',
    ],
    (Ecu.transmission, 0x7e1, None): [
      b'\xf1\x816U2VC051\x00\x00\xf1\x006U2V0_C2\x00\x006U2VC051\x00\x00DBD0T16SS0\x00\x00\x00\x00',
      b"\xf1\x816U2VC051\x00\x00\xf1\x006U2V0_C2\x00\x006U2VC051\x00\x00DBD0T16SS0\xcf\x1e'\xc3",
    ],
  },
  CAR.KIA_K5_2021: {
    (Ecu.fwdRadar, 0x7D0, None): [
      b'\xf1\000DL3_ SCC FHCUP      1.00 1.03 99110-L2000         ',
      b'\xf1\x8799110L2000\xf1\000DL3_ SCC FHCUP      1.00 1.03 99110-L2000         ',
      b'\xf1\x8799110L2100\xf1\x00DL3_ SCC F-CUP      1.00 1.03 99110-L2100         ',
      b'\xf1\x8799110L2100\xf1\x00DL3_ SCC FHCUP      1.00 1.03 99110-L2100         ',
      b'\xf1\x00DL3_ SCC F-CUP      1.00 1.03 99110-L2100         ',
    ],
    (Ecu.eps, 0x7D4, None): [
      b'\xf1\x8756310-L3110\xf1\000DL3 MDPS C 1.00 1.01 56310-L3110 4DLAC101',
      b'\xf1\x8756310-L3220\xf1\x00DL3 MDPS C 1.00 1.01 56310-L3220 4DLAC101',
      b'\xf1\x8757700-L3000\xf1\x00DL3 MDPS R 1.00 1.02 57700-L3000 4DLAP102',
      b'\xf1\x00DL3 MDPS C 1.00 1.01 56310-L3220 4DLAC101',
    ],
    (Ecu.fwdCamera, 0x7C4, None): [
      b'\xf1\x00DL3 MFC  AT USA LHD 1.00 1.03 99210-L3000 200915',
      b'\xf1\x00DL3 MFC  AT USA LHD 1.00 1.04 99210-L3000 210208',
    ],
    (Ecu.abs, 0x7D1, None): [
      b'\xf1\000DL ESC \006 101 \004\002 58910-L3200',
      b'\xf1\x8758910-L3200\xf1\000DL ESC \006 101 \004\002 58910-L3200',
      b'\xf1\x8758910-L3800\xf1\x00DL ESC \t 101 \x07\x02 58910-L3800',
      b'\xf1\x8758910-L3600\xf1\x00DL ESC \x03 100 \x08\x02 58910-L3600',
      b'\xf1\x00DL ESC \t 100 \x06\x02 58910-L3800',
    ],
    (Ecu.engine, 0x7E0, None): [
      b'\xf1\x87391212MKT0',
      b'\xf1\x87391212MKV0',
      b'\xf1\x870\x00\x00\x00\x00\x00\x00\x00\x00\x00\x00\xf1\x82DLDWN5TMDCXXXJ1B',
    ],
    (Ecu.transmission, 0x7E1, None): [
      b'\xf1\000bcsh8p54  U913\000\000\000\000\000\000TDL2T16NB1ia\v\xb8',
      b'\xf1\x87SALFEA5652514GK2UUeV\x88\x87\x88xxwg\x87ww\x87wwfwvd/\xfb\xffvU_\xff\x93\xd3\xf1\x81U913\000\000\000\000\000\000\xf1\000bcsh8p54  U913\000\000\000\000\000\000TDL2T16NB1ia\v\xb8',
      b'\xf1\x87SALFEA6046104GK2wvwgeTeFg\x88\x96xwwwwffvfe?\xfd\xff\x86fo\xff\x97A\xf1\x81U913\x00\x00\x00\x00\x00\x00\xf1\x00bcsh8p54  U913\x00\x00\x00\x00\x00\x00TDL2T16NB1ia\x0b\xb8',
      b'\xf1\x87SCMSAA8572454GK1\x87x\x87\x88Vf\x86hgwvwvwwgvwwgT?\xfb\xff\x97fo\xffH\xb8\xf1\x81U913\x00\x00\x00\x00\x00\x00\xf1\x00bcsh8p54  U913\x00\x00\x00\x00\x00\x00TDL4T16NB05\x94t\x18',
      b'\xf1\x87954A02N300\x00\x00\x00\x00\x00\xf1\x81T02730A1  \xf1\x00T02601BL  T02730A1  WDL3T25XXX730NS2b\x1f\xb8%',
      b'\xf1\x00bcsh8p54  U913\x00\x00\x00\x00\x00\x00TDL4T16NB05\x94t\x18',
    ],
  },
  CAR.KIA_K5_HEV_2020: {
    (Ecu.fwdRadar, 0x7D0, None): [
      b'\xf1\x00DLhe SCC FHCUP      1.00 1.02 99110-L7000         ',
    ],
    (Ecu.eps, 0x7D4, None): [
      b'\xf1\x00DL3 MDPS C 1.00 1.02 56310-L7000 4DLHC102',
    ],
    (Ecu.fwdCamera, 0x7C4, None): [
      b'\xf1\x00DL3HMFC  AT KOR LHD 1.00 1.02 99210-L2000 200309',
    ],
    (Ecu.engine, 0x7E0, None): [
      b'\xf1\x87391162JLA0',
    ],
    (Ecu.transmission, 0x7E1, None): [
      b'\xf1\x00PSBG2323  E08\x00\x00\x00\x00\x00\x00\x00TDL2H20KA2\xe3\xc6cz',
    ],
  },
  CAR.KONA_EV: {
    (Ecu.abs, 0x7D1, None): [
      b'\xf1\x00OS IEB \r 105\x18\t\x18 58520-K4000',
      b'\xf1\x00OS IEB \x01 212 \x11\x13 58520-K4000',
      b'\xf1\x00OS IEB \x02 212 \x11\x13 58520-K4000',
      b'\xf1\x00OS IEB \x03 210 \x02\x14 58520-K4000',
      b'\xf1\x00OS IEB \x03 212 \x11\x13 58520-K4000',
    ],
    (Ecu.fwdCamera, 0x7C4, None): [
      b'\xf1\x00OE2 LKAS AT EUR LHD 1.00 1.00 95740-K4200 200',
      b'\xf1\x00OSE LKAS AT EUR LHD 1.00 1.00 95740-K4100 W40',
      b'\xf1\x00OSE LKAS AT EUR RHD 1.00 1.00 95740-K4100 W40',
      b'\xf1\x00OSE LKAS AT KOR LHD 1.00 1.00 95740-K4100 W40',
      b'\xf1\x00OSE LKAS AT USA LHD 1.00 1.00 95740-K4300 W50',
    ],
    (Ecu.eps, 0x7D4, None): [
      b'\xf1\x00OS  MDPS C 1.00 1.03 56310/K4550 4OEDC103',
      b'\xf1\x00OS  MDPS C 1.00 1.04 56310K4000\x00 4OEDC104',
      b'\xf1\x00OS  MDPS C 1.00 1.04 56310K4050\x00 4OEDC104',
    ],
    (Ecu.fwdRadar, 0x7D0, None): [
      b'\xf1\x00OSev SCC F-CUP      1.00 1.00 99110-K4000         ',
      b'\xf1\x00OSev SCC F-CUP      1.00 1.00 99110-K4100         ',
      b'\xf1\x00OSev SCC F-CUP      1.00 1.01 99110-K4000         ',
      b'\xf1\x00OSev SCC FNCUP      1.00 1.01 99110-K4000         ',
    ],
  },
  CAR.KONA_EV_2022: {
    (Ecu.abs, 0x7D1, None): [
      b'\xf1\x8758520-K4010\xf1\x00OS IEB \x02 101 \x11\x13 58520-K4010',
      b'\xf1\x8758520-K4010\xf1\x00OS IEB \x04 101 \x11\x13 58520-K4010',
      b'\xf1\x8758520-K4010\xf1\x00OS IEB \x03 101 \x11\x13 58520-K4010',
      b'\xf1\x00OS IEB \r 102"\x05\x16 58520-K4010',
      # TODO: these return from the MULTI request, above return from LONG
      b'\x01\x04\x7f\xff\xff\xf8\xff\xff\x00\x00\x01\xd3\x00\x00\x00\x00\xff\xb7\xff\xee\xff\xe0\x00\xc0\xc0\xfc\xd5\xfc\x00\x00U\x10\xffP\xf5\xff\xfd\x00\x00\x00\x00\xfc\x00\x01',
      b'\x01\x04\x7f\xff\xff\xf8\xff\xff\x00\x00\x01\xdb\x00\x00\x00\x00\xff\xb1\xff\xd9\xff\xd2\x00\xc0\xc0\xfc\xd5\xfc\x00\x00U\x10\xff\xd6\xf5\x00\x06\x00\x00\x00\x14\xfd\x00\x04',
      b'\x01\x04\x7f\xff\xff\xf8\xff\xff\x00\x00\x01\xd3\x00\x00\x00\x00\xff\xb7\xff\xf4\xff\xd9\x00\xc0',
    ],
    (Ecu.fwdCamera, 0x7C4, None): [
      b'\xf1\x00OSP LKA  AT CND LHD 1.00 1.02 99211-J9110 802',
      b'\xf1\x00OSP LKA  AT EUR RHD 1.00 1.02 99211-J9110 802',
      b'\xf1\x00OSP LKA  AT AUS RHD 1.00 1.04 99211-J9200 904',
      b'\xf1\x00OSP LKA  AT EUR LHD 1.00 1.04 99211-J9200 904',
    ],
    (Ecu.eps, 0x7D4, None): [
      b'\xf1\x00OSP MDPS C 1.00 1.02 56310K4260\x00 4OEPC102',
      b'\xf1\x00OSP MDPS C 1.00 1.02 56310/K4970 4OEPC102',
      b'\xf1\x00OSP MDPS C 1.00 1.02 56310/K4271 4OEPC102',
    ],
    (Ecu.fwdRadar, 0x7D0, None): [
      b'\xf1\x00YB__ FCA -----      1.00 1.01 99110-K4500      \x00\x00\x00',
    ],
  },
  CAR.KIA_NIRO_EV: {
    (Ecu.fwdRadar, 0x7D0, None): [
      b'\xf1\x00DEev SCC F-CUP      1.00 1.00 99110-Q4000         ',
      b'\xf1\x00DEev SCC F-CUP      1.00 1.02 96400-Q4000         ',
      b'\xf1\x00DEev SCC F-CUP      1.00 1.02 96400-Q4100         ',
      b'\xf1\x00DEev SCC F-CUP      1.00 1.03 96400-Q4100         ',
      b'\xf1\x00DEev SCC FHCUP      1.00 1.03 96400-Q4000         ',
      b'\xf1\x8799110Q4000\xf1\x00DEev SCC F-CUP      1.00 1.00 99110-Q4000         ',
      b'\xf1\x8799110Q4100\xf1\x00DEev SCC F-CUP      1.00 1.00 99110-Q4100         ',
      b'\xf1\x8799110Q4500\xf1\x00DEev SCC F-CUP      1.00 1.00 99110-Q4500         ',
      b'\xf1\x8799110Q4600\xf1\x00DEev SCC F-CUP      1.00 1.00 99110-Q4600         ',
      b'\xf1\x8799110Q4600\xf1\x00DEev SCC FNCUP      1.00 1.00 99110-Q4600         ',
      b'\xf1\x8799110Q4600\xf1\x00DEev SCC FHCUP      1.00 1.00 99110-Q4600         ',
    ],
    (Ecu.eps, 0x7D4, None): [
      b'\xf1\x00DE  MDPS C 1.00 1.05 56310Q4000\x00 4DEEC105',
      b'\xf1\x00DE  MDPS C 1.00 1.05 56310Q4100\x00 4DEEC105',
      b'\xf1\x00DE  MDPS C 1.00 1.04 56310Q4100\x00 4DEEC104',
    ],
    (Ecu.fwdCamera, 0x7C4, None): [
      b'\xf1\x00DEE MFC  AT EUR LHD 1.00 1.00 99211-Q4100 200706',
      b'\xf1\x00DEE MFC  AT EUR LHD 1.00 1.00 99211-Q4000 191211',
      b'\xf1\x00DEE MFC  AT USA LHD 1.00 1.00 99211-Q4000 191211',
      b'\xf1\x00DEE MFC  AT USA LHD 1.00 1.03 95740-Q4000 180821',
      b'\xf1\x00DEE MFC  AT USA LHD 1.00 1.01 99211-Q4500 210428',
      b'\xf1\x00DEE MFC  AT EUR LHD 1.00 1.03 95740-Q4000 180821',
      b'\xf1\x00DEE MFC  AT KOR LHD 1.00 1.03 95740-Q4000 180821',
    ],
  },
  CAR.KIA_NIRO_PHEV: {
    (Ecu.engine, 0x7e0, None): [
      b'\xf1\x816H6F4051\x00\x00\x00\x00\x00\x00\x00\x00',
      b'\xf1\x816H6D1051\x00\x00\x00\x00\x00\x00\x00\x00',
      b'\xf1\x816H6F6051\x00\x00\x00\x00\x00\x00\x00\x00',
    ],
    (Ecu.transmission, 0x7e1, None): [
      b"\xf1\x816U3J2051\x00\x00\xf1\x006U3H0_C2\x00\x006U3J2051\x00\x00PDE0G16NS2\xf4'\\\x91",
      b'\xf1\x816U3J2051\x00\x00\xf1\x006U3H0_C2\x00\x006U3J2051\x00\x00PDE0G16NS2\x00\x00\x00\x00',
      b'\xf1\x816U3H3051\x00\x00\xf1\x006U3H0_C2\x00\x006U3H3051\x00\x00PDE0G16NS1\x00\x00\x00\x00',
      b'\xf1\x816U3H3051\x00\x00\xf1\x006U3H0_C2\x00\x006U3H3051\x00\x00PDE0G16NS1\x13\xcd\x88\x92',
      b'\xf1\x006U3H1_C2\x00\x006U3J9051\x00\x00PDE0G16NL2&[\xc3\x01',
    ],
    (Ecu.eps, 0x7D4, None): [
      b'\xf1\x00DE  MDPS C 1.00 1.09 56310G5301\x00 4DEHC109',
      b'\xf1\x00DE  MDPS C 1.00 1.01 56310G5520\x00 4DEPC101',
    ],
    (Ecu.fwdCamera, 0x7C4, None): [
      b'\xf1\x00DEP MFC  AT USA LHD 1.00 1.01 95740-G5010 170424',
      b'\xf1\x00DEP MFC  AT USA LHD 1.00 1.00 95740-G5010 170117',
      b'\xf1\x00DEP MFC  AT USA LHD 1.00 1.05 99211-G5000 190826',
    ],
    (Ecu.fwdRadar, 0x7D0, None): [
      b'\xf1\x00DEhe SCC H-CUP      1.01 1.02 96400-G5100         ',
      b'\xf1\x00DEhe SCC F-CUP      1.00 1.02 99110-G5100         ',
    ],
  },
  CAR.KIA_NIRO_HEV_2021: {
    (Ecu.engine, 0x7e0, None): [
      b'\xf1\x816H6G5051\x00\x00\x00\x00\x00\x00\x00\x00',
    ],
    (Ecu.transmission, 0x7e1, None): [
      b'\xf1\x816U3J9051\x00\x00\xf1\x006U3H1_C2\x00\x006U3J9051\x00\x00HDE0G16NL3\x00\x00\x00\x00',
      b'\xf1\x816U3J9051\x00\x00\xf1\x006U3H1_C2\x00\x006U3J9051\x00\x00HDE0G16NL3\xb9\xd3\xfaW',
    ],
    (Ecu.eps, 0x7d4, None): [
      b'\xf1\x00DE  MDPS C 1.00 1.01 56310G5520\x00 4DEPC101',
    ],
    (Ecu.fwdCamera, 0x7c4, None): [
      b'\xf1\x00DEH MFC  AT USA LHD 1.00 1.07 99211-G5000 201221',
      b'\xf1\x00DEH MFC  AT USA LHD 1.00 1.00 99211-G5500 210428',
    ],
    (Ecu.fwdRadar, 0x7d0, None): [
      b'\xf1\x00DEhe SCC FHCUP      1.00 1.00 99110-G5600         ',
    ],
  },
  CAR.KIA_SELTOS: {
    (Ecu.fwdRadar, 0x7d0, None): [b'\xf1\x8799110Q5100\xf1\000SP2_ SCC FHCUP      1.01 1.05 99110-Q5100         ',],
    (Ecu.abs, 0x7d1, None): [
      b'\xf1\x8758910-Q5450\xf1\000SP ESC \a 101\031\t\005 58910-Q5450',
      b'\xf1\x8758910-Q5450\xf1\000SP ESC \t 101\031\t\005 58910-Q5450',
    ],
    (Ecu.engine, 0x7e0, None): [
      b'\xf1\x81616D2051\000\000\000\000\000\000\000\000',
      b'\xf1\x81616D5051\000\000\000\000\000\000\000\000',
      b'\001TSP2KNL06F100J0K',
      b'\001TSP2KNL06F200J0K',
    ],
    (Ecu.eps, 0x7d4, None): [
      b'\xf1\000SP2 MDPS C 1.00 1.04 56300Q5200          ',
      b'\xf1\000SP2 MDPS C 1.01 1.05 56300Q5200          ',
    ],
    (Ecu.fwdCamera, 0x7c4, None): [
      b'\xf1\000SP2 MFC  AT USA LHD 1.00 1.04 99210-Q5000 191114',
      b'\xf1\000SP2 MFC  AT USA LHD 1.00 1.05 99210-Q5000 201012',
    ],
    (Ecu.transmission, 0x7e1, None): [
      b'\xf1\x87CZLUB49370612JF7h\xa8y\x87\x99\xa7hv\x99\x97fv\x88\x87x\x89x\x96O\xff\x88\xff\xff\xff.@\xf1\x816V2C2051\000\000\xf1\0006V2B0_C2\000\0006V2C2051\000\000CSP4N20NS3\000\000\000\000',
      b'\xf1\x87954A22D200\xf1\x81T01950A1  \xf1\000T0190XBL  T01950A1  DSP2T16X4X950NS6\xd30\xa5\xb9',
      b'\xf1\x87954A22D200\xf1\x81T01950A1  \xf1\000T0190XBL  T01950A1  DSP2T16X4X950NS8\r\xfe\x9c\x8b',
    ],
  },
  CAR.KIA_OPTIMA_G4: {
    (Ecu.fwdRadar, 0x7d0, None): [
      b'\xf1\x00JF__ SCC F-CUP      1.00 1.00 96400-D4100         ',
    ],
    (Ecu.abs, 0x7d1, None): [
      b'\xf1\x00JF ESC \x0f 16 \x16\x06\x17 58920-D5080',
    ],
    (Ecu.fwdCamera, 0x7c4, None): [
      b'\xf1\x00JFWGN LDWS AT USA LHD 1.00 1.02 95895-D4100 G21',
    ],
    (Ecu.transmission, 0x7e1, None): [
      b'\xf1\x87\xff\xff\xff\xff\xff\xff\xff\xff\xff\xff\xff\xff\xff\xff\xff\xff\xff\xff\xff\xff\xff\xff\xff\xff\xff\xff\xff\xff\xff\xff\xff\xff\xff\xff\xff\xff\xff\xff\xff\xff\xff\xff\xf1\x816T6J0051\x00\x00\xf1\x006T6J0_C2\x00\x006T6J0051\x00\x00TJF0T20NSB\x00\x00\x00\x00',
    ],
  },
  CAR.KIA_OPTIMA_G4_FL: {
    (Ecu.fwdRadar, 0x7d0, None): [
      b'\xf1\x00JF__ SCC F-CUP      1.00 1.00 96400-D4110         ',
    ],
    (Ecu.abs, 0x7d1, None): [
      b'\xf1\x00JF ESC \x0b 11 \x18\x030 58920-D5180',
      b"\xf1\x00JF ESC \t 11 \x18\x03' 58920-D5260",
    ],
    (Ecu.fwdCamera, 0x7c4, None): [
      b'\xf1\x00JFA LKAS AT USA LHD 1.00 1.00 95895-D5001 h32',
      b'\xf1\x00JFA LKAS AT USA LHD 1.00 1.00 95895-D5100 h32',
    ],
    (Ecu.transmission, 0x7e1, None): [
      b'\xf1\x006U2V0_C2\x00\x006U2V8051\x00\x00DJF0T16NL0\t\xd2GW',
      b'\xf1\x006U2V0_C2\x00\x006U2VA051\x00\x00DJF0T16NL1\xca3\xeb.',
      b'\xf1\x006U2V0_C2\x00\x006U2VC051\x00\x00DJF0T16NL2\x9eA\x80\x01',
      b'\xf1\x006U2V0_C2\x00\x006U2VA051\x00\x00DJF0T16NL1\x00\x00\x00\x00',
      b'\xf1\x816U2V8051\x00\x00\xf1\x006U2V0_C2\x00\x006U2V8051\x00\x00DJF0T16NL0\t\xd2GW',
      b'\xf1\x816U2VA051\x00\x00\xf1\x006U2V0_C2\x00\x006U2VA051\x00\x00DJF0T16NL1\xca3\xeb.',
      b'\xf1\x816U2VC051\x00\x00\xf1\x006U2V0_C2\x00\x006U2VC051\x00\x00DJF0T16NL2\x9eA\x80\x01',
      b'\xf1\x816U2VA051\x00\x00\xf1\x006U2V0_C2\x00\x006U2VA051\x00\x00DJF0T16NL1\x00\x00\x00\x00',
      b'\xf1\x87\xff\xff\xff\xff\xff\xff\xff\xff\xff\xff\xff\xff\xff\xff\xff\xff\xff\xff\xff\xff\xff\xff\xff\xff\xff\xff\xff\xff\xff\xff\xff\xff\xff\xff\xff\xff\xff\xff\xff\xff\xff\xff\xf1\x816T6B8051\x00\x00\xf1\x006T6H0_C2\x00\x006T6B8051\x00\x00TJFSG24NH27\xa7\xc2\xb4',
    ],
  },
  CAR.ELANTRA: {
    (Ecu.fwdCamera, 0x7c4, None): [
      b'\xf1\x00PD  LKAS AT USA LHD 1.01 1.01 95740-G3100 A54',
      b'\xf1\x00PD  LKAS AT KOR LHD 1.00 1.02 95740-G3000 A51',
    ],
    (Ecu.transmission, 0x7e1, None): [
      b'\xf1\x006U2V0_C2\x00\x006U2VA051\x00\x00DPD0H16NS0e\x0e\xcd\x8e',
      b'\xf1\x006U2U0_C2\x00\x006U2T0051\x00\x00DPD0D16KS0u\xce\x1fk',
    ],
    (Ecu.eps, 0x7d4, None): [
      b'\xf1\x00PD  MDPS C 1.00 1.04 56310/G3300 4PDDC104',
      b'\xf1\x00PD  MDPS C 1.00 1.00 56310G3300\x00 4PDDC100',
    ],
    (Ecu.abs, 0x7d1, None): [
      b'\xf1\x00PD ESC \x0b 104\x18\t\x03 58920-G3350',
      b'\xf1\x00PD ESC \t 104\x18\t\x03 58920-G3350',
    ],
    (Ecu.fwdRadar, 0x7d0, None): [
      b'\xf1\x00PD__ SCC F-CUP      1.00 1.00 96400-G3300         ',
      b'\xf1\x00PD__ SCC FNCUP      1.01 1.00 96400-G3000         ',
    ],
  },
  CAR.ELANTRA_2021: {
    (Ecu.fwdRadar, 0x7d0, None): [
      b'\xf1\x00CN7_ SCC F-CUP      1.00 1.01 99110-AA000         ',
      b'\xf1\x00CN7_ SCC FHCUP      1.00 1.01 99110-AA000         ',
      b'\xf1\x00CN7_ SCC FNCUP      1.00 1.01 99110-AA000         ',
      b'\xf1\x8799110AA000\xf1\x00CN7_ SCC FHCUP      1.00 1.01 99110-AA000         ',
      b'\xf1\x8799110AA000\xf1\x00CN7_ SCC F-CUP      1.00 1.01 99110-AA000         ',
    ],
    (Ecu.eps, 0x7d4, None): [
      b'\xf1\x87\x00\x00\x00\x00\x00\x00\x00\x00\x00\x00\x00\xf1\x00CN7 MDPS C 1.00 1.06 \x00\x00\x00\x00\x00\x00\x00\x00\x00\x00\x00 4CNDC106',
      b'\xf1\x8756310/AA070\xf1\x00CN7 MDPS C 1.00 1.06 56310/AA070 4CNDC106',
      b'\xf1\x8756310AA050\x00\xf1\x00CN7 MDPS C 1.00 1.06 56310AA050\x00 4CNDC106\xf1\xa01.06',
      b'\xf1\x00CN7 MDPS C 1.00 1.06 56310AA050\x00 4CNDC106',
    ],
    (Ecu.fwdCamera, 0x7c4, None): [
      b'\xf1\x00CN7 MFC  AT USA LHD 1.00 1.00 99210-AB000 200819',
      b'\xf1\x00CN7 MFC  AT USA LHD 1.00 1.03 99210-AA000 200819',
      b'\xf1\x00CN7 MFC  AT USA LHD 1.00 1.01 99210-AB000 210205',
      b'\xf1\x00CN7 MFC  AT USA LHD 1.00 1.06 99210-AA000 220111',
      b'\xf1\x00CN7 MFC  AT USA LHD 1.00 1.03 99210-AB000 220426',
    ],
    (Ecu.abs, 0x7d1, None): [
      b'\xf1\x00CN ESC \t 101 \x10\x03 58910-AB800',
      b'\xf1\x8758910-AA800\xf1\x00CN ESC \t 104 \x08\x03 58910-AA800',
      b'\xf1\x8758910-AA800\xf1\x00CN ESC \t 105 \x10\x03 58910-AA800',
      b'\xf1\x8758910-AB800\xf1\x00CN ESC \t 101 \x10\x03 58910-AB800\xf1\xa01.01',
    ],
    (Ecu.transmission, 0x7e1, None): [
      b'\xf1\x00HT6WA280BLHT6VA640A1CCN0N20NS5\x00\x00\x00\x00\x00\x00\x00\x00\x00\x00',
      b'\xf1\x00HT6WA280BLHT6VA640A1CCN0N20NS5\x00\x00\x00\x00\x00\x00\xe8\xba\xce\xfa',
      b'\xf1\x87CXMQFM2135005JB2E\xb9\x89\x98W\xa9y\x97h\xa9\x98\x99wxvwh\x87\177\xffx\xff\xff\xff,,\xf1\x89HT6VA640A1\xf1\x82CCN0N20NS5\x00\x00\x00\x00\x00\x00',
      b'\xf1\x87CXMQFM1916035JB2\x88vvgg\x87Wuwgev\xa9\x98\x88\x98h\x99\x9f\xffh\xff\xff\xff\xa5\xee\xf1\x89HT6VA640A1\xf1\x82CCN0N20NS5\x00\x00\x00\x00\x00\x00',
      b'\xf1\x87CXLQF40189012JL2f\x88\x86\x88\x88vUex\xb8\x88\x88\x88\x87\x88\x89fh?\xffz\xff\xff\xff\x08z\xf1\x89HT6VA640A1\xf1\x82CCN0N20NS5\x00\x00\x00\x00\x00\x00',
      b'\xf1\x87CXMQFM2728305JB2E\x97\x87xw\x87vwgw\x84x\x88\x88w\x89EI\xbf\xff{\xff\xff\xff\xe6\x0e\xf1\x89HT6VA640A1\xf1\x82CCN0N20NS5\x00\x00\x00\x00\x00\x00',
      b'\xf1\x87CXMQFM3806705JB2\x89\x87wwx\x88g\x86\x99\x87\x86xwwv\x88yv\x7f\xffz\xff\xff\xffV\x15\xf1\x89HT6VA640A1\xf1\x82CCN0N20NS5\x00\x00\x00\x00\x00\x00',
    ],
    (Ecu.engine, 0x7e0, None): [
      b'\xf1\x82CNCWD0AMFCXCSFFA',
      b'\xf1\x81HM6M2_0a0_FF0',
      b'\xf1\x82CNCVD0AMFCXCSFFB',
      b'\xf1\x870\x00\x00\x00\x00\x00\x00\x00\x00\x00\x00\xf1\x81HM6M2_0a0_G80',
      b'\xf1\x870\x00\x00\x00\x00\x00\x00\x00\x00\x00\x00\xf1\x81HM6M2_0a0_HC0',
    ],
  },
  CAR.ELANTRA_HEV_2021: {
    (Ecu.fwdCamera, 0x7c4, None): [
      b'\xf1\x00CN7HMFC  AT USA LHD 1.00 1.05 99210-AA000 210930',
      b'\xf1\000CN7HMFC  AT USA LHD 1.00 1.03 99210-AA000 200819',
      b'\xf1\x00CN7HMFC  AT USA LHD 1.00 1.07 99210-AA000 220426',
    ],
    (Ecu.fwdRadar, 0x7d0, None): [
      b'\xf1\000CNhe SCC FHCUP      1.00 1.01 99110-BY000         ',
      b'\xf1\x8799110BY000\xf1\x00CNhe SCC FHCUP      1.00 1.01 99110-BY000         ',
    ],
    (Ecu.eps, 0x7d4, None): [
      b'\xf1\x00CN7 MDPS C 1.00 1.03 56310BY0500 4CNHC103',
      b'\xf1\x8756310/BY050\xf1\x00CN7 MDPS C 1.00 1.03 56310/BY050 4CNHC103',
      b'\xf1\x8756310/BY050\xf1\000CN7 MDPS C 1.00 1.02 56310/BY050 4CNHC102',
    ],
    (Ecu.transmission, 0x7e1, None): [
      b'\xf1\0006U3L0_C2\000\0006U3K3051\000\000HCN0G16NS0\xb9?A\xaa',
      b'\xf1\0006U3L0_C2\000\0006U3K3051\000\000HCN0G16NS0\000\000\000\000',
      b'\xf1\x816U3K3051\000\000\xf1\0006U3L0_C2\000\0006U3K3051\000\000HCN0G16NS0\xb9?A\xaa',
      b'\xf1\x816U3K3051\x00\x00\xf1\x006U3L0_C2\x00\x006U3K3051\x00\x00HCN0G16NS0\x00\x00\x00\x00',
    ],
    (Ecu.engine, 0x7e0, None): [
      b'\xf1\x816H6G5051\x00\x00\x00\x00\x00\x00\x00\x00',
      b'\xf1\x816H6G6051\x00\x00\x00\x00\x00\x00\x00\x00',
    ]
  },
  CAR.KONA_HEV: {
    (Ecu.abs, 0x7d1, None): [
      b'\xf1\x00OS IEB \x01 104 \x11  58520-CM000',
    ],
    (Ecu.fwdRadar, 0x7d0, None): [
      b'\xf1\x00OShe SCC FNCUP      1.00 1.01 99110-CM000         ',
    ],
    (Ecu.eps, 0x7d4, None): [
      b'\xf1\x00OS  MDPS C 1.00 1.00 56310CM030\x00 4OHDC100',
    ],
    (Ecu.fwdCamera, 0x7c4, None): [
      b'\xf1\x00OSH LKAS AT KOR LHD 1.00 1.01 95740-CM000 l31',
    ],
    (Ecu.transmission, 0x7e1, None): [
      b'\xf1\x816U3J9051\x00\x00\xf1\x006U3H1_C2\x00\x006U3J9051\x00\x00HOS0G16DS1\x16\xc7\xb0\xd9',
    ],
    (Ecu.engine, 0x7e0, None): [
      b'\xf1\x816H6F6051\x00\x00\x00\x00\x00\x00\x00\x00',
    ]
  },
  CAR.SONATA_HYBRID: {
    (Ecu.fwdRadar, 0x7d0, None): [
      b'\xf1\000DNhe SCC FHCUP      1.00 1.02 99110-L5000         ',
      b'\xf1\x8799110L5000\xf1\000DNhe SCC FHCUP      1.00 1.02 99110-L5000         ',
      b'\xf1\000DNhe SCC F-CUP      1.00 1.02 99110-L5000         ',
      b'\xf1\x8799110L5000\xf1\000DNhe SCC F-CUP      1.00 1.02 99110-L5000         ',
    ],
    (Ecu.eps, 0x7d4, None): [
      b'\xf1\x8756310-L5500\xf1\x00DN8 MDPS C 1.00 1.02 56310-L5500 4DNHC102',
      b'\xf1\x8756310-L5450\xf1\x00DN8 MDPS C 1.00 1.02 56310-L5450 4DNHC102',
      b'\xf1\x8756310-L5450\xf1\000DN8 MDPS C 1.00 1.03 56310-L5450 4DNHC103',
    ],
    (Ecu.fwdCamera, 0x7c4, None): [
      b'\xf1\x00DN8HMFC  AT USA LHD 1.00 1.04 99211-L1000 191016',
      b'\xf1\x00DN8HMFC  AT USA LHD 1.00 1.05 99211-L1000 201109',
      b'\xf1\000DN8HMFC  AT USA LHD 1.00 1.06 99211-L1000 210325',
    ],
    (Ecu.transmission, 0x7e1, None): [
      b'\xf1\000PSBG2333  E14\x00\x00\x00\x00\x00\x00\x00TDN2H20SA6N\xc2\xeeW',
      b'\xf1\x87959102T250\x00\x00\x00\x00\x00\xf1\x81E09\x00\x00\x00\x00\x00\x00\x00\xf1\x00PSBG2323  E09\x00\x00\x00\x00\x00\x00\x00TDN2H20SA5\x97R\x88\x9e',
      b'\xf1\000PSBG2323  E09\000\000\000\000\000\000\000TDN2H20SA5\x97R\x88\x9e',
      b'\xf1\000PSBG2333  E16\000\000\000\000\000\000\000TDN2H20SA7\0323\xf9\xab',
      b'\xf1\x87PCU\000\000\000\000\000\000\000\000\000\xf1\x81E16\000\000\000\000\000\000\000\xf1\000PSBG2333  E16\000\000\000\000\000\000\000TDN2H20SA7\0323\xf9\xab',
      b'\xf1\x87959102T250\x00\x00\x00\x00\x00\xf1\x81E14\x00\x00\x00\x00\x00\x00\x00\xf1\x00PSBG2333  E14\x00\x00\x00\x00\x00\x00\x00TDN2H20SA6N\xc2\xeeW',
    ],
    (Ecu.engine, 0x7e0, None): [
      b'\xf1\x87391162J012',
      b'\xf1\x87391162J013',
      b'\xf1\x87391062J002',
    ],
  },
  CAR.KIA_SORENTO: {
    (Ecu.fwdCamera, 0x7c4, None): [
      b'\xf1\x00UMP LKAS AT USA LHD 1.01 1.01 95740-C6550 d01'
    ],
    (Ecu.abs, 0x7d1, None): [
      b'\xf1\x00UM ESC \x0c 12 \x18\x05\x06 58910-C6330'
    ],
    (Ecu.fwdRadar, 0x7D0, None): [
      b'\xf1\x00UM__ SCC F-CUP      1.00 1.00 96400-C6500         '
    ],
    (Ecu.transmission, 0x7e1, None): [
      b'\xf1\x87LDKUAA0348164HE3\x87www\x87www\x88\x88\xa8\x88w\x88\x97xw\x88\x97x\x86o\xf8\xff\x87f\x7f\xff\x15\xe0\xf1\x81U811\x00\x00\x00\x00\x00\x00\xf1\x00bcsh8p54  U811\x00\x00\x00\x00\x00\x00TUM4G33NL3V|DG'
    ],
    (Ecu.engine, 0x7e0, None): [
      b'\xf1\x81640F0051\x00\x00\x00\x00\x00\x00\x00\x00'
    ],
  },
  CAR.KIA_SORENTO_PHEV_4TH_GEN: {
    (Ecu.fwdRadar, 0x7d0, None): [
      b'\xf1\x00MQhe SCC FHCUP      1.00 1.06 99110-P4000         ',
    ],
    (Ecu.fwdCamera, 0x7c4, None): [
      b'\xf1\x00MQ4HMFC  AT USA LHD 1.00 1.11 99210-P2000 211217',
    ]
  },
  CAR.KIA_EV6: {
    (Ecu.fwdRadar, 0x7d0, None): [
      b'\xf1\x00CV1_ RDR -----      1.00 1.01 99110-CV000         ',
    ],
    (Ecu.fwdCamera, 0x7c4, None): [
      b'\xf1\x00CV1 MFC  AT USA LHD 1.00 1.05 99210-CV000 211027',
      b'\xf1\x00CV1 MFC  AT USA LHD 1.00 1.06 99210-CV000 220328',
      b'\xf1\x00CV1 MFC  AT EUR LHD 1.00 1.05 99210-CV000 211027',
      b'\xf1\x00CV1 MFC  AT EUR LHD 1.00 1.06 99210-CV000 220328',
      b'\xf1\x00CV1 MFC  AT EUR RHD 1.00 1.00 99210-CV100 220630',
      b'\xf1\x00CV1 MFC  AT USA LHD 1.00 1.00 99210-CV100 220630',
    ],
  },
  CAR.IONIQ_5: {
    (Ecu.fwdRadar, 0x7d0, None): [
      b'\xf1\x00NE1_ RDR -----      1.00 1.00 99110-GI000         ',
    ],
    (Ecu.fwdCamera, 0x7c4, None): [
      b'\xf1\x00NE1 MFC  AT USA LHD 1.00 1.02 99211-GI010 211206',
      b'\xf1\x00NE1 MFC  AT EUR LHD 1.00 1.06 99211-GI000 210813',
      b'\xf1\x00NE1 MFC  AT USA LHD 1.00 1.05 99211-GI010 220614',
      b'\xf1\x00NE1 MFC  AT EUR RHD 1.00 1.01 99211-GI010 211007',
      b'\xf1\x00NE1 MFC  AT USA LHD 1.00 1.01 99211-GI010 211007',
    ],
  },
  CAR.TUCSON_4TH_GEN: {
    (Ecu.fwdCamera, 0x7c4, None): [
      b'\xf1\x00NX4 FR_CMR AT USA LHD 1.00 1.01 99211-N9240 14T',
      b'\xf1\x00NX4 FR_CMR AT USA LHD 1.00 1.00 99211-CW010 14X',
    ],
    (Ecu.fwdRadar, 0x7d0, None): [
      b'\xf1\x00NX4__               1.01 1.00 99110-N9100         ',
    ],
  },
  CAR.TUCSON_HYBRID_4TH_GEN: {
    (Ecu.fwdCamera, 0x7c4, None): [
      b'\xf1\x00NX4 FR_CMR AT USA LHD 1.00 1.00 99211-N9240 14Q',
      b'\xf1\x00NX4 FR_CMR AT USA LHD 1.00 1.00 99211-N9220 14K',
      b'\xf1\x00NX4 FR_CMR AT USA LHD 1.00 1.01 99211-N9100 14A',
    ],
    (Ecu.fwdRadar, 0x7d0, None): [
      b'\xf1\x00NX4__               1.00 1.00 99110-N9100         ',
    ],
  },
  CAR.KIA_SPORTAGE_HYBRID_5TH_GEN: {
    (Ecu.fwdCamera, 0x7c4, None): [
      b'\xf1\x00NQ5 FR_CMR AT USA LHD 1.00 1.00 99211-P1060 665',
    ],
    (Ecu.fwdRadar, 0x7d0, None): [
      b'\xf1\x00NQ5__               1.01 1.03 99110-CH000         ',
    ],
  },
  CAR.SANTA_CRUZ_1ST_GEN: {
    (Ecu.fwdCamera, 0x7c4, None): [
      b'\xf1\x00NX4 FR_CMR AT USA LHD 1.00 1.00 99211-CW000 14M',
    ],
    (Ecu.fwdRadar, 0x7d0, None): [
      b'\xf1\x00NX4__               1.00 1.00 99110-K5000         ',
    ],
  },
  CAR.KIA_SPORTAGE_5TH_GEN: {
    (Ecu.fwdCamera, 0x7c4, None): [
      b'\xf1\x00NQ5 FR_CMR AT USA LHD 1.00 1.00 99211-P1030 662',
      b'\xf1\x00NQ5 FR_CMR AT USA LHD 1.00 1.00 99211-P1040 663',
    ],
    (Ecu.fwdRadar, 0x7d0, None): [
      b'\xf1\x00NQ5__               1.00 1.02 99110-P1000         ',
      b'\xf1\x00NQ5__               1.00 1.03 99110-P1000         ',
    ],
  },
  CAR.GENESIS_GV70_1ST_GEN: {
    (Ecu.fwdCamera, 0x7c4, None): [
      b'\xf1\x00JK1 MFC  AT USA LHD 1.00 1.04 99211-AR000 210204',
      b'\xf1\x00JK1 MFC  AT USA LHD 1.00 1.01 99211-AR200 220125',
    ],
    (Ecu.fwdRadar, 0x7d0, None): [
      b'\xf1\x00JK1_ SCC FHCUP      1.00 1.02 99110-AR000         ',
      b'\xf1\x00JK1_ SCC FHCUP      1.00 1.00 99110-AR200         ',
    ],
  },
  CAR.GENESIS_GV60_EV_1ST_GEN: {
    (Ecu.fwdCamera, 0x7c4, None): [
      b'\xf1\x00JW1 MFC  AT USA LHD 1.00 1.02 99211-CU100 211215',
      b'\xf1\x00JW1 MFC  AT USA LHD 1.00 1.02 99211-CU000 211215',
    ],
    (Ecu.fwdRadar, 0x7d0, None): [
      b'\xf1\x00JW1_ RDR -----      1.00 1.00 99110-CU000         ',
    ],
  },
  CAR.KIA_SORENTO_4TH_GEN: {
    (Ecu.fwdCamera, 0x7c4, None): [
      b'\xf1\x00MQ4 MFC  AT USA LHD 1.00 1.05 99210-R5000 210623',
    ],
    (Ecu.fwdRadar, 0x7d0, None): [
      b'\xf1\x00MQ4_ SCC FHCUP      1.00 1.06 99110-P2000         ',
    ],
  },
  CAR.KIA_NIRO_HEV_2ND_GEN: {
    (Ecu.fwdCamera, 0x7c4, None): [
      b'\xf1\x00SG2HMFC  AT USA LHD 1.01 1.08 99211-AT000 220531',
    ],
    (Ecu.fwdRadar, 0x7d0, None): [
      b'\xf1\x00SG2_ RDR -----      1.00 1.01 99110-AT000         ',
    ],
  },
}

CHECKSUM = {
  "crc8": [CAR.SANTA_FE, CAR.SONATA, CAR.PALISADE, CAR.KIA_SELTOS, CAR.ELANTRA_2021, CAR.ELANTRA_HEV_2021, CAR.SONATA_HYBRID, CAR.SANTA_FE_2022, CAR.KIA_K5_2021, CAR.SANTA_FE_HEV_2022, CAR.SANTA_FE_PHEV_2022, CAR.KIA_K5_HEV_2020],
  "6B": [CAR.KIA_SORENTO, CAR.HYUNDAI_GENESIS],
}

FEATURES = {
  # which message has the gear
  "use_cluster_gears": {CAR.ELANTRA, CAR.KONA},
  "use_tcu_gears": {CAR.KIA_OPTIMA_G4, CAR.KIA_OPTIMA_G4_FL, CAR.SONATA_LF, CAR.VELOSTER, CAR.TUCSON},
  "use_elect_gears": {CAR.KIA_NIRO_EV, CAR.KIA_NIRO_PHEV, CAR.KIA_NIRO_HEV_2021, CAR.KIA_OPTIMA_H, CAR.IONIQ_EV_LTD, CAR.KONA_EV, CAR.IONIQ, CAR.IONIQ_EV_2020, CAR.IONIQ_PHEV, CAR.ELANTRA_HEV_2021, CAR.SONATA_HYBRID, CAR.KONA_HEV, CAR.IONIQ_HEV_2022, CAR.SANTA_FE_HEV_2022, CAR.SANTA_FE_PHEV_2022, CAR.IONIQ_PHEV_2019, CAR.KONA_EV_2022, CAR.KIA_K5_HEV_2020},

  # these cars use the FCA11 message for the AEB and FCW signals, all others use SCC12
  "use_fca": {CAR.SONATA, CAR.SONATA_HYBRID, CAR.ELANTRA, CAR.ELANTRA_2021, CAR.ELANTRA_HEV_2021, CAR.KIA_STINGER, CAR.IONIQ_EV_2020, CAR.IONIQ_PHEV, CAR.KONA_EV, CAR.KIA_FORTE, CAR.KIA_NIRO_EV, CAR.PALISADE, CAR.GENESIS_G70, CAR.GENESIS_G70_2020, CAR.KONA, CAR.SANTA_FE, CAR.KIA_SELTOS, CAR.KONA_HEV, CAR.SANTA_FE_2022, CAR.KIA_K5_2021, CAR.IONIQ_HEV_2022, CAR.SANTA_FE_HEV_2022, CAR.SANTA_FE_PHEV_2022, CAR.TUCSON, CAR.KONA_EV_2022, CAR.KIA_STINGER_2022, CAR.KIA_K5_HEV_2020},
}

CANFD_CAR = {CAR.KIA_EV6, CAR.IONIQ_5, CAR.TUCSON_4TH_GEN, CAR.TUCSON_HYBRID_4TH_GEN, CAR.KIA_SPORTAGE_HYBRID_5TH_GEN, CAR.SANTA_CRUZ_1ST_GEN, CAR.KIA_SPORTAGE_5TH_GEN, CAR.GENESIS_GV70_1ST_GEN, CAR.KIA_SORENTO_PHEV_4TH_GEN, CAR.GENESIS_GV60_EV_1ST_GEN, CAR.KIA_SORENTO_4TH_GEN, CAR.KIA_NIRO_HEV_2ND_GEN}

# The radar does SCC on these cars when HDA I, rather than the camera
CANFD_RADAR_SCC_CAR = {CAR.GENESIS_GV70_1ST_GEN, CAR.KIA_SORENTO_PHEV_4TH_GEN, CAR.KIA_SORENTO_4TH_GEN}

# The camera does SCC on these cars, rather than the radar
CAMERA_SCC_CAR = {CAR.KONA_EV_2022, }

HYBRID_CAR = {CAR.IONIQ_PHEV, CAR.ELANTRA_HEV_2021, CAR.KIA_NIRO_PHEV, CAR.KIA_NIRO_HEV_2021, CAR.SONATA_HYBRID, CAR.KONA_HEV, CAR.IONIQ, CAR.IONIQ_HEV_2022, CAR.SANTA_FE_HEV_2022, CAR.SANTA_FE_PHEV_2022, CAR.IONIQ_PHEV_2019, CAR.TUCSON_HYBRID_4TH_GEN, CAR.KIA_SPORTAGE_HYBRID_5TH_GEN, CAR.KIA_SORENTO_PHEV_4TH_GEN, CAR.KIA_K5_HEV_2020, CAR.KIA_NIRO_HEV_2ND_GEN}  # these cars use a different gas signal
EV_CAR = {CAR.IONIQ_EV_2020, CAR.IONIQ_EV_LTD, CAR.KONA_EV, CAR.KIA_NIRO_EV, CAR.KONA_EV_2022, CAR.KIA_EV6, CAR.IONIQ_5, CAR.GENESIS_GV60_EV_1ST_GEN}

# these cars require a special panda safety mode due to missing counters and checksums in the messages
LEGACY_SAFETY_MODE_CAR = {CAR.HYUNDAI_GENESIS, CAR.IONIQ_EV_2020, CAR.IONIQ_EV_LTD, CAR.IONIQ_PHEV, CAR.IONIQ, CAR.KONA_EV, CAR.KIA_SORENTO, CAR.SONATA_LF, CAR.KIA_OPTIMA_G4, CAR.KIA_OPTIMA_G4_FL, CAR.VELOSTER, CAR.KIA_STINGER, CAR.GENESIS_G70, CAR.GENESIS_G80, CAR.KIA_CEED, CAR.ELANTRA, CAR.IONIQ_HEV_2022}

# If 0x500 is present on bus 1 it probably has a Mando radar outputting radar points.
# If no points are outputted by default it might be possible to turn it on using  selfdrive/debug/hyundai_enable_radar_points.py
DBC = {
  CAR.ELANTRA: dbc_dict('hyundai_kia_generic', None),
  CAR.ELANTRA_2021: dbc_dict('hyundai_kia_generic', None),
  CAR.ELANTRA_HEV_2021: dbc_dict('hyundai_kia_generic', None),
  CAR.GENESIS_G70: dbc_dict('hyundai_kia_generic', None),
  CAR.GENESIS_G70_2020: dbc_dict('hyundai_kia_generic', 'hyundai_kia_mando_front_radar_generated'),
  CAR.GENESIS_G80: dbc_dict('hyundai_kia_generic', None),
  CAR.GENESIS_G90: dbc_dict('hyundai_kia_generic', None),
  CAR.HYUNDAI_GENESIS: dbc_dict('hyundai_kia_generic', None),
  CAR.IONIQ_PHEV_2019: dbc_dict('hyundai_kia_generic', None),
  CAR.IONIQ_PHEV: dbc_dict('hyundai_kia_generic', None),
  CAR.IONIQ_EV_2020: dbc_dict('hyundai_kia_generic', None),
  CAR.IONIQ_EV_LTD: dbc_dict('hyundai_kia_generic', 'hyundai_kia_mando_front_radar_generated'),
  CAR.IONIQ: dbc_dict('hyundai_kia_generic', None),
  CAR.IONIQ_HEV_2022: dbc_dict('hyundai_kia_generic', None),
  CAR.KIA_FORTE: dbc_dict('hyundai_kia_generic', None),
  CAR.KIA_K5_2021: dbc_dict('hyundai_kia_generic', None),
  CAR.KIA_K5_HEV_2020: dbc_dict('hyundai_kia_generic', 'hyundai_kia_mando_front_radar_generated'),
  CAR.KIA_NIRO_EV: dbc_dict('hyundai_kia_generic', 'hyundai_kia_mando_front_radar_generated'),
  CAR.KIA_NIRO_PHEV: dbc_dict('hyundai_kia_generic', 'hyundai_kia_mando_front_radar_generated'),
  CAR.KIA_NIRO_HEV_2021: dbc_dict('hyundai_kia_generic', None),
  CAR.KIA_OPTIMA_G4: dbc_dict('hyundai_kia_generic', None),
  CAR.KIA_OPTIMA_G4_FL: dbc_dict('hyundai_kia_generic', None),
  CAR.KIA_OPTIMA_H: dbc_dict('hyundai_kia_generic', None),
  CAR.KIA_SELTOS: dbc_dict('hyundai_kia_generic', None),
  CAR.KIA_SORENTO: dbc_dict('hyundai_kia_generic', None), # Has 0x5XX messages, but different format
  CAR.KIA_STINGER: dbc_dict('hyundai_kia_generic', None),
  CAR.KIA_STINGER_2022: dbc_dict('hyundai_kia_generic', None),
  CAR.KONA: dbc_dict('hyundai_kia_generic', None),
  CAR.KONA_EV: dbc_dict('hyundai_kia_generic', None),
  CAR.KONA_EV_2022: dbc_dict('hyundai_kia_generic', None),
  CAR.KONA_HEV: dbc_dict('hyundai_kia_generic', None),
  CAR.SANTA_FE: dbc_dict('hyundai_kia_generic', 'hyundai_kia_mando_front_radar_generated'),
  CAR.SANTA_FE_2022: dbc_dict('hyundai_kia_generic', None),
  CAR.SANTA_FE_HEV_2022: dbc_dict('hyundai_kia_generic', None),
  CAR.SANTA_FE_PHEV_2022: dbc_dict('hyundai_kia_generic', None),
  CAR.SONATA: dbc_dict('hyundai_kia_generic', 'hyundai_kia_mando_front_radar_generated'),
  CAR.SONATA_LF: dbc_dict('hyundai_kia_generic', None), # Has 0x5XX messages, but different format
  CAR.TUCSON: dbc_dict('hyundai_kia_generic', None),
  CAR.PALISADE: dbc_dict('hyundai_kia_generic', 'hyundai_kia_mando_front_radar_generated'),
  CAR.VELOSTER: dbc_dict('hyundai_kia_generic', None),
  CAR.KIA_CEED: dbc_dict('hyundai_kia_generic', None),
  CAR.KIA_EV6: dbc_dict('hyundai_canfd', None),
  CAR.SONATA_HYBRID: dbc_dict('hyundai_kia_generic', 'hyundai_kia_mando_front_radar_generated'),
  CAR.TUCSON_4TH_GEN: dbc_dict('hyundai_canfd', None),
  CAR.TUCSON_HYBRID_4TH_GEN: dbc_dict('hyundai_canfd', None),
  CAR.IONIQ_5: dbc_dict('hyundai_canfd', None),
  CAR.SANTA_CRUZ_1ST_GEN: dbc_dict('hyundai_canfd', None),
  CAR.KIA_SPORTAGE_5TH_GEN: dbc_dict('hyundai_canfd', None),
  CAR.KIA_SPORTAGE_HYBRID_5TH_GEN: dbc_dict('hyundai_canfd', None),
  CAR.GENESIS_GV70_1ST_GEN: dbc_dict('hyundai_canfd', None),
  CAR.KIA_SORENTO_PHEV_4TH_GEN: dbc_dict('hyundai_canfd', None),
  CAR.GENESIS_GV60_EV_1ST_GEN: dbc_dict('hyundai_canfd', None),
  CAR.KIA_SORENTO_4TH_GEN: dbc_dict('hyundai_canfd', None),
  CAR.KIA_NIRO_HEV_2ND_GEN: dbc_dict('hyundai_canfd', None),
}<|MERGE_RESOLUTION|>--- conflicted
+++ resolved
@@ -61,11 +61,9 @@
 
   ENABLE_BLINKERS = 32
 
-<<<<<<< HEAD
-  SP_CAN_LFA_BTN = 64
-=======
   CANFD_ALT_GEARS_2 = 64
->>>>>>> d201a4b0
+
+  SP_CAN_LFA_BTN = 128
 
 
 class CAR:
