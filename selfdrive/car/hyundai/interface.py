#!/usr/bin/env python3
from cereal import car
from panda import Panda
from common.conversions import Conversions as CV
from common.params import Params
from selfdrive.car.hyundai.hyundaicanfd import CanBus
from selfdrive.car.hyundai.values import HyundaiFlags, HyundaiFlagsSP, CAR, DBC, CANFD_CAR, CAMERA_SCC_CAR, CANFD_RADAR_SCC_CAR, EV_CAR, HYBRID_CAR, LEGACY_SAFETY_MODE_CAR, NON_SCC_CAR, Buttons
from selfdrive.car.hyundai.radar_interface import RADAR_START_ADDR
from selfdrive.car import STD_CARGO_KG, create_button_event, scale_tire_stiffness, get_safety_config, create_mads_event
from selfdrive.car.interfaces import CarInterfaceBase
from selfdrive.car.disable_ecu import disable_ecu

Ecu = car.CarParams.Ecu
ButtonType = car.CarState.ButtonEvent.Type
EventName = car.CarEvent.EventName
GearShifter = car.CarState.GearShifter
ENABLE_BUTTONS = (Buttons.RES_ACCEL, Buttons.SET_DECEL, Buttons.CANCEL)
BUTTONS_DICT = {Buttons.RES_ACCEL: ButtonType.accelCruise, Buttons.SET_DECEL: ButtonType.decelCruise,
                Buttons.GAP_DIST: ButtonType.gapAdjustCruise, Buttons.CANCEL: ButtonType.cancel}


class CarInterface(CarInterfaceBase):
  @staticmethod
  def _get_params(ret, candidate, fingerprint, car_fw, experimental_long, docs):
    ret.carName = "hyundai"
    ret.radarUnavailable = RADAR_START_ADDR not in fingerprint[1] or DBC[ret.carFingerprint]["radar"] is None
    ret.customStockLongAvailable = True

    # These cars have been put into dashcam only due to both a lack of users and test coverage.
    # These cars likely still work fine. Once a user confirms each car works and a test route is
    # added to selfdrive/car/tests/routes.py, we can remove it from this list.
<<<<<<< HEAD
    ret.dashcamOnly = candidate in {CAR.KIA_OPTIMA_H, }
=======
    ret.dashcamOnly = candidate in ({CAR.KIA_OPTIMA_H, CAR.IONIQ_6} | NON_SCC_CAR)
>>>>>>> 35e8d675

    hda2 = Ecu.adas in [fw.ecu for fw in car_fw]
    CAN = CanBus(None, hda2, fingerprint)

    if candidate in CANFD_CAR:
      # detect HDA2 with ADAS Driving ECU
      if hda2:
        ret.flags |= HyundaiFlags.CANFD_HDA2.value
      else:
        # non-HDA2
        if 0x1cf not in fingerprint[CAN.ECAN]:
          ret.flags |= HyundaiFlags.CANFD_ALT_BUTTONS.value
        # ICE cars do not have 0x130; GEARS message on 0x40 or 0x70 instead
        if 0x130 not in fingerprint[CAN.ECAN]:
          if 0x40 not in fingerprint[CAN.ECAN]:
            ret.flags |= HyundaiFlags.CANFD_ALT_GEARS_2.value
          else:
            ret.flags |= HyundaiFlags.CANFD_ALT_GEARS.value
        if candidate not in CANFD_RADAR_SCC_CAR:
          ret.flags |= HyundaiFlags.CANFD_CAMERA_SCC.value
    else:
      # Send LFA message on cars with HDA
      if 0x485 in fingerprint[2]:
        ret.flags |= HyundaiFlags.SEND_LFA.value

      # These cars use the FCA11 message for the AEB and FCW signals, all others use SCC12
      if 0x38d in fingerprint[0] or 0x38d in fingerprint[2]:
        ret.flags |= HyundaiFlags.USE_FCA.value

      if 0x2AB in fingerprint[0]:
        ret.spFlags |= HyundaiFlagsSP.SP_ENHANCED_SCC.value

    ret.steerActuatorDelay = 0.1  # Default delay
    ret.steerLimitTimer = 0.4
    tire_stiffness_factor = 1.
    CarInterfaceBase.configure_torque_tune(candidate, ret.lateralTuning)

    if candidate in (CAR.SANTA_FE, CAR.SANTA_FE_2022, CAR.SANTA_FE_HEV_2022, CAR.SANTA_FE_PHEV_2022):
      ret.mass = 3982. * CV.LB_TO_KG + STD_CARGO_KG
      ret.wheelbase = 2.766
      # Values from optimizer
      ret.steerRatio = 16.55  # 13.8 is spec end-to-end
      tire_stiffness_factor = 0.82
    elif candidate in (CAR.SONATA, CAR.SONATA_HYBRID):
      ret.mass = 1513. + STD_CARGO_KG
      ret.wheelbase = 2.84
      ret.steerRatio = 13.27 * 1.15   # 15% higher at the center seems reasonable
      tire_stiffness_factor = 0.65
    elif candidate == CAR.SONATA_LF:
      ret.mass = 4497. * CV.LB_TO_KG
      ret.wheelbase = 2.804
      ret.steerRatio = 13.27 * 1.15   # 15% higher at the center seems reasonable
    elif candidate == CAR.PALISADE:
      ret.mass = 1999. + STD_CARGO_KG
      ret.wheelbase = 2.90
      ret.steerRatio = 15.6 * 1.15
      tire_stiffness_factor = 0.63
    elif candidate == CAR.ELANTRA:
      ret.mass = 1275. + STD_CARGO_KG
      ret.wheelbase = 2.7
      ret.steerRatio = 15.4            # 14 is Stock | Settled Params Learner values are steerRatio: 15.401566348670535
      tire_stiffness_factor = 0.385    # stiffnessFactor settled on 1.0081302973865127
      ret.minSteerSpeed = 32 * CV.MPH_TO_MS
    elif candidate in (CAR.ELANTRA_2021, CAR.ELANTRA_2022_NON_SCC):
      ret.mass = (2800. * CV.LB_TO_KG) + STD_CARGO_KG
      ret.wheelbase = 2.72
      ret.steerRatio = 12.9
      tire_stiffness_factor = 0.65
    elif candidate == CAR.ELANTRA_HEV_2021:
      ret.mass = (3017. * CV.LB_TO_KG) + STD_CARGO_KG
      ret.wheelbase = 2.72
      ret.steerRatio = 12.9
      tire_stiffness_factor = 0.65
    elif candidate == CAR.HYUNDAI_GENESIS:
      ret.mass = 2060. + STD_CARGO_KG
      ret.wheelbase = 3.01
      ret.steerRatio = 16.5
      ret.minSteerSpeed = 60 * CV.KPH_TO_MS
    elif candidate in (CAR.KONA, CAR.KONA_EV, CAR.KONA_HEV, CAR.KONA_EV_2022):
      ret.mass = {CAR.KONA_EV: 1685., CAR.KONA_HEV: 1425., CAR.KONA_EV_2022: 1743.}.get(candidate, 1275.) + STD_CARGO_KG
      ret.wheelbase = 2.6
      ret.steerRatio = 13.42  # Spec
      tire_stiffness_factor = 0.385
    elif candidate in (CAR.IONIQ, CAR.IONIQ_EV_LTD, CAR.IONIQ_PHEV_2019, CAR.IONIQ_HEV_2022, CAR.IONIQ_EV_2020, CAR.IONIQ_PHEV):
      ret.mass = 1490. + STD_CARGO_KG  # weight per hyundai site https://www.hyundaiusa.com/ioniq-electric/specifications.aspx
      ret.wheelbase = 2.7
      ret.steerRatio = 13.73  # Spec
      tire_stiffness_factor = 0.385
      if candidate in (CAR.IONIQ, CAR.IONIQ_EV_LTD, CAR.IONIQ_PHEV_2019):
        ret.minSteerSpeed = 32 * CV.MPH_TO_MS
    elif candidate == CAR.VELOSTER:
      ret.mass = 3558. * CV.LB_TO_KG
      ret.wheelbase = 2.80
      ret.steerRatio = 13.75 * 1.15
      tire_stiffness_factor = 0.5
    elif candidate == CAR.TUCSON:
      ret.mass = 3520. * CV.LB_TO_KG
      ret.wheelbase = 2.67
      ret.steerRatio = 14.00 * 1.15
      tire_stiffness_factor = 0.385
    elif candidate in (CAR.TUCSON_4TH_GEN, CAR.TUCSON_HYBRID_4TH_GEN):
      ret.mass = 1630. + STD_CARGO_KG  # average
      ret.wheelbase = 2.756
      ret.steerRatio = 16.
      tire_stiffness_factor = 0.385
    elif candidate == CAR.SANTA_CRUZ_1ST_GEN:
      ret.mass = 1870. + STD_CARGO_KG  # weight from Limited trim - the only supported trim
      ret.wheelbase = 3.000
      ret.steerRatio = 14.2  # steering ratio according to Hyundai News https://www.hyundainews.com/assets/documents/original/48035-2022SantaCruzProductGuideSpecsv2081521.pdf

    # Kia
    elif candidate == CAR.KIA_SORENTO:
      ret.mass = 1985. + STD_CARGO_KG
      ret.wheelbase = 2.78
      ret.steerRatio = 14.4 * 1.1   # 10% higher at the center seems reasonable
    elif candidate in (CAR.KIA_NIRO_EV, CAR.KIA_NIRO_EV_2ND_GEN, CAR.KIA_NIRO_PHEV, CAR.KIA_NIRO_HEV_2021, CAR.KIA_NIRO_HEV_2ND_GEN):
      ret.mass = 3543. * CV.LB_TO_KG + STD_CARGO_KG  # average of all the cars
      ret.wheelbase = 2.7
      ret.steerRatio = 13.6  # average of all the cars
      tire_stiffness_factor = 0.385
      if candidate == CAR.KIA_NIRO_PHEV:
        ret.minSteerSpeed = 32 * CV.MPH_TO_MS
    elif candidate == CAR.KIA_SELTOS:
      ret.mass = 1337. + STD_CARGO_KG
      ret.wheelbase = 2.63
      ret.steerRatio = 14.56
      tire_stiffness_factor = 1
    elif candidate == CAR.KIA_SPORTAGE_5TH_GEN:
      ret.mass = 1700. + STD_CARGO_KG  # weight from SX and above trims, average of FWD and AWD versions
      ret.wheelbase = 2.756
      ret.steerRatio = 13.6  # steering ratio according to Kia News https://www.kiamedia.com/us/en/models/sportage/2023/specifications
    elif candidate in (CAR.KIA_OPTIMA_G4, CAR.KIA_OPTIMA_G4_FL, CAR.KIA_OPTIMA_H):
      ret.mass = 3558. * CV.LB_TO_KG
      ret.wheelbase = 2.80
      ret.steerRatio = 13.75
      tire_stiffness_factor = 0.5
      if candidate == CAR.KIA_OPTIMA_G4:
        ret.minSteerSpeed = 32 * CV.MPH_TO_MS
    elif candidate in (CAR.KIA_STINGER, CAR.KIA_STINGER_2022):
      ret.mass = 1825. + STD_CARGO_KG
      ret.wheelbase = 2.78
      ret.steerRatio = 14.4 * 1.15   # 15% higher at the center seems reasonable
    elif candidate in (CAR.KIA_FORTE, CAR. KIA_FORTE_2019_NON_SCC, CAR.KIA_FORTE_2021_NON_SCC):
      ret.mass = 3558. * CV.LB_TO_KG
      ret.wheelbase = 2.80
      ret.steerRatio = 13.75
      tire_stiffness_factor = 0.5
    elif candidate == CAR.KIA_CEED:
      ret.mass = 1450. + STD_CARGO_KG
      ret.wheelbase = 2.65
      ret.steerRatio = 13.75
      tire_stiffness_factor = 0.5
    elif candidate in (CAR.KIA_K5_2021, CAR.KIA_K5_HEV_2020):
      ret.mass = 3228. * CV.LB_TO_KG
      ret.wheelbase = 2.85
      ret.steerRatio = 13.27  # 2021 Kia K5 Steering Ratio (all trims)
      tire_stiffness_factor = 0.5
    elif candidate == CAR.KIA_EV6:
      ret.mass = 2055 + STD_CARGO_KG
      ret.wheelbase = 2.9
      ret.steerRatio = 16.
      tire_stiffness_factor = 0.65
    elif candidate in (CAR.IONIQ_5, CAR.IONIQ_6):
      ret.mass = 1948 + STD_CARGO_KG
      ret.wheelbase = 2.97
      ret.steerRatio = 14.26
      tire_stiffness_factor = 0.65
    elif candidate == CAR.KIA_SPORTAGE_HYBRID_5TH_GEN:
      ret.mass = 1767. + STD_CARGO_KG  # SX Prestige trim support only
      ret.wheelbase = 2.756
      ret.steerRatio = 13.6
    elif candidate in (CAR.KIA_SORENTO_4TH_GEN, CAR.KIA_SORENTO_PHEV_4TH_GEN):
      ret.wheelbase = 2.81
      ret.steerRatio = 13.5  # average of the platforms
      if candidate == CAR.KIA_SORENTO_4TH_GEN:
        ret.mass = 3957 * CV.LB_TO_KG + STD_CARGO_KG
      else:
        ret.mass = 4537 * CV.LB_TO_KG + STD_CARGO_KG
    elif candidate == CAR.KIA_CARNIVAL_4TH_GEN:
      ret.mass = 2087. + STD_CARGO_KG
      ret.wheelbase = 3.09
      ret.steerRatio = 14.23

    # Genesis
    elif candidate == CAR.GENESIS_GV60_EV_1ST_GEN:
      ret.mass = 2205 + STD_CARGO_KG
      ret.wheelbase = 2.9
      ret.steerRatio = 12.6 # https://www.motor1.com/reviews/586376/2023-genesis-gv60-first-drive/#:~:text=Relative%20to%20the%20related%20Ioniq,5%2FEV6%27s%2014.3%3A1.
    elif candidate == CAR.GENESIS_G70:
      ret.steerActuatorDelay = 0.1
      ret.mass = 1640.0 + STD_CARGO_KG
      ret.wheelbase = 2.84
      ret.steerRatio = 13.56
    elif candidate in (CAR.GENESIS_G70_2020, CAR.GENESIS_G70_2021_NON_SCC):
      ret.mass = 3673.0 * CV.LB_TO_KG + STD_CARGO_KG
      ret.wheelbase = 2.83
      ret.steerRatio = 12.9
    elif candidate == CAR.GENESIS_GV70_1ST_GEN:
      ret.mass = 1950. + STD_CARGO_KG
      ret.wheelbase = 2.87
      ret.steerRatio = 14.6
    elif candidate == CAR.GENESIS_G80:
      ret.mass = 2060. + STD_CARGO_KG
      ret.wheelbase = 3.01
      ret.steerRatio = 16.5
    elif candidate == CAR.GENESIS_G90:
      ret.mass = 2200
      ret.wheelbase = 3.15
      ret.steerRatio = 12.069
    elif candidate == CAR.GENESIS_GV80:
      ret.mass = 2258. + STD_CARGO_KG
      ret.wheelbase = 2.95
      ret.steerRatio = 14.14

    # *** longitudinal control ***
    if candidate in CANFD_CAR:
      ret.longitudinalTuning.kpV = [0.1]
      ret.longitudinalTuning.kiV = [0.0]
      ret.experimentalLongitudinalAvailable = candidate in (HYBRID_CAR | EV_CAR) and candidate not in (CANFD_RADAR_SCC_CAR | NON_SCC_CAR)
      ret.customStockLongAvailable = False
    else:
      ret.longitudinalTuning.kpV = [0.5]
      ret.longitudinalTuning.kiV = [0.0]
      ret.experimentalLongitudinalAvailable = candidate not in (LEGACY_SAFETY_MODE_CAR | NON_SCC_CAR)
    ret.openpilotLongitudinalControl = experimental_long and ret.experimentalLongitudinalAvailable
    ret.pcmCruise = not ret.openpilotLongitudinalControl

    ret.stoppingControl = True
    ret.startingState = True
    ret.vEgoStarting = 0.1
    ret.startAccel = 1.0
    ret.longitudinalActuatorDelayLowerBound = 0.5
    ret.longitudinalActuatorDelayUpperBound = 0.5

    # *** feature detection ***
    if candidate in CANFD_CAR:
      ret.enableBsm = 0x1e5 in fingerprint[CAN.ECAN]

      if 0x1fa in fingerprint[CAN.ECAN]:
        ret.spFlags |= HyundaiFlagsSP.SP_NAV_MSG.value
    else:
      ret.enableBsm = 0x58b in fingerprint[0]

      if 0x544 in fingerprint[0]:
        ret.spFlags |= HyundaiFlagsSP.SP_NAV_MSG.value

    # *** panda safety config ***
    if candidate in CANFD_CAR:
      cfgs = [get_safety_config(car.CarParams.SafetyModel.hyundaiCanfd), ]
      if CAN.ECAN >= 4:
        cfgs.insert(0, get_safety_config(car.CarParams.SafetyModel.noOutput))
      ret.safetyConfigs = cfgs

      if ret.flags & HyundaiFlags.CANFD_HDA2:
        ret.safetyConfigs[-1].safetyParam |= Panda.FLAG_HYUNDAI_CANFD_HDA2
      if ret.flags & HyundaiFlags.CANFD_ALT_BUTTONS:
        ret.safetyConfigs[-1].safetyParam |= Panda.FLAG_HYUNDAI_CANFD_ALT_BUTTONS
      if ret.flags & HyundaiFlags.CANFD_CAMERA_SCC:
        ret.safetyConfigs[-1].safetyParam |= Panda.FLAG_HYUNDAI_CAMERA_SCC
    else:
      if candidate in LEGACY_SAFETY_MODE_CAR:
        # these cars require a special panda safety mode due to missing counters and checksums in the messages
        ret.safetyConfigs = [get_safety_config(car.CarParams.SafetyModel.hyundaiLegacy)]
      else:
        ret.safetyConfigs = [get_safety_config(car.CarParams.SafetyModel.hyundai, 0)]

      if candidate in CAMERA_SCC_CAR:
        ret.safetyConfigs[0].safetyParam |= Panda.FLAG_HYUNDAI_CAMERA_SCC

      if 0x391 in fingerprint[0]:
        ret.spFlags |= HyundaiFlagsSP.SP_CAN_LFA_BTN.value
        ret.safetyConfigs[0].safetyParam |= Panda.FLAG_HYUNDAI_LFA_BTN

      if ret.spFlags & HyundaiFlagsSP.SP_ENHANCED_SCC:
        ret.safetyConfigs[0].safetyParam |= Panda.FLAG_HYUNDAI_ESCC

      if candidate in NON_SCC_CAR:
        ret.safetyConfigs[0].safetyParam |= Panda.FLAG_HYUNDAI_NON_SCC

    if ret.openpilotLongitudinalControl:
      ret.safetyConfigs[-1].safetyParam |= Panda.FLAG_HYUNDAI_LONG
    if candidate in HYBRID_CAR:
      ret.safetyConfigs[-1].safetyParam |= Panda.FLAG_HYUNDAI_HYBRID_GAS
    elif candidate in EV_CAR:
      ret.safetyConfigs[-1].safetyParam |= Panda.FLAG_HYUNDAI_EV_GAS

    if candidate in (CAR.KONA, CAR.KONA_EV, CAR.KONA_HEV, CAR.KONA_EV_2022):
      ret.flags |= HyundaiFlags.ALT_LIMITS.value
      ret.safetyConfigs[-1].safetyParam |= Panda.FLAG_HYUNDAI_ALT_LIMITS

    ret.centerToFront = ret.wheelbase * 0.4

    # TODO: start from empirically derived lateral slip stiffness for the civic and scale by
    # mass and CG position, so all cars will have approximately similar dyn behaviors
    ret.tireStiffnessFront, ret.tireStiffnessRear = scale_tire_stiffness(ret.mass, ret.wheelbase, ret.centerToFront,
                                                                         tire_stiffness_factor=tire_stiffness_factor)

    # Detect smartMDPS, which bypasses EPS low speed lockout, allowing sunnypilot to send steering commands down to 0
    if 0x2AA in fingerprint[0]:
      ret.minSteerSpeed = 0.

    if Params().get_bool("HkgSmoothStop"):
      ret.vEgoStopping = 0.1

    return ret

  @staticmethod
  def init(CP, logcan, sendcan):
    if CP.openpilotLongitudinalControl and not ((CP.flags & HyundaiFlags.CANFD_CAMERA_SCC.value) or (CP.spFlags & HyundaiFlagsSP.SP_ENHANCED_SCC)) and \
      CP.carFingerprint not in CAMERA_SCC_CAR:
      addr, bus = 0x7d0, 0
      if CP.flags & HyundaiFlags.CANFD_HDA2.value:
        addr, bus = 0x730, CanBus(CP).ECAN
      disable_ecu(logcan, sendcan, bus=bus, addr=addr, com_cont_req=b'\x28\x83\x01')

    # for blinkers
    if CP.flags & HyundaiFlags.ENABLE_BLINKERS:
      disable_ecu(logcan, sendcan, bus=CanBus(CP).ECAN, addr=0x7B1, com_cont_req=b'\x28\x83\x01')

  def _update(self, c):
    ret = self.CS.update(self.cp, self.cp_cam)
    self.CS = self.sp_update_params(self.CS)

    buttonEvents = []

    if self.CS.cruise_buttons[-1] != self.CS.prev_cruise_buttons:
      buttonEvents.append(create_button_event(self.CS.cruise_buttons[-1], self.CS.prev_cruise_buttons, BUTTONS_DICT))
      # Handle CF_Clu_CruiseSwState changing buttons mid-press
      if self.CS.cruise_buttons[-1] != 0 and self.CS.prev_cruise_buttons != 0:
        buttonEvents.append(create_button_event(0, self.CS.prev_cruise_buttons, BUTTONS_DICT))

    self.CS.accEnabled, buttonEvents = self.get_sp_v_cruise_non_pcm_state(ret, self.CS.accEnabled,
                                                                          buttonEvents, c.vCruise)

    self.CS.mads_enabled = False if not self.mads_main_toggle else self.CS.mads_enabled

    if ret.cruiseState.available:
      if not self.CP.pcmCruiseSpeed:
        if self.CS.prev_main_buttons == 1:
          if self.CS.main_buttons[-1] != 1:
            self.CS.accEnabled = True
          elif self.CS.prev_cruise_buttons == 4:
            if self.CS.cruise_buttons[-1] != 4:
              self.accEnabled = True
      if self.enable_mads:
        if not self.CS.prev_mads_enabled and self.CS.mads_enabled:
          self.CS.madsEnabled = True
        if self.CS.prev_lfa_enabled != 1 and self.CS.lfa_enabled == 1:
          self.CS.madsEnabled = not self.CS.madsEnabled
        self.CS.madsEnabled = self.get_acc_mads(ret.cruiseState.enabled, self.CS.accEnabled, self.CS.madsEnabled)
      ret, self.CS = self.toggle_gac(ret, self.CS, (self.CS.cruise_buttons[-1] == 3), 1, 3, 4, "-")
    else:
      self.CS.madsEnabled = False

    if not self.CP.pcmCruise or not self.CP.pcmCruiseSpeed:
      if not self.CP.pcmCruise:
        if any(b.type == ButtonType.cancel for b in buttonEvents):
          self.CS.madsEnabled, self.CS.accEnabled = self.get_sp_cancel_cruise_state(self.CS.madsEnabled)
      if not self.CP.pcmCruiseSpeed:
        if not ret.cruiseState.enabled:
          self.CS.madsEnabled, self.CS.accEnabled = self.get_sp_cancel_cruise_state(self.CS.madsEnabled)
    if self.get_sp_pedal_disengage(ret):
      self.CS.madsEnabled, self.CS.accEnabled = self.get_sp_cancel_cruise_state(self.CS.madsEnabled)
      ret.cruiseState.enabled = False if self.CP.pcmCruise else self.CS.accEnabled

    ret, self.CS = self.get_sp_common_state(ret, self.CS, gap_button=(self.CS.cruise_buttons[-1] == 3))

    # MADS BUTTON
    if self.CS.out.madsEnabled != self.CS.madsEnabled:
      if self.mads_event_lock:
        buttonEvents.append(create_mads_event(self.mads_event_lock))
        self.mads_event_lock = False
    else:
      if not self.mads_event_lock:
        buttonEvents.append(create_mads_event(self.mads_event_lock))
        self.mads_event_lock = True

    ret.buttonEvents = buttonEvents

    # On some newer model years, the CANCEL button acts as a pause/resume button based on the PCM state
    # To avoid re-engaging when openpilot cancels, check user engagement intention via buttons
    # Main button also can trigger an engagement on these cars
    allow_enable = any(btn in ENABLE_BUTTONS for btn in self.CS.cruise_buttons) or any(self.CS.main_buttons)
    events = self.create_common_events(ret, c, extra_gears=[GearShifter.sport, GearShifter.low, GearShifter.manumatic],
                                       pcm_enable=False, allow_enable=allow_enable)

    events, ret = self.create_sp_events(self.CS, ret, events, main_enabled=True, allow_enable=allow_enable)

    # low speed steer alert hysteresis logic (only for cars with steer cut off above 10 m/s)
    if ret.vEgo < (self.CP.minSteerSpeed + 2.) and self.CP.minSteerSpeed > 10.:
      self.low_speed_alert = True
    if ret.vEgo > (self.CP.minSteerSpeed + 4.):
      self.low_speed_alert = False
    if self.low_speed_alert and self.CS.madsEnabled:
      events.add(car.CarEvent.EventName.belowSteerSpeed)

    ret.customStockLong = self.CS.update_custom_stock_long(self.CC.cruise_button, self.CC.final_speed_kph,
                                                           self.CC.target_speed, self.CC.v_set_dis,
                                                           self.CC.speed_diff, self.CC.button_type)

    ret.events = events.to_msg()

    return ret

  def apply(self, c, now_nanos):
    return self.CC.update(c, self.CS, now_nanos)<|MERGE_RESOLUTION|>--- conflicted
+++ resolved
@@ -29,11 +29,7 @@
     # These cars have been put into dashcam only due to both a lack of users and test coverage.
     # These cars likely still work fine. Once a user confirms each car works and a test route is
     # added to selfdrive/car/tests/routes.py, we can remove it from this list.
-<<<<<<< HEAD
-    ret.dashcamOnly = candidate in {CAR.KIA_OPTIMA_H, }
-=======
-    ret.dashcamOnly = candidate in ({CAR.KIA_OPTIMA_H, CAR.IONIQ_6} | NON_SCC_CAR)
->>>>>>> 35e8d675
+    ret.dashcamOnly = candidate in {CAR.KIA_OPTIMA_H, CAR.IONIQ_6}
 
     hda2 = Ecu.adas in [fw.ecu for fw in car_fw]
     CAN = CanBus(None, hda2, fingerprint)
