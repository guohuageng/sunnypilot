from cereal import car
from panda import Panda
from openpilot.common.conversions import Conversions as CV
from openpilot.common.params import Params
from openpilot.selfdrive.car.hyundai.enable_radar_tracks import enable_radar_tracks
from openpilot.selfdrive.car.hyundai.hyundaicanfd import CanBus
from openpilot.selfdrive.car.hyundai.values import HyundaiFlags, HyundaiFlagsSP, CAR, DBC, CANFD_CAR, CAMERA_SCC_CAR, CANFD_RADAR_SCC_CAR, \
                                         CANFD_UNSUPPORTED_LONGITUDINAL_CAR, NON_SCC_CAR, EV_CAR, HYBRID_CAR, LEGACY_SAFETY_MODE_CAR, \
                                         UNSUPPORTED_LONGITUDINAL_CAR, Buttons
from openpilot.selfdrive.car.hyundai.radar_interface import RADAR_START_ADDR
from openpilot.selfdrive.car import create_button_events, get_safety_config, create_mads_event
from openpilot.selfdrive.car.interfaces import CarInterfaceBase
from openpilot.selfdrive.car.disable_ecu import disable_ecu

Ecu = car.CarParams.Ecu
SafetyModel = car.CarParams.SafetyModel
ButtonType = car.CarState.ButtonEvent.Type
EventName = car.CarEvent.EventName
GearShifter = car.CarState.GearShifter
ENABLE_BUTTONS = (Buttons.RES_ACCEL, Buttons.SET_DECEL, Buttons.CANCEL)
BUTTONS_DICT = {Buttons.RES_ACCEL: ButtonType.accelCruise, Buttons.SET_DECEL: ButtonType.decelCruise,
                Buttons.GAP_DIST: ButtonType.gapAdjustCruise, Buttons.CANCEL: ButtonType.cancel}


def set_safety_config_hyundai(candidate, CAN, can_fd=False):
  platform = SafetyModel.hyundaiCanfd if can_fd else \
             SafetyModel.hyundaiLegacy if candidate in LEGACY_SAFETY_MODE_CAR else \
             SafetyModel.hyundai
  cfgs = [get_safety_config(platform), ]
  if CAN.ECAN >= 4:
    cfgs.insert(0, get_safety_config(SafetyModel.noOutput))

  return cfgs


class CarInterface(CarInterfaceBase):
  @staticmethod
  def _get_params(ret, candidate, fingerprint, car_fw, experimental_long, docs):
    ret.carName = "hyundai"
    ret.radarUnavailable = RADAR_START_ADDR not in fingerprint[1] or DBC[ret.carFingerprint]["radar"] is None
    ret.customStockLongAvailable = True

    # These cars have been put into dashcam only due to both a lack of users and test coverage.
    # These cars likely still work fine. Once a user confirms each car works and a test route is
    # added to selfdrive/car/tests/routes.py, we can remove it from this list.
    # FIXME: the Optima Hybrid 2017 uses a different SCC12 checksum
    ret.dashcamOnly = candidate in ({CAR.KIA_OPTIMA_H, })

    hda2 = Ecu.adas in [fw.ecu for fw in car_fw]
    CAN = CanBus(None, hda2, fingerprint)

    if candidate in CANFD_CAR:
      # detect if car is hybrid
      if 0x105 in fingerprint[CAN.ECAN]:
        ret.flags |= HyundaiFlags.HYBRID.value
      elif candidate in EV_CAR:
        ret.flags |= HyundaiFlags.EV.value

      # detect HDA2 with ADAS Driving ECU
      if hda2:
        if 0x110 in fingerprint[CAN.CAM]:
          ret.flags |= HyundaiFlags.CANFD_HDA2_ALT_STEERING.value
      else:
        # non-HDA2
        if 0x1cf not in fingerprint[CAN.ECAN]:
          ret.flags |= HyundaiFlags.CANFD_ALT_BUTTONS.value
          ret.customStockLongAvailable = False
        # ICE cars do not have 0x130; GEARS message on 0x40 or 0x70 instead
        if 0x130 not in fingerprint[CAN.ECAN]:
          if 0x40 not in fingerprint[CAN.ECAN]:
            ret.flags |= HyundaiFlags.CANFD_ALT_GEARS_2.value
          else:
            ret.flags |= HyundaiFlags.CANFD_ALT_GEARS.value
        if candidate not in CANFD_RADAR_SCC_CAR:
          ret.flags |= HyundaiFlags.CANFD_CAMERA_SCC.value
    else:
      # TODO: detect EV and hybrid
      if candidate in HYBRID_CAR:
        ret.flags |= HyundaiFlags.HYBRID.value
      elif candidate in EV_CAR:
        ret.flags |= HyundaiFlags.EV.value

      # Send LFA message on cars with HDA
      if 0x485 in fingerprint[2]:
        ret.flags |= HyundaiFlags.SEND_LFA.value

      # These cars use the FCA11 message for the AEB and FCW signals, all others use SCC12
      if 0x38d in fingerprint[0] or 0x38d in fingerprint[2]:
        ret.flags |= HyundaiFlags.USE_FCA.value

      if 0x2AB in fingerprint[0]:
        ret.spFlags |= HyundaiFlagsSP.SP_ENHANCED_SCC.value
        ret.radarUnavailable = False

      if 0x53E in fingerprint[2]:
        ret.spFlags |= HyundaiFlagsSP.SP_LKAS12.value

    ret.steerActuatorDelay = 0.1  # Default delay
    ret.steerLimitTimer = 0.4
    CarInterfaceBase.configure_torque_tune(candidate, ret.lateralTuning)

    if candidate in (CAR.AZERA_6TH_GEN, CAR.AZERA_HEV_6TH_GEN):
      ret.mass = 1600. if candidate == CAR.AZERA_6TH_GEN else 1675.  # ICE is ~average of 2.5L and 3.5L
      ret.wheelbase = 2.885
      ret.steerRatio = 14.5
    elif candidate in (CAR.SANTA_FE, CAR.SANTA_FE_2022, CAR.SANTA_FE_HEV_2022, CAR.SANTA_FE_PHEV_2022):
      ret.mass = 3982. * CV.LB_TO_KG
      ret.wheelbase = 2.766
      # Values from optimizer
      ret.steerRatio = 16.55  # 13.8 is spec end-to-end
      ret.tireStiffnessFactor = 0.82
      if candidate in (CAR.SANTA_FE_2022, CAR.SANTA_FE_HEV_2022, CAR.SANTA_FE_PHEV_2022):
        if any(fw.ecu == "fwdRadar" and fw.fwVersion is not None for fw in car_fw):
          ret.radarUnavailable = False
          ret.spFlags |= HyundaiFlagsSP.SP_RADAR_TRACKS.value
    elif candidate in (CAR.SONATA, CAR.SONATA_HYBRID):
      ret.mass = 1513.
      ret.wheelbase = 2.84
      ret.steerRatio = 13.27 * 1.15   # 15% higher at the center seems reasonable
      ret.tireStiffnessFactor = 0.65
    elif candidate == CAR.SONATA_LF:
      ret.mass = 1536.
      ret.wheelbase = 2.804
      ret.steerRatio = 13.27 * 1.15   # 15% higher at the center seems reasonable
    elif candidate == CAR.PALISADE:
      ret.mass = 1999.
      ret.wheelbase = 2.90
      ret.steerRatio = 15.6 * 1.15
      ret.tireStiffnessFactor = 0.63
    elif candidate == CAR.BAYON_1ST_GEN_NON_SCC:
      ret.mass = 1150.
      ret.wheelbase = 2.58
      ret.steerRatio = 13.27 * 1.15   # Variable steering ratio? https://www.hyundai.news/newsroom/dam/eu/uk/20210302_bayon_technical_data/hyundai-reveals-all-new_bayon-technical-data.pdf
    elif candidate in (CAR.ELANTRA, CAR.ELANTRA_GT_I30):
      ret.mass = 1275.
      ret.wheelbase = 2.7
      ret.steerRatio = 15.4            # 14 is Stock | Settled Params Learner values are steerRatio: 15.401566348670535
      ret.tireStiffnessFactor = 0.385    # stiffnessFactor settled on 1.0081302973865127
      ret.minSteerSpeed = 32 * CV.MPH_TO_MS
    elif candidate in (CAR.ELANTRA_2021, CAR.ELANTRA_2022_NON_SCC):
      ret.mass = 2800. * CV.LB_TO_KG
      ret.wheelbase = 2.72
      ret.steerRatio = 12.9
      ret.tireStiffnessFactor = 0.65
    elif candidate == CAR.ELANTRA_HEV_2021:
      ret.mass = 3017. * CV.LB_TO_KG
      ret.wheelbase = 2.72
      ret.steerRatio = 12.9
      ret.tireStiffnessFactor = 0.65
    elif candidate == CAR.HYUNDAI_GENESIS:
      ret.mass = 2060.
      ret.wheelbase = 3.01
      ret.steerRatio = 16.5
      ret.minSteerSpeed = 60 * CV.KPH_TO_MS
    elif candidate in (CAR.KONA, CAR.KONA_EV, CAR.KONA_HEV, CAR.KONA_EV_2022, CAR.KONA_EV_2ND_GEN, CAR.KONA_NON_SCC):
      ret.mass = {CAR.KONA_EV: 1685., CAR.KONA_HEV: 1425., CAR.KONA_EV_2022: 1743., CAR.KONA_EV_2ND_GEN: 1740.}.get(candidate, 1275.)
      ret.wheelbase = {CAR.KONA_EV_2ND_GEN: 2.66, }.get(candidate, 2.6)
      ret.steerRatio = {CAR.KONA_EV_2ND_GEN: 13.6, }.get(candidate, 13.42)  # Spec
      ret.tireStiffnessFactor = 0.385
    elif candidate in (CAR.IONIQ, CAR.IONIQ_EV_LTD, CAR.IONIQ_PHEV_2019, CAR.IONIQ_HEV_2022, CAR.IONIQ_EV_2020, CAR.IONIQ_PHEV):
      ret.mass = 1490.  # weight per hyundai site https://www.hyundaiusa.com/ioniq-electric/specifications.aspx
      ret.wheelbase = 2.7
      ret.steerRatio = 13.73  # Spec
      ret.tireStiffnessFactor = 0.385
      if candidate in (CAR.IONIQ, CAR.IONIQ_EV_LTD, CAR.IONIQ_PHEV_2019):
        ret.minSteerSpeed = 32 * CV.MPH_TO_MS
    elif candidate in (CAR.IONIQ_5, CAR.IONIQ_6):
      ret.mass = 1948
      ret.wheelbase = 2.97
      ret.steerRatio = 14.26
      ret.tireStiffnessFactor = 0.65
    elif candidate == CAR.VELOSTER:
      ret.mass = 2917. * CV.LB_TO_KG
      ret.wheelbase = 2.80
      ret.steerRatio = 13.75 * 1.15
      ret.tireStiffnessFactor = 0.5
    elif candidate == CAR.TUCSON:
      ret.mass = 3520. * CV.LB_TO_KG
      ret.wheelbase = 2.67
      ret.steerRatio = 14.00 * 1.15
      ret.tireStiffnessFactor = 0.385
    elif candidate == CAR.TUCSON_4TH_GEN:
      ret.mass = 1630.  # average
      ret.wheelbase = 2.756
      ret.steerRatio = 16.
      ret.tireStiffnessFactor = 0.385
    elif candidate == CAR.SANTA_CRUZ_1ST_GEN:
      ret.mass = 1870.  # weight from Limited trim - the only supported trim
      ret.wheelbase = 3.000
      # steering ratio according to Hyundai News https://www.hyundainews.com/assets/documents/original/48035-2022SantaCruzProductGuideSpecsv2081521.pdf
      ret.steerRatio = 14.2
    elif candidate == CAR.CUSTIN_1ST_GEN:
      ret.mass = 1690.  # from https://www.hyundai-motor.com.tw/clicktobuy/custin#spec_0
      ret.wheelbase = 3.055
      ret.steerRatio = 17.0  # from learner
    elif candidate == CAR.STARIA_4TH_GEN:
      ret.mass = 2205.
      ret.wheelbase = 3.273
      ret.steerRatio = 11.94  # https://www.hyundai.com/content/dam/hyundai/au/en/models/staria-load/premium-pip-update-2023/spec-sheet/STARIA_Load_Spec-Table_March_2023_v3.1.pdf

    # Kia
    elif candidate == CAR.KIA_SORENTO:
      ret.mass = 1985.
      ret.wheelbase = 2.78
      ret.steerRatio = 14.4 * 1.1   # 10% higher at the center seems reasonable
    elif candidate in (CAR.KIA_NIRO_EV, CAR.KIA_NIRO_EV_2ND_GEN, CAR.KIA_NIRO_PHEV, CAR.KIA_NIRO_HEV_2021, CAR.KIA_NIRO_HEV_2ND_GEN, CAR.KIA_NIRO_PHEV_2022):
      ret.mass = 3543. * CV.LB_TO_KG  # average of all the cars
      ret.wheelbase = 2.7
      ret.steerRatio = 13.6  # average of all the cars
      ret.tireStiffnessFactor = 0.385
      if candidate == CAR.KIA_NIRO_PHEV:
        ret.minSteerSpeed = 32 * CV.MPH_TO_MS
    elif candidate in (CAR.KIA_SELTOS, CAR.KIA_SELTOS_2023_NON_SCC):
      ret.mass = 1337.
      ret.wheelbase = 2.63
      ret.steerRatio = 14.56
    elif candidate == CAR.KIA_SPORTAGE_5TH_GEN:
      ret.mass = 1725.  # weight from SX and above trims, average of FWD and AWD versions
      ret.wheelbase = 2.756
      ret.steerRatio = 13.6  # steering ratio according to Kia News https://www.kiamedia.com/us/en/models/sportage/2023/specifications
    elif candidate in (CAR.KIA_OPTIMA_G4, CAR.KIA_OPTIMA_G4_FL, CAR.KIA_OPTIMA_H, CAR.KIA_OPTIMA_H_G4_FL):
      ret.mass = 3558. * CV.LB_TO_KG
      ret.wheelbase = 2.80
      ret.steerRatio = 13.75
      ret.tireStiffnessFactor = 0.5
      if candidate == CAR.KIA_OPTIMA_G4:
        ret.minSteerSpeed = 32 * CV.MPH_TO_MS
    elif candidate in (CAR.KIA_STINGER, CAR.KIA_STINGER_2022):
      ret.mass = 1825.
      ret.wheelbase = 2.78
      ret.steerRatio = 14.4 * 1.15   # 15% higher at the center seems reasonable
    elif candidate in (CAR.KIA_FORTE, CAR. KIA_FORTE_2019_NON_SCC, CAR.KIA_FORTE_2021_NON_SCC):
      ret.mass = 2878. * CV.LB_TO_KG
      ret.wheelbase = 2.80
      ret.steerRatio = 13.75
      ret.tireStiffnessFactor = 0.5
    elif candidate == CAR.KIA_CEED:
      ret.mass = 1450.
      ret.wheelbase = 2.65
      ret.steerRatio = 13.75
      ret.tireStiffnessFactor = 0.5
    elif candidate in (CAR.KIA_K5_2021, CAR.KIA_K5_HEV_2020):
      ret.mass = 3381. * CV.LB_TO_KG
      ret.wheelbase = 2.85
      ret.steerRatio = 13.27  # 2021 Kia K5 Steering Ratio (all trims)
      ret.tireStiffnessFactor = 0.5
    elif candidate == CAR.KIA_EV6:
      ret.mass = 2055
      ret.wheelbase = 2.9
      ret.steerRatio = 16.
      ret.tireStiffnessFactor = 0.65
    elif candidate in (CAR.KIA_SORENTO_4TH_GEN, CAR.KIA_SORENTO_HEV_4TH_GEN):
      ret.wheelbase = 2.81
      ret.steerRatio = 13.5  # average of the platforms
      if candidate == CAR.KIA_SORENTO_4TH_GEN:
        ret.mass = 3957 * CV.LB_TO_KG
      else:
        ret.mass = 4396 * CV.LB_TO_KG
    elif candidate == CAR.KIA_CARNIVAL_4TH_GEN:
      ret.mass = 2087.
      ret.wheelbase = 3.09
      ret.steerRatio = 14.23
    elif candidate == CAR.KIA_K8_HEV_1ST_GEN:
      ret.mass = 1630.  # https://carprices.ae/brands/kia/2023/k8/1.6-turbo-hybrid
      ret.wheelbase = 2.895
      ret.steerRatio = 13.27  # guesstimate from K5 platform

    # Genesis
    elif candidate == CAR.GENESIS_GV60_EV_1ST_GEN:
      ret.mass = 2205
      ret.wheelbase = 2.9
      # https://www.motor1.com/reviews/586376/2023-genesis-gv60-first-drive/#:~:text=Relative%20to%20the%20related%20Ioniq,5%2FEV6%27s%2014.3%3A1.
      ret.steerRatio = 12.6
    elif candidate == CAR.GENESIS_G70:
      ret.steerActuatorDelay = 0.1
      ret.mass = 1640.0
      ret.wheelbase = 2.84
      ret.steerRatio = 13.56
    elif candidate in (CAR.GENESIS_G70_2020, CAR.GENESIS_G70_2021_NON_SCC):
      ret.mass = 3673.0 * CV.LB_TO_KG
      ret.wheelbase = 2.83
      ret.steerRatio = 12.9
    elif candidate == CAR.GENESIS_GV70_1ST_GEN:
      ret.mass = 1950.
      ret.wheelbase = 2.87
      ret.steerRatio = 14.6
    elif candidate == CAR.GENESIS_G80:
      ret.mass = 2060.
      ret.wheelbase = 3.01
      ret.steerRatio = 16.5
    elif candidate == CAR.GENESIS_G90:
      ret.mass = 2200.
      ret.wheelbase = 3.15
      ret.steerRatio = 12.069
    elif candidate == CAR.GENESIS_GV80:
      ret.mass = 2258.
      ret.wheelbase = 2.95
      ret.steerRatio = 14.14

    # *** longitudinal control ***
    if candidate in CANFD_CAR:
      ret.longitudinalTuning.kpV = [0.1]
      ret.longitudinalTuning.kiV = [0.0]
<<<<<<< HEAD
      ret.experimentalLongitudinalAvailable = (candidate in (HYBRID_CAR | EV_CAR) and candidate not in
                                               (CANFD_UNSUPPORTED_LONGITUDINAL_CAR | CANFD_RADAR_SCC_CAR | NON_SCC_CAR))
=======
      ret.experimentalLongitudinalAvailable = candidate not in (CANFD_UNSUPPORTED_LONGITUDINAL_CAR | CANFD_RADAR_SCC_CAR | NON_SCC_CAR)
      ret.customStockLongAvailable = False
>>>>>>> daae551e
    else:
      ret.longitudinalTuning.kpV = [0.5]
      ret.longitudinalTuning.kiV = [0.0]
      ret.experimentalLongitudinalAvailable = candidate not in (UNSUPPORTED_LONGITUDINAL_CAR | NON_SCC_CAR)
      if candidate in CAMERA_SCC_CAR:
        ret.spFlags |= HyundaiFlagsSP.SP_CAMERA_SCC_LEAD.value
        ret.radarUnavailable = False
    ret.openpilotLongitudinalControl = experimental_long and ret.experimentalLongitudinalAvailable
    ret.pcmCruise = not ret.openpilotLongitudinalControl

    ret.stoppingControl = True
    ret.startingState = True
    ret.vEgoStarting = 0.1
    ret.startAccel = 1.0
    ret.longitudinalActuatorDelayLowerBound = 0.5
    ret.longitudinalActuatorDelayUpperBound = 0.5

    # *** feature detection ***
    if candidate in CANFD_CAR:
      ret.enableBsm = 0x1e5 in fingerprint[CAN.ECAN]

      if 0x1fa in fingerprint[CAN.ECAN]:
        ret.spFlags |= HyundaiFlagsSP.SP_NAV_MSG.value
    else:
      ret.enableBsm = 0x58b in fingerprint[0]

      if 0x544 in fingerprint[0]:
        ret.spFlags |= HyundaiFlagsSP.SP_NAV_MSG.value

    # *** panda safety config ***
    ret.safetyConfigs = set_safety_config_hyundai(candidate, CAN, can_fd=(candidate in CANFD_CAR))

    if hda2:
      ret.flags |= HyundaiFlags.CANFD_HDA2.value
      ret.safetyConfigs[-1].safetyParam |= Panda.FLAG_HYUNDAI_CANFD_HDA2

    if candidate in CANFD_CAR:
      if hda2 and ret.flags & HyundaiFlags.CANFD_HDA2_ALT_STEERING:
        ret.safetyConfigs[-1].safetyParam |= Panda.FLAG_HYUNDAI_CANFD_HDA2_ALT_STEERING
      if ret.flags & HyundaiFlags.CANFD_ALT_BUTTONS:
        ret.safetyConfigs[-1].safetyParam |= Panda.FLAG_HYUNDAI_CANFD_ALT_BUTTONS
<<<<<<< HEAD
      if ret.flags & HyundaiFlags.CANFD_CAMERA_SCC:
        ret.safetyConfigs[-1].safetyParam |= Panda.FLAG_HYUNDAI_CAMERA_SCC
    else:
      if candidate in LEGACY_SAFETY_MODE_CAR:
        # these cars require a special panda safety mode due to missing counters and checksums in the messages
        ret.safetyConfigs = [get_safety_config(car.CarParams.SafetyModel.hyundaiLegacy)]
      else:
        ret.safetyConfigs = [get_safety_config(car.CarParams.SafetyModel.hyundai, 0)]

      if candidate in CAMERA_SCC_CAR:
        ret.safetyConfigs[0].safetyParam |= Panda.FLAG_HYUNDAI_CAMERA_SCC

      if 0x391 in fingerprint[0]:
        ret.spFlags |= HyundaiFlagsSP.SP_CAN_LFA_BTN.value
        ret.safetyConfigs[0].safetyParam |= Panda.FLAG_HYUNDAI_LFA_BTN

      if ret.spFlags & HyundaiFlagsSP.SP_ENHANCED_SCC:
        ret.safetyConfigs[0].safetyParam |= Panda.FLAG_HYUNDAI_ESCC

      if candidate in NON_SCC_CAR:
        ret.safetyConfigs[0].safetyParam |= Panda.FLAG_HYUNDAI_NON_SCC

=======

    if ret.flags & HyundaiFlags.CANFD_CAMERA_SCC or candidate in CAMERA_SCC_CAR:
      ret.safetyConfigs[-1].safetyParam |= Panda.FLAG_HYUNDAI_CAMERA_SCC
    if ret.spFlags & HyundaiFlagsSP.SP_ENHANCED_SCC:
      ret.safetyConfigs[0].safetyParam |= Panda.FLAG_HYUNDAI_ESCC
>>>>>>> daae551e
    if ret.openpilotLongitudinalControl:
      ret.safetyConfigs[-1].safetyParam |= Panda.FLAG_HYUNDAI_LONG
    if ret.flags & HyundaiFlags.HYBRID:
      ret.safetyConfigs[-1].safetyParam |= Panda.FLAG_HYUNDAI_HYBRID_GAS
    elif ret.flags & HyundaiFlags.EV:
      ret.safetyConfigs[-1].safetyParam |= Panda.FLAG_HYUNDAI_EV_GAS

    if candidate in (CAR.KONA, CAR.KONA_EV, CAR.KONA_HEV, CAR.KONA_EV_2022, CAR.KONA_NON_SCC):
      ret.flags |= HyundaiFlags.ALT_LIMITS.value
      ret.safetyConfigs[-1].safetyParam |= Panda.FLAG_HYUNDAI_ALT_LIMITS

    ret.centerToFront = ret.wheelbase * 0.4

    # Detect smartMDPS, which bypasses EPS low speed lockout, allowing sunnypilot to send steering commands down to 0
    if 0x2AA in fingerprint[0]:
      ret.minSteerSpeed = 0.

    if Params().get_bool("HkgSmoothStop"):
      ret.vEgoStopping = 0.1

    return ret

  @staticmethod
  def init(CP, logcan, sendcan):
    if CP.openpilotLongitudinalControl and not ((CP.flags & HyundaiFlags.CANFD_CAMERA_SCC.value) or (CP.spFlags & HyundaiFlagsSP.SP_ENHANCED_SCC)) and \
      CP.carFingerprint not in CAMERA_SCC_CAR:
      addr, bus = 0x7d0, 0
      if CP.flags & HyundaiFlags.CANFD_HDA2.value:
        addr, bus = 0x730, CanBus(CP).ECAN
      disable_ecu(logcan, sendcan, bus=bus, addr=addr, com_cont_req=b'\x28\x83\x01')

    # for blinkers
    if CP.flags & HyundaiFlags.ENABLE_BLINKERS:
      disable_ecu(logcan, sendcan, bus=CanBus(CP).ECAN, addr=0x7B1, com_cont_req=b'\x28\x83\x01')

    # for enabling radar tracks on startup
    # some CAN platforms are able to enable radar tracks config at the radar ECU,
    # but the config is reset after ignition cycle
    if CP.spFlags & HyundaiFlagsSP.SP_RADAR_TRACKS:
      enable_radar_tracks(logcan, sendcan, bus=0, addr=0x7d0, config_data_id=b'\x01\x42')

  def _update(self, c):
    ret = self.CS.update(self.cp, self.cp_cam)
    self.CS = self.sp_update_params(self.CS)

    buttonEvents = create_button_events(self.CS.cruise_buttons[-1], self.CS.prev_cruise_buttons, BUTTONS_DICT)

    self.CS.accEnabled, buttonEvents = self.get_sp_v_cruise_non_pcm_state(ret, self.CS.accEnabled,
                                                                          buttonEvents, c.vCruise)

    self.CS.mads_enabled = False if not self.mads_main_toggle else self.CS.mads_enabled

    if ret.cruiseState.available:
      if not self.CP.pcmCruiseSpeed:
        if self.CS.prev_main_buttons == 1:
          if self.CS.main_buttons[-1] != 1:
            self.CS.accEnabled = True
          elif self.CS.prev_cruise_buttons == 4:
            if self.CS.cruise_buttons[-1] != 4:
              self.accEnabled = True
      if self.enable_mads:
        if not self.CS.prev_mads_enabled and self.CS.mads_enabled:
          self.CS.madsEnabled = True
        if self.CS.prev_lfa_enabled != 1 and self.CS.lfa_enabled == 1:
          self.CS.madsEnabled = not self.CS.madsEnabled
        self.CS.madsEnabled = self.get_acc_mads(ret.cruiseState.enabled, self.CS.accEnabled, self.CS.madsEnabled)
      ret, self.CS = self.toggle_gac(ret, self.CS, (self.CS.cruise_buttons[-1] == 3), 1, 3, 4, "-")
    else:
      self.CS.madsEnabled = False

    if not self.CP.pcmCruise or not self.CP.pcmCruiseSpeed:
      if not self.CP.pcmCruise:
        if any(b.type == ButtonType.cancel for b in buttonEvents):
          self.CS.madsEnabled, self.CS.accEnabled = self.get_sp_cancel_cruise_state(self.CS.madsEnabled)
      if not self.CP.pcmCruiseSpeed:
        if not ret.cruiseState.enabled:
          self.CS.madsEnabled, self.CS.accEnabled = self.get_sp_cancel_cruise_state(self.CS.madsEnabled)
    if self.get_sp_pedal_disengage(ret):
      self.CS.madsEnabled, self.CS.accEnabled = self.get_sp_cancel_cruise_state(self.CS.madsEnabled)
      ret.cruiseState.enabled = False if self.CP.pcmCruise else self.CS.accEnabled

    ret, self.CS = self.get_sp_common_state(ret, self.CS, gap_button=(self.CS.cruise_buttons[-1] == 3))

    # MADS BUTTON
    if self.CS.out.madsEnabled != self.CS.madsEnabled:
      if self.mads_event_lock:
        buttonEvents.append(create_mads_event(self.mads_event_lock))
        self.mads_event_lock = False
    else:
      if not self.mads_event_lock:
        buttonEvents.append(create_mads_event(self.mads_event_lock))
        self.mads_event_lock = True

    ret.buttonEvents = buttonEvents

    # On some newer model years, the CANCEL button acts as a pause/resume button based on the PCM state
    # To avoid re-engaging when openpilot cancels, check user engagement intention via buttons
    # Main button also can trigger an engagement on these cars
    allow_enable = any(btn in ENABLE_BUTTONS for btn in self.CS.cruise_buttons) or any(self.CS.main_buttons)
    events = self.create_common_events(ret, c, extra_gears=[GearShifter.sport, GearShifter.low, GearShifter.manumatic],
                                       pcm_enable=False, allow_enable=allow_enable)

    events, ret = self.create_sp_events(self.CS, ret, events, main_enabled=True, allow_enable=allow_enable)

    # low speed steer alert hysteresis logic (only for cars with steer cut off above 10 m/s)
    if ret.vEgo < (self.CP.minSteerSpeed + 2.) and self.CP.minSteerSpeed > 10.:
      self.low_speed_alert = True
    if ret.vEgo > (self.CP.minSteerSpeed + 4.):
      self.low_speed_alert = False
    if self.low_speed_alert and self.CS.madsEnabled:
      events.add(car.CarEvent.EventName.belowSteerSpeed)

    ret.customStockLong = self.CS.update_custom_stock_long(self.CC.cruise_button, self.CC.final_speed_kph,
                                                           self.CC.target_speed, self.CC.v_set_dis,
                                                           self.CC.speed_diff, self.CC.button_type)

    ret.events = events.to_msg()

    return ret

  def apply(self, c, now_nanos):
    return self.CC.update(c, self.CS, now_nanos)<|MERGE_RESOLUTION|>--- conflicted
+++ resolved
@@ -301,13 +301,7 @@
     if candidate in CANFD_CAR:
       ret.longitudinalTuning.kpV = [0.1]
       ret.longitudinalTuning.kiV = [0.0]
-<<<<<<< HEAD
-      ret.experimentalLongitudinalAvailable = (candidate in (HYBRID_CAR | EV_CAR) and candidate not in
-                                               (CANFD_UNSUPPORTED_LONGITUDINAL_CAR | CANFD_RADAR_SCC_CAR | NON_SCC_CAR))
-=======
       ret.experimentalLongitudinalAvailable = candidate not in (CANFD_UNSUPPORTED_LONGITUDINAL_CAR | CANFD_RADAR_SCC_CAR | NON_SCC_CAR)
-      ret.customStockLongAvailable = False
->>>>>>> daae551e
     else:
       ret.longitudinalTuning.kpV = [0.5]
       ret.longitudinalTuning.kiV = [0.0]
@@ -349,36 +343,17 @@
         ret.safetyConfigs[-1].safetyParam |= Panda.FLAG_HYUNDAI_CANFD_HDA2_ALT_STEERING
       if ret.flags & HyundaiFlags.CANFD_ALT_BUTTONS:
         ret.safetyConfigs[-1].safetyParam |= Panda.FLAG_HYUNDAI_CANFD_ALT_BUTTONS
-<<<<<<< HEAD
-      if ret.flags & HyundaiFlags.CANFD_CAMERA_SCC:
-        ret.safetyConfigs[-1].safetyParam |= Panda.FLAG_HYUNDAI_CAMERA_SCC
-    else:
-      if candidate in LEGACY_SAFETY_MODE_CAR:
-        # these cars require a special panda safety mode due to missing counters and checksums in the messages
-        ret.safetyConfigs = [get_safety_config(car.CarParams.SafetyModel.hyundaiLegacy)]
-      else:
-        ret.safetyConfigs = [get_safety_config(car.CarParams.SafetyModel.hyundai, 0)]
-
-      if candidate in CAMERA_SCC_CAR:
-        ret.safetyConfigs[0].safetyParam |= Panda.FLAG_HYUNDAI_CAMERA_SCC
-
+    else:
       if 0x391 in fingerprint[0]:
         ret.spFlags |= HyundaiFlagsSP.SP_CAN_LFA_BTN.value
         ret.safetyConfigs[0].safetyParam |= Panda.FLAG_HYUNDAI_LFA_BTN
-
-      if ret.spFlags & HyundaiFlagsSP.SP_ENHANCED_SCC:
-        ret.safetyConfigs[0].safetyParam |= Panda.FLAG_HYUNDAI_ESCC
-
       if candidate in NON_SCC_CAR:
         ret.safetyConfigs[0].safetyParam |= Panda.FLAG_HYUNDAI_NON_SCC
-
-=======
 
     if ret.flags & HyundaiFlags.CANFD_CAMERA_SCC or candidate in CAMERA_SCC_CAR:
       ret.safetyConfigs[-1].safetyParam |= Panda.FLAG_HYUNDAI_CAMERA_SCC
     if ret.spFlags & HyundaiFlagsSP.SP_ENHANCED_SCC:
       ret.safetyConfigs[0].safetyParam |= Panda.FLAG_HYUNDAI_ESCC
->>>>>>> daae551e
     if ret.openpilotLongitudinalControl:
       ret.safetyConfigs[-1].safetyParam |= Panda.FLAG_HYUNDAI_LONG
     if ret.flags & HyundaiFlags.HYBRID:
