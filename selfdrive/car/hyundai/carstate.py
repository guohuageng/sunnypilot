from collections import deque
import copy
import math

from cereal import car
from openpilot.common.conversions import Conversions as CV
from opendbc.can.parser import CANParser
from opendbc.can.can_define import CANDefine
<<<<<<< HEAD
from selfdrive.car.hyundai.hyundaicanfd import CanBus
from selfdrive.car.hyundai.values import HyundaiFlags, HyundaiFlagsSP, CAR, DBC, CAN_GEARS, CAMERA_SCC_CAR, CANFD_CAR, EV_CAR, HYBRID_CAR, Buttons, CarControllerParams
from selfdrive.car.interfaces import CarStateBase
=======
from openpilot.selfdrive.car.hyundai.hyundaicanfd import CanBus
from openpilot.selfdrive.car.hyundai.values import HyundaiFlags, CAR, DBC, CAN_GEARS, CAMERA_SCC_CAR, \
                                                   CANFD_CAR, EV_CAR, HYBRID_CAR, Buttons, CarControllerParams
from openpilot.selfdrive.car.interfaces import CarStateBase
>>>>>>> ed7a0bf0

PREV_BUTTON_SAMPLES = 8
CLUSTER_SAMPLE_RATE = 20  # frames
STANDSTILL_THRESHOLD = 12 * 0.03125 * CV.KPH_TO_MS


class CarState(CarStateBase):
  def __init__(self, CP):
    super().__init__(CP)
    can_define = CANDefine(DBC[CP.carFingerprint]["pt"])

    self.cruise_buttons = deque([Buttons.NONE] * PREV_BUTTON_SAMPLES, maxlen=PREV_BUTTON_SAMPLES)
    self.main_buttons = deque([Buttons.NONE] * PREV_BUTTON_SAMPLES, maxlen=PREV_BUTTON_SAMPLES)

    self.gear_msg_canfd = "GEAR_ALT" if CP.flags & HyundaiFlags.CANFD_ALT_GEARS else \
                          "GEAR_ALT_2" if CP.flags & HyundaiFlags.CANFD_ALT_GEARS_2 else \
                          "GEAR_SHIFTER"
    if CP.carFingerprint in CANFD_CAR:
      self.shifter_values = can_define.dv[self.gear_msg_canfd]["GEAR"]
    elif self.CP.carFingerprint in CAN_GEARS["use_cluster_gears"]:
      self.shifter_values = can_define.dv["CLU15"]["CF_Clu_Gear"]
    elif self.CP.carFingerprint in CAN_GEARS["use_tcu_gears"]:
      self.shifter_values = can_define.dv["TCU12"]["CUR_GR"]
    else:  # preferred and elect gear methods use same definition
      self.shifter_values = can_define.dv["LVR12"]["CF_Lvr_Gear"]

    self.accelerator_msg_canfd = "ACCELERATOR" if CP.carFingerprint in EV_CAR else \
                                 "ACCELERATOR_ALT" if CP.carFingerprint in HYBRID_CAR else \
                                 "ACCELERATOR_BRAKE_ALT"
    self.cruise_btns_msg_canfd = "CRUISE_BUTTONS_ALT" if CP.flags & HyundaiFlags.CANFD_ALT_BUTTONS else \
                                 "CRUISE_BUTTONS"
    self.is_metric = False
    self.buttons_counter = 0

    self.cruise_info = {}

    # On some cars, CLU15->CF_Clu_VehicleSpeed can oscillate faster than the dash updates. Sample at 5 Hz
    self.cluster_speed = 0
    self.cluster_speed_counter = CLUSTER_SAMPLE_RATE

    self.params = CarControllerParams(CP)

    self.escc_aeb_warning = 0
    self.escc_aeb_dec_cmd_act = 0
    self.escc_cmd_act = 0
    self.escc_aeb_dec_cmd = 0
    self._speed_limit_clu = 0

  def update(self, cp, cp_cam):
    if self.CP.carFingerprint in CANFD_CAR:
      return self.update_canfd(cp, cp_cam)

    ret = car.CarState.new_message()
    cp_cruise = cp_cam if self.CP.carFingerprint in CAMERA_SCC_CAR else cp
    self.is_metric = cp.vl["CLU11"]["CF_Clu_SPEED_UNIT"] == 0
    speed_conv = CV.KPH_TO_MS if self.is_metric else CV.MPH_TO_MS

    ret.doorOpen = any([cp.vl["CGW1"]["CF_Gway_DrvDrSw"], cp.vl["CGW1"]["CF_Gway_AstDrSw"],
                        cp.vl["CGW2"]["CF_Gway_RLDrSw"], cp.vl["CGW2"]["CF_Gway_RRDrSw"]])

    ret.seatbeltUnlatched = cp.vl["CGW1"]["CF_Gway_DrvSeatBeltSw"] == 0

    ret.wheelSpeeds = self.get_wheel_speeds(
      cp.vl["WHL_SPD11"]["WHL_SPD_FL"],
      cp.vl["WHL_SPD11"]["WHL_SPD_FR"],
      cp.vl["WHL_SPD11"]["WHL_SPD_RL"],
      cp.vl["WHL_SPD11"]["WHL_SPD_RR"],
    )
    ret.vEgoRaw = (ret.wheelSpeeds.fl + ret.wheelSpeeds.fr + ret.wheelSpeeds.rl + ret.wheelSpeeds.rr) / 4.
    ret.vEgo, ret.aEgo = self.update_speed_kf(ret.vEgoRaw)
    ret.standstill = ret.wheelSpeeds.fl <= STANDSTILL_THRESHOLD and ret.wheelSpeeds.rr <= STANDSTILL_THRESHOLD

    self.cluster_speed_counter += 1
    if self.cluster_speed_counter > CLUSTER_SAMPLE_RATE:
      self.cluster_speed = cp.vl["CLU15"]["CF_Clu_VehicleSpeed"]
      self.cluster_speed_counter = 0

      # Mimic how dash converts to imperial.
      # Sorento is the only platform where CF_Clu_VehicleSpeed is already imperial when not is_metric
      # TODO: CGW_USM1->CF_Gway_DrLockSoundRValue may describe this
      if not self.is_metric and self.CP.carFingerprint not in (CAR.KIA_SORENTO,):
        self.cluster_speed = math.floor(self.cluster_speed * CV.KPH_TO_MPH + CV.KPH_TO_MPH)

    ret.vEgoCluster = self.cluster_speed * speed_conv

    ret.steeringAngleDeg = cp.vl["SAS11"]["SAS_Angle"]
    ret.steeringRateDeg = cp.vl["SAS11"]["SAS_Speed"]
    ret.yawRate = cp.vl["ESP12"]["YAW_RATE"]
    ret.leftBlinker, ret.rightBlinker = self.update_blinker_from_lamp(
      50, cp.vl["CGW1"]["CF_Gway_TurnSigLh"], cp.vl["CGW1"]["CF_Gway_TurnSigRh"])
    ret.steeringTorque = cp.vl["MDPS12"]["CR_Mdps_StrColTq"]
    ret.steeringTorqueEps = cp.vl["MDPS12"]["CR_Mdps_OutTq"]
    ret.steeringPressed = self.update_steering_pressed(abs(ret.steeringTorque) > self.params.STEER_THRESHOLD, 5)
    ret.steerFaultTemporary = cp.vl["MDPS12"]["CF_Mdps_ToiUnavail"] != 0 or cp.vl["MDPS12"]["CF_Mdps_ToiFlt"] != 0

    # cruise state
    if self.CP.openpilotLongitudinalControl:
      # These are not used for engage/disengage since openpilot keeps track of state using the buttons
      ret.cruiseState.available = cp.vl["TCS13"]["ACCEnable"] == 0
      ret.cruiseState.enabled = cp.vl["TCS13"]["ACC_REQ"] == 1
      ret.cruiseState.standstill = False
    else:
      ret.cruiseState.available = cp_cruise.vl["SCC11"]["MainMode_ACC"] == 1
      ret.cruiseState.enabled = cp_cruise.vl["SCC12"]["ACCMode"] != 0
      ret.cruiseState.standstill = cp_cruise.vl["SCC11"]["SCCInfoDisplay"] == 4.
      ret.cruiseState.speed = cp_cruise.vl["SCC11"]["VSetDis"] * speed_conv

    # TODO: Find brake pressure
    ret.brake = 0
    ret.brakePressed = cp.vl["TCS13"]["DriverBraking"] != 0
    ret.brakeHoldActive = cp.vl["TCS15"]["AVH_LAMP"] == 2  # 0 OFF, 1 ERROR, 2 ACTIVE, 3 READY
    ret.parkingBrake = cp.vl["TCS13"]["PBRAKE_ACT"] == 1
    ret.brakeLights = bool(cp.vl["TCS13"]["BrakeLight"])
    ret.accFaulted = cp.vl["TCS13"]["ACCEnable"] != 0  # 0 ACC CONTROL ENABLED, 1-3 ACC CONTROL DISABLED

    if self.CP.carFingerprint in (HYBRID_CAR | EV_CAR):
      if self.CP.carFingerprint in HYBRID_CAR:
        ret.gas = cp.vl["E_EMS11"]["CR_Vcu_AccPedDep_Pos"] / 254.
      else:
        ret.gas = cp.vl["E_EMS11"]["Accel_Pedal_Pos"] / 254.
      ret.gasPressed = ret.gas > 0
    else:
      ret.gas = cp.vl["EMS12"]["PV_AV_CAN"] / 100.
      ret.gasPressed = bool(cp.vl["EMS16"]["CF_Ems_AclAct"])

    # Gear Selection via Cluster - For those Kia/Hyundai which are not fully discovered, we can use the Cluster Indicator for Gear Selection,
    # as this seems to be standard over all cars, but is not the preferred method.
    if self.CP.carFingerprint in CAN_GEARS["use_cluster_gears"]:
      gear = cp.vl["CLU15"]["CF_Clu_Gear"]
    elif self.CP.carFingerprint in CAN_GEARS["use_tcu_gears"]:
      gear = cp.vl["TCU12"]["CUR_GR"]
    elif self.CP.carFingerprint in CAN_GEARS["use_elect_gears"]:
      gear = cp.vl["ELECT_GEAR"]["Elect_Gear_Shifter"]
    else:
      gear = cp.vl["LVR12"]["CF_Lvr_Gear"]

    ret.gearShifter = self.parse_gear_shifter(self.shifter_values.get(gear))

    if not self.CP.openpilotLongitudinalControl:
      aeb_src = "FCA11" if self.CP.flags & HyundaiFlags.USE_FCA.value else "SCC12"
      aeb_sig = "FCA_CmdAct" if self.CP.flags & HyundaiFlags.USE_FCA.value else "AEB_CmdAct"
      aeb_warning = cp_cruise.vl[aeb_src]["CF_VSM_Warn"] != 0
      aeb_braking = cp_cruise.vl[aeb_src]["CF_VSM_DecCmdAct"] != 0 or cp_cruise.vl[aeb_src][aeb_sig] != 0
      ret.stockFcw = aeb_warning and not aeb_braking
      ret.stockAeb = aeb_warning and aeb_braking
    elif self.CP.spFlags & HyundaiFlagsSP.SP_ENHANCED_SCC:
      aeb_src = "ESCC"
      aeb_sig = "FCA_CmdAct" if self.CP.flags & HyundaiFlags.USE_FCA.value else "AEB_CmdAct"
      aeb_warning_sig = "CF_VSM_Warn_FCA11" if self.CP.flags & HyundaiFlags.USE_FCA.value else "CF_VSM_Warn_SCC12"
      aeb_braking_sig = "CF_VSM_DecCmdAct_FCA11" if self.CP.flags & HyundaiFlags.USE_FCA.value else "CF_VSM_DecCmdAct_SCC12"
      aeb_braking_cmd = "CR_VSM_DecCmd_FCA11" if self.CP.flags & HyundaiFlags.USE_FCA.value else "CR_VSM_DecCmd_SCC12"
      aeb_warning = cp.vl[aeb_src][aeb_warning_sig] != 0
      aeb_braking = cp.vl[aeb_src][aeb_braking_sig] != 0 or cp.vl[aeb_src][aeb_sig] != 0
      ret.stockFcw = aeb_warning and not aeb_braking
      ret.stockAeb = aeb_warning and aeb_braking
      self.escc_aeb_warning = cp.vl[aeb_src][aeb_warning_sig]
      self.escc_aeb_dec_cmd_act = cp.vl[aeb_src][aeb_braking_sig]
      self.escc_cmd_act = cp.vl[aeb_src][aeb_sig]
      self.escc_aeb_dec_cmd = cp.vl[aeb_src][aeb_braking_cmd]

    if self.CP.enableBsm:
      ret.leftBlindspot = cp.vl["LCA11"]["CF_Lca_IndLeft"] != 0
      ret.rightBlindspot = cp.vl["LCA11"]["CF_Lca_IndRight"] != 0

    # save the entire LKAS11 and CLU11
    self.lkas11 = copy.copy(cp_cam.vl["LKAS11"])
    self.clu11 = copy.copy(cp.vl["CLU11"])
    self.steer_state = cp.vl["MDPS12"]["CF_Mdps_ToiActive"]  # 0 NOT ACTIVE, 1 ACTIVE
    self.prev_cruise_buttons = self.cruise_buttons[-1]
    self.cruise_buttons.extend(cp.vl_all["CLU11"]["CF_Clu_CruiseSwState"])
    self.main_buttons.extend(cp.vl_all["CLU11"]["CF_Clu_CruiseSwMain"])

    if self.CP.spFlags & HyundaiFlagsSP.SP_NAV_MSG:
      self._update_traffic_signals(self.CP, cp, cp_cam)
      ret.cruiseState.speedLimit = self._calculate_speed_limit() * speed_conv

    return ret

  def update_canfd(self, cp, cp_cam):
    ret = car.CarState.new_message()

    self.is_metric = cp.vl["CRUISE_BUTTONS_ALT"]["DISTANCE_UNIT"] != 1
    speed_factor = CV.KPH_TO_MS if self.is_metric else CV.MPH_TO_MS

    if self.CP.carFingerprint in (EV_CAR | HYBRID_CAR):
      offset = 255. if self.CP.carFingerprint in EV_CAR else 1023.
      ret.gas = cp.vl[self.accelerator_msg_canfd]["ACCELERATOR_PEDAL"] / offset
      ret.gasPressed = ret.gas > 1e-5
    else:
      ret.gasPressed = bool(cp.vl[self.accelerator_msg_canfd]["ACCELERATOR_PEDAL_PRESSED"])

    ret.brakePressed = ret.brakeLights = cp.vl["TCS"]["DriverBraking"] == 1

    ret.doorOpen = cp.vl["DOORS_SEATBELTS"]["DRIVER_DOOR"] == 1
    ret.seatbeltUnlatched = cp.vl["DOORS_SEATBELTS"]["DRIVER_SEATBELT"] == 0

    gear = cp.vl[self.gear_msg_canfd]["GEAR"]
    ret.gearShifter = self.parse_gear_shifter(self.shifter_values.get(gear))

    # TODO: figure out positions
    ret.wheelSpeeds = self.get_wheel_speeds(
      cp.vl["WHEEL_SPEEDS"]["WHEEL_SPEED_1"],
      cp.vl["WHEEL_SPEEDS"]["WHEEL_SPEED_2"],
      cp.vl["WHEEL_SPEEDS"]["WHEEL_SPEED_3"],
      cp.vl["WHEEL_SPEEDS"]["WHEEL_SPEED_4"],
    )
    ret.vEgoRaw = (ret.wheelSpeeds.fl + ret.wheelSpeeds.fr + ret.wheelSpeeds.rl + ret.wheelSpeeds.rr) / 4.
    ret.vEgo, ret.aEgo = self.update_speed_kf(ret.vEgoRaw)
    ret.standstill = ret.wheelSpeeds.fl <= STANDSTILL_THRESHOLD and ret.wheelSpeeds.rr <= STANDSTILL_THRESHOLD

    ret.steeringRateDeg = cp.vl["STEERING_SENSORS"]["STEERING_RATE"]
    ret.steeringAngleDeg = cp.vl["STEERING_SENSORS"]["STEERING_ANGLE"] * -1
    ret.steeringTorque = cp.vl["MDPS"]["STEERING_COL_TORQUE"]
    ret.steeringTorqueEps = cp.vl["MDPS"]["STEERING_OUT_TORQUE"]
    ret.steeringPressed = self.update_steering_pressed(abs(ret.steeringTorque) > self.params.STEER_THRESHOLD, 5)
    ret.steerFaultTemporary = cp.vl["MDPS"]["LKA_FAULT"] != 0

    # TODO: alt signal usage may be described by cp.vl['BLINKERS']['USE_ALT_LAMP']
    left_blinker_sig, right_blinker_sig = "LEFT_LAMP", "RIGHT_LAMP"
    if self.CP.carFingerprint == CAR.KONA_EV_2ND_GEN:
      left_blinker_sig, right_blinker_sig = "LEFT_LAMP_ALT", "RIGHT_LAMP_ALT"
    ret.leftBlinker, ret.rightBlinker = self.update_blinker_from_lamp(50, cp.vl["BLINKERS"][left_blinker_sig],
                                                                      cp.vl["BLINKERS"][right_blinker_sig])
    if self.CP.enableBsm:
      ret.leftBlindspot = cp.vl["BLINDSPOTS_REAR_CORNERS"]["FL_INDICATOR"] != 0
      ret.rightBlindspot = cp.vl["BLINDSPOTS_REAR_CORNERS"]["FR_INDICATOR"] != 0

    # cruise state
    # CAN FD cars enable on main button press, set available if no TCS faults preventing engagement
    ret.cruiseState.available = cp.vl["TCS"]["ACCEnable"] == 0
    if self.CP.openpilotLongitudinalControl:
      # These are not used for engage/disengage since openpilot keeps track of state using the buttons
      ret.cruiseState.enabled = cp.vl["TCS"]["ACC_REQ"] == 1
      ret.cruiseState.standstill = False
    else:
      cp_cruise_info = cp_cam if self.CP.flags & HyundaiFlags.CANFD_CAMERA_SCC else cp
      ret.cruiseState.enabled = cp_cruise_info.vl["SCC_CONTROL"]["ACCMode"] in (1, 2)
      ret.cruiseState.standstill = cp_cruise_info.vl["SCC_CONTROL"]["CRUISE_STANDSTILL"] == 1
      ret.cruiseState.speed = cp_cruise_info.vl["SCC_CONTROL"]["VSetDis"] * speed_factor
      self.cruise_info = copy.copy(cp_cruise_info.vl["SCC_CONTROL"])

    self.prev_cruise_buttons = self.cruise_buttons[-1]
    self.cruise_buttons.extend(cp.vl_all[self.cruise_btns_msg_canfd]["CRUISE_BUTTONS"])
    self.main_buttons.extend(cp.vl_all[self.cruise_btns_msg_canfd]["ADAPTIVE_CRUISE_MAIN_BTN"])
    self.buttons_counter = cp.vl[self.cruise_btns_msg_canfd]["COUNTER"]
    ret.accFaulted = cp.vl["TCS"]["ACCEnable"] != 0  # 0 ACC CONTROL ENABLED, 1-3 ACC CONTROL DISABLED

    if self.CP.flags & HyundaiFlags.CANFD_HDA2:
      self.hda2_lfa_block_msg = copy.copy(cp_cam.vl["CAM_0x362"] if self.CP.flags & HyundaiFlags.CANFD_HDA2_ALT_STEERING
                                          else cp_cam.vl["CAM_0x2a4"])

    if self.CP.spFlags & HyundaiFlagsSP.SP_NAV_MSG:
      self._update_traffic_signals(self.CP, cp, cp_cam)
      ret.cruiseState.speedLimit = self._calculate_speed_limit() * speed_factor

    return ret

<<<<<<< HEAD
  def _update_traffic_signals(self, CP, cp, cp_cam):
    speed_limit_clu_canfd = cp if self.CP.flags & HyundaiFlags.CANFD_HDA2 else cp_cam
    self._speed_limit_clu = speed_limit_clu_canfd.vl["CLUSTER_SPEED_LIMIT"]["SPEED_LIMIT_1"] if CP.carFingerprint in CANFD_CAR else\
                            cp.vl["Navi_HU"]["SpeedLim_Nav_Clu"]

  def _calculate_speed_limit(self):
    return self._speed_limit_clu if self._speed_limit_clu not in (0, 255) else 0

  @staticmethod
  def get_can_parser(CP):
    if CP.carFingerprint in CANFD_CAR:
      return CarState.get_can_parser_canfd(CP)

    signals = [
      # signal_name, signal_address
      ("WHL_SPD_FL", "WHL_SPD11"),
      ("WHL_SPD_FR", "WHL_SPD11"),
      ("WHL_SPD_RL", "WHL_SPD11"),
      ("WHL_SPD_RR", "WHL_SPD11"),

      ("YAW_RATE", "ESP12"),

      ("CF_Gway_DrvSeatBeltInd", "CGW4"),

      ("CF_Gway_DrvSeatBeltSw", "CGW1"),
      ("CF_Gway_DrvDrSw", "CGW1"),       # Driver Door
      ("CF_Gway_AstDrSw", "CGW1"),       # Passenger Door
      ("CF_Gway_RLDrSw", "CGW2"),        # Rear left Door
      ("CF_Gway_RRDrSw", "CGW2"),        # Rear right Door
      ("CF_Gway_TurnSigLh", "CGW1"),
      ("CF_Gway_TurnSigRh", "CGW1"),
      ("CF_Gway_ParkBrakeSw", "CGW1"),

      ("CYL_PRES", "ESP12"),

      ("CF_Clu_CruiseSwState", "CLU11"),
      ("CF_Clu_CruiseSwMain", "CLU11"),
      ("CF_Clu_SldMainSW", "CLU11"),
      ("CF_Clu_ParityBit1", "CLU11"),
      ("CF_Clu_VanzDecimal" , "CLU11"),
      ("CF_Clu_Vanz", "CLU11"),
      ("CF_Clu_SPEED_UNIT", "CLU11"),
      ("CF_Clu_DetentOut", "CLU11"),
      ("CF_Clu_RheostatLevel", "CLU11"),
      ("CF_Clu_CluInfo", "CLU11"),
      ("CF_Clu_AmpInfo", "CLU11"),
      ("CF_Clu_AliveCnt1", "CLU11"),

      ("CF_Clu_VehicleSpeed", "CLU15"),

      ("ACCEnable", "TCS13"),
      ("ACC_REQ", "TCS13"),
      ("BrakeLight", "TCS13"),
      ("DriverBraking", "TCS13"),
      ("StandStill", "TCS13"),
      ("PBRAKE_ACT", "TCS13"),

      ("ESC_Off_Step", "TCS15"),
      ("AVH_LAMP", "TCS15"),

      ("CR_Mdps_StrColTq", "MDPS12"),
      ("CF_Mdps_ToiActive", "MDPS12"),
      ("CF_Mdps_ToiUnavail", "MDPS12"),
      ("CF_Mdps_ToiFlt", "MDPS12"),
      ("CR_Mdps_OutTq", "MDPS12"),

      ("SAS_Angle", "SAS11"),
      ("SAS_Speed", "SAS11"),
    ]
    checks = [
=======
  def get_can_parser(self, CP):
    if CP.carFingerprint in CANFD_CAR:
      return self.get_can_parser_canfd(CP)

    messages = [
>>>>>>> ed7a0bf0
      # address, frequency
      ("MDPS12", 50),
      ("TCS13", 50),
      ("TCS15", 10),
      ("CLU11", 50),
      ("CLU15", 5),
      ("ESP12", 100),
      ("CGW1", 10),
      ("CGW2", 5),
      ("CGW4", 5),
      ("WHL_SPD11", 50),
      ("SAS11", 100),
    ]

    if not CP.openpilotLongitudinalControl and CP.carFingerprint not in CAMERA_SCC_CAR:
      messages += [
        ("SCC11", 50),
        ("SCC12", 50),
      ]
      if CP.flags & HyundaiFlags.USE_FCA.value:
        messages.append(("FCA11", 50))

    if CP.enableBsm:
      messages.append(("LCA11", 50))

    if CP.carFingerprint in (HYBRID_CAR | EV_CAR):
      messages.append(("E_EMS11", 50))
    else:
      messages += [
        ("EMS12", 100),
        ("EMS16", 100),
      ]

    if CP.carFingerprint in CAN_GEARS["use_cluster_gears"]:
      pass
    elif CP.carFingerprint in CAN_GEARS["use_tcu_gears"]:
      messages.append(("TCU12", 100))
    elif CP.carFingerprint in CAN_GEARS["use_elect_gears"]:
      messages.append(("ELECT_GEAR", 20))
    else:
      messages.append(("LVR12", 100))

<<<<<<< HEAD
    if CP.spFlags & HyundaiFlagsSP.SP_ENHANCED_SCC.value:
      if CP.flags & HyundaiFlags.USE_FCA.value:
        signals += [
          ("FCA_CmdAct", "ESCC"),
          ("CF_VSM_Warn_FCA11", "ESCC"),
          ("CF_VSM_DecCmdAct_FCA11", "ESCC"),
          ("CR_VSM_DecCmd_FCA11", "ESCC"),
        ]
      else:
        signals += [
          ("AEB_CmdAct", "ESCC"),
          ("CF_VSM_Warn_SCC12", "ESCC"),
          ("CF_VSM_DecCmdAct_SCC12", "ESCC"),
          ("CR_VSM_DecCmd_SCC12", "ESCC"),
        ]
      checks.append(("ESCC", 50))

    if CP.spFlags & HyundaiFlagsSP.SP_NAV_MSG:
      signals.append(("SpeedLim_Nav_Clu", "Navi_HU"))
      checks.append(("Navi_HU", 5))

    return CANParser(DBC[CP.carFingerprint]["pt"], signals, checks, 0)
=======
    return CANParser(DBC[CP.carFingerprint]["pt"], messages, 0)
>>>>>>> ed7a0bf0

  @staticmethod
  def get_cam_can_parser(CP):
    if CP.carFingerprint in CANFD_CAR:
      return CarState.get_cam_can_parser_canfd(CP)

    messages = [
      ("LKAS11", 100)
    ]

    if not CP.openpilotLongitudinalControl and CP.carFingerprint in CAMERA_SCC_CAR:
      messages += [
        ("SCC11", 50),
        ("SCC12", 50),
      ]

      if CP.flags & HyundaiFlags.USE_FCA.value:
        messages.append(("FCA11", 50))

    return CANParser(DBC[CP.carFingerprint]["pt"], messages, 2)

  def get_can_parser_canfd(self, CP):
    messages = [
      (self.gear_msg_canfd, 100),
      (self.accelerator_msg_canfd, 100),
      ("WHEEL_SPEEDS", 100),
      ("STEERING_SENSORS", 100),
      ("MDPS", 100),
      ("TCS", 50),
      ("CRUISE_BUTTONS_ALT", 50),
      ("BLINKERS", 4),
      ("DOORS_SEATBELTS", 4),
    ]

    if not (CP.flags & HyundaiFlags.CANFD_ALT_BUTTONS):
      messages += [
        ("CRUISE_BUTTONS", 50)
      ]

    if CP.enableBsm:
      messages += [
        ("BLINDSPOTS_REAR_CORNERS", 20),
      ]

    if not (CP.flags & HyundaiFlags.CANFD_CAMERA_SCC.value) and not CP.openpilotLongitudinalControl:
      messages += [
        ("SCC_CONTROL", 50),
      ]

<<<<<<< HEAD
    if CP.carFingerprint in EV_CAR:
      signals += [
        ("ACCELERATOR_PEDAL", "ACCELERATOR"),
      ]
      checks += [
        ("ACCELERATOR", 100),
      ]
    elif CP.carFingerprint in HYBRID_CAR:
      signals += [
        ("ACCELERATOR_PEDAL", "ACCELERATOR_ALT"),
      ]
      checks += [
        ("ACCELERATOR_ALT", 100),
      ]
    else:
      signals += [
        ("ACCELERATOR_PEDAL_PRESSED", "ACCELERATOR_BRAKE_ALT"),
      ]
      checks += [
        ("ACCELERATOR_BRAKE_ALT", 100),
      ]

    if CP.flags & HyundaiFlags.CANFD_HDA2 and CP.spFlags & HyundaiFlagsSP.SP_NAV_MSG:
      signals.append(("SPEED_LIMIT_1", "CLUSTER_SPEED_LIMIT"))
      checks.append(("CLUSTER_SPEED_LIMIT", 10))

    return CANParser(DBC[CP.carFingerprint]["pt"], signals, checks, CanBus(CP).ECAN)
=======
    return CANParser(DBC[CP.carFingerprint]["pt"], messages, CanBus(CP).ECAN)
>>>>>>> ed7a0bf0

  @staticmethod
  def get_cam_can_parser_canfd(CP):
    messages = []
    if CP.flags & HyundaiFlags.CANFD_HDA2:
      block_lfa_msg = "CAM_0x362" if CP.flags & HyundaiFlags.CANFD_HDA2_ALT_STEERING else "CAM_0x2a4"
      messages += [(block_lfa_msg, 20)]
    elif CP.flags & HyundaiFlags.CANFD_CAMERA_SCC:
      messages += [
        ("SCC_CONTROL", 50),
      ]

<<<<<<< HEAD
    if not (CP.flags & HyundaiFlags.CANFD_HDA2) and CP.spFlags & HyundaiFlagsSP.SP_NAV_MSG:
      signals.append(("SPEED_LIMIT_1", "CLUSTER_SPEED_LIMIT"))
      checks.append(("CLUSTER_SPEED_LIMIT", 10))

    return CANParser(DBC[CP.carFingerprint]["pt"], signals, checks, CanBus(CP).CAM)
=======
    return CANParser(DBC[CP.carFingerprint]["pt"], messages, CanBus(CP).CAM)
>>>>>>> ed7a0bf0
<|MERGE_RESOLUTION|>--- conflicted
+++ resolved
@@ -6,16 +6,10 @@
 from openpilot.common.conversions import Conversions as CV
 from opendbc.can.parser import CANParser
 from opendbc.can.can_define import CANDefine
-<<<<<<< HEAD
-from selfdrive.car.hyundai.hyundaicanfd import CanBus
-from selfdrive.car.hyundai.values import HyundaiFlags, HyundaiFlagsSP, CAR, DBC, CAN_GEARS, CAMERA_SCC_CAR, CANFD_CAR, EV_CAR, HYBRID_CAR, Buttons, CarControllerParams
-from selfdrive.car.interfaces import CarStateBase
-=======
 from openpilot.selfdrive.car.hyundai.hyundaicanfd import CanBus
-from openpilot.selfdrive.car.hyundai.values import HyundaiFlags, CAR, DBC, CAN_GEARS, CAMERA_SCC_CAR, \
+from openpilot.selfdrive.car.hyundai.values import HyundaiFlags, HyundaiFlagsSP, CAR, DBC, CAN_GEARS, CAMERA_SCC_CAR, \
                                                    CANFD_CAR, EV_CAR, HYBRID_CAR, Buttons, CarControllerParams
 from openpilot.selfdrive.car.interfaces import CarStateBase
->>>>>>> ed7a0bf0
 
 PREV_BUTTON_SAMPLES = 8
 CLUSTER_SAMPLE_RATE = 20  # frames
@@ -273,84 +267,19 @@
 
     return ret
 
-<<<<<<< HEAD
   def _update_traffic_signals(self, CP, cp, cp_cam):
     speed_limit_clu_canfd = cp if self.CP.flags & HyundaiFlags.CANFD_HDA2 else cp_cam
-    self._speed_limit_clu = speed_limit_clu_canfd.vl["CLUSTER_SPEED_LIMIT"]["SPEED_LIMIT_1"] if CP.carFingerprint in CANFD_CAR else\
-                            cp.vl["Navi_HU"]["SpeedLim_Nav_Clu"]
+    self._speed_limit_clu = speed_limit_clu_canfd.vl["CLUSTER_SPEED_LIMIT"]["SPEED_LIMIT_1"] if CP.carFingerprint in CANFD_CAR else \
+      cp.vl["Navi_HU"]["SpeedLim_Nav_Clu"]
 
   def _calculate_speed_limit(self):
     return self._speed_limit_clu if self._speed_limit_clu not in (0, 255) else 0
 
-  @staticmethod
-  def get_can_parser(CP):
-    if CP.carFingerprint in CANFD_CAR:
-      return CarState.get_can_parser_canfd(CP)
-
-    signals = [
-      # signal_name, signal_address
-      ("WHL_SPD_FL", "WHL_SPD11"),
-      ("WHL_SPD_FR", "WHL_SPD11"),
-      ("WHL_SPD_RL", "WHL_SPD11"),
-      ("WHL_SPD_RR", "WHL_SPD11"),
-
-      ("YAW_RATE", "ESP12"),
-
-      ("CF_Gway_DrvSeatBeltInd", "CGW4"),
-
-      ("CF_Gway_DrvSeatBeltSw", "CGW1"),
-      ("CF_Gway_DrvDrSw", "CGW1"),       # Driver Door
-      ("CF_Gway_AstDrSw", "CGW1"),       # Passenger Door
-      ("CF_Gway_RLDrSw", "CGW2"),        # Rear left Door
-      ("CF_Gway_RRDrSw", "CGW2"),        # Rear right Door
-      ("CF_Gway_TurnSigLh", "CGW1"),
-      ("CF_Gway_TurnSigRh", "CGW1"),
-      ("CF_Gway_ParkBrakeSw", "CGW1"),
-
-      ("CYL_PRES", "ESP12"),
-
-      ("CF_Clu_CruiseSwState", "CLU11"),
-      ("CF_Clu_CruiseSwMain", "CLU11"),
-      ("CF_Clu_SldMainSW", "CLU11"),
-      ("CF_Clu_ParityBit1", "CLU11"),
-      ("CF_Clu_VanzDecimal" , "CLU11"),
-      ("CF_Clu_Vanz", "CLU11"),
-      ("CF_Clu_SPEED_UNIT", "CLU11"),
-      ("CF_Clu_DetentOut", "CLU11"),
-      ("CF_Clu_RheostatLevel", "CLU11"),
-      ("CF_Clu_CluInfo", "CLU11"),
-      ("CF_Clu_AmpInfo", "CLU11"),
-      ("CF_Clu_AliveCnt1", "CLU11"),
-
-      ("CF_Clu_VehicleSpeed", "CLU15"),
-
-      ("ACCEnable", "TCS13"),
-      ("ACC_REQ", "TCS13"),
-      ("BrakeLight", "TCS13"),
-      ("DriverBraking", "TCS13"),
-      ("StandStill", "TCS13"),
-      ("PBRAKE_ACT", "TCS13"),
-
-      ("ESC_Off_Step", "TCS15"),
-      ("AVH_LAMP", "TCS15"),
-
-      ("CR_Mdps_StrColTq", "MDPS12"),
-      ("CF_Mdps_ToiActive", "MDPS12"),
-      ("CF_Mdps_ToiUnavail", "MDPS12"),
-      ("CF_Mdps_ToiFlt", "MDPS12"),
-      ("CR_Mdps_OutTq", "MDPS12"),
-
-      ("SAS_Angle", "SAS11"),
-      ("SAS_Speed", "SAS11"),
-    ]
-    checks = [
-=======
   def get_can_parser(self, CP):
     if CP.carFingerprint in CANFD_CAR:
       return self.get_can_parser_canfd(CP)
 
     messages = [
->>>>>>> ed7a0bf0
       # address, frequency
       ("MDPS12", 50),
       ("TCS13", 50),
@@ -393,32 +322,13 @@
     else:
       messages.append(("LVR12", 100))
 
-<<<<<<< HEAD
     if CP.spFlags & HyundaiFlagsSP.SP_ENHANCED_SCC.value:
-      if CP.flags & HyundaiFlags.USE_FCA.value:
-        signals += [
-          ("FCA_CmdAct", "ESCC"),
-          ("CF_VSM_Warn_FCA11", "ESCC"),
-          ("CF_VSM_DecCmdAct_FCA11", "ESCC"),
-          ("CR_VSM_DecCmd_FCA11", "ESCC"),
-        ]
-      else:
-        signals += [
-          ("AEB_CmdAct", "ESCC"),
-          ("CF_VSM_Warn_SCC12", "ESCC"),
-          ("CF_VSM_DecCmdAct_SCC12", "ESCC"),
-          ("CR_VSM_DecCmd_SCC12", "ESCC"),
-        ]
-      checks.append(("ESCC", 50))
+      messages.append(("ESCC", 50))
 
     if CP.spFlags & HyundaiFlagsSP.SP_NAV_MSG:
-      signals.append(("SpeedLim_Nav_Clu", "Navi_HU"))
-      checks.append(("Navi_HU", 5))
-
-    return CANParser(DBC[CP.carFingerprint]["pt"], signals, checks, 0)
-=======
+      messages.append(("Navi_HU", 5))
+
     return CANParser(DBC[CP.carFingerprint]["pt"], messages, 0)
->>>>>>> ed7a0bf0
 
   @staticmethod
   def get_cam_can_parser(CP):
@@ -468,37 +378,10 @@
         ("SCC_CONTROL", 50),
       ]
 
-<<<<<<< HEAD
-    if CP.carFingerprint in EV_CAR:
-      signals += [
-        ("ACCELERATOR_PEDAL", "ACCELERATOR"),
-      ]
-      checks += [
-        ("ACCELERATOR", 100),
-      ]
-    elif CP.carFingerprint in HYBRID_CAR:
-      signals += [
-        ("ACCELERATOR_PEDAL", "ACCELERATOR_ALT"),
-      ]
-      checks += [
-        ("ACCELERATOR_ALT", 100),
-      ]
-    else:
-      signals += [
-        ("ACCELERATOR_PEDAL_PRESSED", "ACCELERATOR_BRAKE_ALT"),
-      ]
-      checks += [
-        ("ACCELERATOR_BRAKE_ALT", 100),
-      ]
-
     if CP.flags & HyundaiFlags.CANFD_HDA2 and CP.spFlags & HyundaiFlagsSP.SP_NAV_MSG:
-      signals.append(("SPEED_LIMIT_1", "CLUSTER_SPEED_LIMIT"))
-      checks.append(("CLUSTER_SPEED_LIMIT", 10))
-
-    return CANParser(DBC[CP.carFingerprint]["pt"], signals, checks, CanBus(CP).ECAN)
-=======
+      messages.append(("CLUSTER_SPEED_LIMIT", 10))
+
     return CANParser(DBC[CP.carFingerprint]["pt"], messages, CanBus(CP).ECAN)
->>>>>>> ed7a0bf0
 
   @staticmethod
   def get_cam_can_parser_canfd(CP):
@@ -511,12 +394,7 @@
         ("SCC_CONTROL", 50),
       ]
 
-<<<<<<< HEAD
     if not (CP.flags & HyundaiFlags.CANFD_HDA2) and CP.spFlags & HyundaiFlagsSP.SP_NAV_MSG:
-      signals.append(("SPEED_LIMIT_1", "CLUSTER_SPEED_LIMIT"))
-      checks.append(("CLUSTER_SPEED_LIMIT", 10))
-
-    return CANParser(DBC[CP.carFingerprint]["pt"], signals, checks, CanBus(CP).CAM)
-=======
-    return CANParser(DBC[CP.carFingerprint]["pt"], messages, CanBus(CP).CAM)
->>>>>>> ed7a0bf0
+      messages.append(("CLUSTER_SPEED_LIMIT", 10))
+
+    return CANParser(DBC[CP.carFingerprint]["pt"], messages, CanBus(CP).CAM)