import capnp
import json
import os
import numpy as np
import time
import tomllib
from abc import abstractmethod, ABC
from difflib import SequenceMatcher
from enum import StrEnum
from types import SimpleNamespace
from typing import Any, NamedTuple
from collections.abc import Callable
from functools import cache

from cereal import car
from openpilot.common.basedir import BASEDIR
from openpilot.common.conversions import Conversions as CV
from openpilot.common.simple_kalman import KF1D, get_kalman_gain
from openpilot.common.numpy_fast import clip
from openpilot.common.params import Params
from openpilot.selfdrive.car import DT_CTRL, apply_hysteresis, gen_empty_fingerprint, scale_rot_inertia, scale_tire_stiffness, get_friction, STD_CARGO_KG, \
                                    ButtonEvents
from openpilot.selfdrive.car.param_manager import ParamManager
from openpilot.selfdrive.car.values import PLATFORMS
from openpilot.selfdrive.controls.lib.desire_helper import get_min_lateral_speed
from openpilot.selfdrive.controls.lib.drive_helpers import V_CRUISE_MAX, V_CRUISE_UNSET
from openpilot.selfdrive.controls.lib.events import Events
from openpilot.selfdrive.controls.lib.vehicle_model import VehicleModel
from openpilot.selfdrive.pandad import can_capnp_to_list

ButtonType = car.CarState.ButtonEvent.Type
GearShifter = car.CarState.GearShifter
EventName = car.CarEvent.EventName

MAX_CTRL_SPEED = (V_CRUISE_MAX + 4) * CV.KPH_TO_MS
ACCEL_MAX = 2.0
ACCEL_MIN = -3.5
FRICTION_THRESHOLD = 0.3

TORQUE_PARAMS_PATH = os.path.join(BASEDIR, 'selfdrive/car/torque_data/params.toml')
TORQUE_OVERRIDE_PATH = os.path.join(BASEDIR, 'selfdrive/car/torque_data/override.toml')
TORQUE_SUBSTITUTE_PATH = os.path.join(BASEDIR, 'selfdrive/car/torque_data/substitute.toml')
TORQUE_NN_MODEL_PATH = os.path.join(BASEDIR, 'selfdrive/car/torque_data/lat_models')

# dict used to rename activation functions whose names aren't valid python identifiers
ACTIVATION_FUNCTION_NAMES = {'σ': 'sigmoid'}

FORWARD_GEARS = [GearShifter.drive, GearShifter.low, GearShifter.eco,
                 GearShifter.sport, GearShifter.manumatic, GearShifter.brake]


def similarity(s1: str, s2: str) -> float:
  return SequenceMatcher(None, s1, s2).ratio()

GEAR_SHIFTER_MAP: dict[str, car.CarState.GearShifter] = {
  'P': GearShifter.park, 'PARK': GearShifter.park,
  'R': GearShifter.reverse, 'REVERSE': GearShifter.reverse,
  'N': GearShifter.neutral, 'NEUTRAL': GearShifter.neutral,
  'E': GearShifter.eco, 'ECO': GearShifter.eco,
  'T': GearShifter.manumatic, 'MANUAL': GearShifter.manumatic,
  'D': GearShifter.drive, 'DRIVE': GearShifter.drive,
  'S': GearShifter.sport, 'SPORT': GearShifter.sport,
  'L': GearShifter.low, 'LOW': GearShifter.low,
  'B': GearShifter.brake, 'BRAKE': GearShifter.brake,
}


class LatControlInputs(NamedTuple):
  lateral_acceleration: float
  roll_compensation: float
  vego: float
  aego: float


SendCan = tuple[int, bytes, int]
TorqueFromLateralAccelCallbackType = Callable[[LatControlInputs, car.CarParams.LateralTorqueTuning, float, float, bool, bool], float]


@cache
def get_torque_params():
  with open(TORQUE_SUBSTITUTE_PATH, 'rb') as f:
    sub = tomllib.load(f)
  with open(TORQUE_PARAMS_PATH, 'rb') as f:
    params = tomllib.load(f)
  with open(TORQUE_OVERRIDE_PATH, 'rb') as f:
    override = tomllib.load(f)

  torque_params = {}
  for candidate in (sub.keys() | params.keys() | override.keys()) - {'legend'}:
    if sum([candidate in x for x in [sub, params, override]]) > 1:
      raise RuntimeError(f'{candidate} is defined twice in torque config')

    sub_candidate = sub.get(candidate, candidate)

    if sub_candidate in override:
      out = override[sub_candidate]
    elif sub_candidate in params:
      out = params[sub_candidate]
    else:
      raise NotImplementedError(f"Did not find torque params for {sub_candidate}")

    torque_params[sub_candidate] = {key: out[i] for i, key in enumerate(params['legend'])}
    if candidate in sub:
      torque_params[candidate] = torque_params[sub_candidate]

  return torque_params

# lateral neural network feedforward
class FluxModel:
  def __init__(self, params_file, zero_bias=False):
    with open(params_file, "r") as f:
      params = json.load(f)

    self.input_size = params["input_size"]
    self.output_size = params["output_size"]
    self.input_mean = np.array(params["input_mean"], dtype=np.float32).T
    self.input_std = np.array(params["input_std"], dtype=np.float32).T
    self.layers = []
    self.friction_override = False

    for layer_params in params["layers"]:
      W = np.array(layer_params[next(key for key in layer_params.keys() if key.endswith('_W'))], dtype=np.float32).T
      b = np.array(layer_params[next(key for key in layer_params.keys() if key.endswith('_b'))], dtype=np.float32).T
      if zero_bias:
        b = np.zeros_like(b)
      activation = layer_params["activation"]
      for k, v in ACTIVATION_FUNCTION_NAMES.items():
        activation = activation.replace(k, v)
      self.layers.append((W, b, activation))

    self.validate_layers()
    self.check_for_friction_override()

  # Begin activation functions.
  # These are called by name using the keys in the model json file
  @staticmethod
  def sigmoid(x):
    return 1 / (1 + np.exp(-x))

  @staticmethod
  def identity(x):
    return x
  # End activation functions

  def forward(self, x):
    for W, b, activation in self.layers:
      x = getattr(self, activation)(x.dot(W) + b)
    return x

  def evaluate(self, input_array):
    in_len = len(input_array)
    if in_len != self.input_size:
      # If the input is length 2-4, then it's a simplified evaluation.
      # In that case, need to add on zeros to fill out the input array to match the correct length.
      if 2 <= in_len:
        input_array = input_array + [0] * (self.input_size - in_len)
      else:
        raise ValueError(f"Input array length {len(input_array)} must be length 2 or greater")

    input_array = np.array(input_array, dtype=np.float32)

    # Rescale the input array using the input_mean and input_std
    input_array = (input_array - self.input_mean) / self.input_std

    output_array = self.forward(input_array)

    return float(output_array[0, 0])

  def validate_layers(self):
    for W, b, activation in self.layers:
      if not hasattr(self, activation):
        raise ValueError(f"Unknown activation: {activation}")

  def check_for_friction_override(self):
    y = self.evaluate([10.0, 0.0, 0.2])
    self.friction_override = (y < 0.1)


def get_nn_model_path(_car, eps_firmware) -> tuple[str | None, float]:
  def check_nn_path(_check_model):
    _model_path = None
    _max_similarity = -1.0
    for f in os.listdir(TORQUE_NN_MODEL_PATH):
      if f.endswith(".json"):
        model = f.replace(".json", "").replace(f"{TORQUE_NN_MODEL_PATH}/", "")
        similarity_score = similarity(model, _check_model)
        if similarity_score > _max_similarity:
          _max_similarity = similarity_score
          _model_path = os.path.join(TORQUE_NN_MODEL_PATH, f)
    return _model_path, _max_similarity

  if len(eps_firmware) > 3:
    eps_firmware = eps_firmware.replace("\\", "")
    check_model = f"{_car} {eps_firmware}"
  else:
    check_model = _car
  model_path, max_similarity = check_nn_path(check_model)
  if _car not in model_path or 0.0 <= max_similarity < 0.9:
    check_model = _car
    model_path, max_similarity = check_nn_path(check_model)
    if _car not in model_path or 0.0 <= max_similarity < 0.9:
      model_path = None
  return model_path, max_similarity


def get_nn_model(_car, eps_firmware) -> tuple[FluxModel | None, float]:
  model, similarity_score = get_nn_model_path(_car, eps_firmware)
  if model is not None:
    model = FluxModel(model)
  return model, similarity_score


# generic car and radar interfaces

class CarInterfaceBase(ABC):
  def __init__(self, CP, CarController, CarState):
    self.CP = CP
    self.VM = VehicleModel(CP)

    self.frame = 0
    self.steering_unpressed = 0
    self.low_speed_alert = False
    self.no_steer_warning = False
    self.silent_steer_warning = True
    self.v_ego_cluster_seen = False

    self.CS = CarState(CP)
    self.cp = self.CS.get_can_parser(CP)
    self.cp_cam = self.CS.get_cam_can_parser(CP)
    self.cp_adas = self.CS.get_adas_can_parser(CP)
    self.cp_body = self.CS.get_body_can_parser(CP)
    self.cp_loopback = self.CS.get_loopback_can_parser(CP)
    self.can_parsers = [self.cp, self.cp_cam, self.cp_adas, self.cp_body, self.cp_loopback]

    dbc_name = "" if self.cp is None else self.cp.dbc_name
    self.CC: CarControllerBase = CarController(dbc_name, CP, self.VM)

    self.param_s = Params()
    self.disengage_on_accelerator = self.param_s.get_bool("DisengageOnAccelerator")
    self.enable_mads = self.param_s.get_bool("EnableMads")
    self.mads_disengage_lateral_on_brake = self.param_s.get_bool("DisengageLateralOnBrake")
    self.mads_ndlob = self.enable_mads and not self.mads_disengage_lateral_on_brake
    self.gear_warning = 0
    self.cruise_cancelled_btn = True
    self.prev_acc_mads_combo = False
    self.mads_event_lock = True
    self.gap_button_counter = 0
    self.experimental_mode_hold = False
    self.last_mads_init = 0.
    self.madsEnabledInit = False
    self.madsEnabledInitPrev = False
    self.button_events = ButtonEvents()

    self.lat_torque_nn_model = None
    eps_firmware = str(next((fw.fwVersion for fw in CP.carFw if fw.ecu == "eps"), ""))
    self.has_lateral_torque_nn = self.initialize_lat_torque_nn(CP.carFingerprint, eps_firmware)

  def get_ff_nn(self, x):
    return self.lat_torque_nn_model.evaluate(x)

  def initialize_lat_torque_nn(self, _car, eps_firmware) -> bool:
    self.lat_torque_nn_model, _ = get_nn_model(_car, eps_firmware)
    return self.lat_torque_nn_model is not None and self.param_s.get_bool("NNFF")

  def apply(self, c: car.CarControl, now_nanos: int) -> tuple[car.CarControl.Actuators, list[SendCan]]:
    return self.CC.update(c, self.CS, now_nanos)

  @staticmethod
  def get_pid_accel_limits(CP, current_speed, cruise_speed):
    return ACCEL_MIN, ACCEL_MAX

  @classmethod
  def get_non_essential_params(cls, candidate: str):
    """
    Parameters essential to controlling the car may be incomplete or wrong without FW versions or fingerprints.
    """
    return cls.get_params(candidate, gen_empty_fingerprint(), list(), False, False)

  @classmethod
  def get_params(cls, candidate: str, fingerprint: dict[int, dict[int, int]], car_fw: list[car.CarParams.CarFw], experimental_long: bool, docs: bool):
    ret = CarInterfaceBase.get_std_params(candidate)

    platform = PLATFORMS[candidate]
    ret.mass = platform.config.specs.mass
    ret.wheelbase = platform.config.specs.wheelbase
    ret.steerRatio = platform.config.specs.steerRatio
    ret.centerToFront = ret.wheelbase * platform.config.specs.centerToFrontRatio
    ret.minEnableSpeed = platform.config.specs.minEnableSpeed
    ret.minSteerSpeed = platform.config.specs.minSteerSpeed
    ret.tireStiffnessFactor = platform.config.specs.tireStiffnessFactor
    ret.flags |= int(platform.config.flags)
    ret.spFlags |= int(platform.config.spFlags)

    ret = cls._get_params(ret, candidate, fingerprint, car_fw, experimental_long, docs)

    params = Params()
    if ret.steerControlType != car.CarParams.SteerControlType.angle:
      if params.get_bool("EnforceTorqueLateral") or params.get_bool("NNFF"):
        ret = CarInterfaceBase.sp_configure_torque_tune(candidate, ret)
        if params.get_bool("CustomTorqueLateral"):
          ret = CarInterfaceBase.sp_configure_custom_torque_tune(ret, params)

      if ret.lateralTuning.which() == 'torque':
        eps_firmware = str(next((fw.fwVersion for fw in car_fw if fw.ecu == "eps"), ""))
        model, similarity_score = get_nn_model_path(candidate, eps_firmware)
        if model is not None:
          ret.lateralTuning.torque.nnModelName = nn_model_name = os.path.splitext(os.path.basename(model))[0]
          ret.lateralTuning.torque.nnModelFuzzyMatch = (similarity_score < 0.99)
          if 'b\'' in nn_model_name:
            nn_model, _ = nn_model_name.split('b\'')
          else:
            nn_model = nn_model_name
          params.put("NNFFCarModel", nn_model)
        else:
          ret.lateralTuning.torque.nnModelName = "mock"

    # Vehicle mass is published curb weight plus assumed payload such as a human driver; notCars have no assumed payload
    if not ret.notCar:
      ret.mass = ret.mass + STD_CARGO_KG

    # Set params dependent on values set by the car interface
    ret.rotationalInertia = scale_rot_inertia(ret.mass, ret.wheelbase)
    ret.tireStiffnessFront, ret.tireStiffnessRear = scale_tire_stiffness(ret.mass, ret.wheelbase, ret.centerToFront, ret.tireStiffnessFactor)

    return ret

  @staticmethod
  @abstractmethod
  def _get_params(ret: car.CarParams, candidate, fingerprint: dict[int, dict[int, int]],
                  car_fw: list[car.CarParams.CarFw], experimental_long: bool, docs: bool):
    raise NotImplementedError

  @staticmethod
  def init(CP, logcan, sendcan):
    pass

  @staticmethod
  def get_steer_feedforward_default(desired_angle, v_ego):
    # Proportional to realigning tire momentum: lateral acceleration.
    return desired_angle * (v_ego**2)

  def get_steer_feedforward_function(self):
    return self.get_steer_feedforward_default

  def torque_from_lateral_accel_linear(self, latcontrol_inputs: LatControlInputs, torque_params: car.CarParams.LateralTorqueTuning,
                                       lateral_accel_error: float, lateral_accel_deadzone: float, friction_compensation: bool, gravity_adjusted: bool) -> float:
    # The default is a linear relationship between torque and lateral acceleration (accounting for road roll and steering friction)
    friction = get_friction(lateral_accel_error, lateral_accel_deadzone, FRICTION_THRESHOLD, torque_params, friction_compensation)
    return (latcontrol_inputs.lateral_acceleration / float(torque_params.latAccelFactor)) + friction

  def torque_from_lateral_accel(self) -> TorqueFromLateralAccelCallbackType:
    return self.torque_from_lateral_accel_linear

  # returns a set of default params to avoid repetition in car specific params
  @staticmethod
  def get_std_params(candidate):
    ret = car.CarParams.new_message()
    ret.carFingerprint = candidate

    # Car docs fields
    ret.maxLateralAccel = get_torque_params()[candidate]['MAX_LAT_ACCEL_MEASURED']
    ret.autoResumeSng = True  # describes whether car can resume from a stop automatically

    # standard ALC params
    ret.tireStiffnessFactor = 1.0
    ret.steerControlType = car.CarParams.SteerControlType.torque
    ret.minSteerSpeed = 0.
    ret.wheelSpeedFactor = 1.0

    ret.pcmCruise = True     # openpilot's state is tied to the PCM's cruise state on most cars
    ret.pcmCruiseSpeed = True     # openpilot's state is tied to the PCM's cruise speed
    ret.minEnableSpeed = -1. # enable is done by stock ACC, so ignore this
    ret.steerRatioRear = 0.  # no rear steering, at least on the listed cars aboveA
    ret.openpilotLongitudinalControl = False
    ret.stopAccel = -2.0
    ret.stoppingDecelRate = 0.8 # brake_travel/s while trying to stop
    ret.vEgoStopping = 0.5
    ret.vEgoStarting = 0.5
    ret.stoppingControl = True
    ret.longitudinalTuning.kf = 1.
    ret.longitudinalTuning.kpBP = [0.]
    ret.longitudinalTuning.kpV = [0.]
    ret.longitudinalTuning.kiBP = [0.]
    ret.longitudinalTuning.kiV = [0.]
    # TODO estimate car specific lag, use .15s for now
    ret.longitudinalActuatorDelay = 0.15
    ret.steerLimitTimer = 1.0
    return ret

  @staticmethod
  def configure_torque_tune(candidate, tune, steering_angle_deadzone_deg=0.0, use_steering_angle=True):
    params = get_torque_params()[candidate]

    tune.init('torque')
    tune.torque.useSteeringAngle = use_steering_angle
    tune.torque.kp = 1.0
    tune.torque.kf = 1.0
    tune.torque.ki = 0.1
    tune.torque.friction = params['FRICTION']
    tune.torque.latAccelFactor = params['LAT_ACCEL_FACTOR']
    tune.torque.latAccelOffset = 0.0
    tune.torque.steeringAngleDeadzoneDeg = steering_angle_deadzone_deg

  @staticmethod
  def sp_configure_torque_tune(candidate, ret):
    CarInterfaceBase.configure_torque_tune(candidate, ret.lateralTuning)
    return ret

  @staticmethod
  def sp_configure_custom_torque_tune(ret, params):
    ret.lateralTuning.torque.friction = float(params.get("TorqueFriction", encoding="utf8")) * 0.001
    ret.lateralTuning.torque.latAccelFactor = float(params.get("TorqueMaxLatAccel", encoding="utf8")) * 0.01
    return ret

  @abstractmethod
  def _update(self, c: car.CarControl) -> car.CarState:
    pass

  def update(self, c: car.CarControl, can_strings: list[bytes], params_list: SimpleNamespace) -> car.CarState:
    # parse can
    can_list = can_capnp_to_list(can_strings)
    for cp in self.can_parsers:
      if cp is not None:
        cp.update_strings(can_list)

    self.CS.button_events = []
    self.CS.params_list = params_list

    # get CarState
    ret = self._update(c)

    ret.canValid = all(cp.can_valid for cp in self.can_parsers if cp is not None)
    ret.canTimeout = any(cp.bus_timeout for cp in self.can_parsers if cp is not None)

    if ret.vEgoCluster == 0.0 and not self.v_ego_cluster_seen:
      ret.vEgoCluster = ret.vEgo
    else:
      self.v_ego_cluster_seen = True

    # Many cars apply hysteresis to the ego dash speed
    if self.CS is not None:
      ret.vEgoCluster = apply_hysteresis(ret.vEgoCluster, self.CS.out.vEgoCluster, self.CS.cluster_speed_hyst_gap)
      if abs(ret.vEgo) < self.CS.cluster_min_speed:
        ret.vEgoCluster = 0.0

    if ret.cruiseState.speedCluster == 0:
      ret.cruiseState.speedCluster = ret.cruiseState.speed

    # copy back for next iteration
    if self.CS is not None:
      self.CS.out = ret.as_reader()

    return ret


  def create_common_events(self, cs_out, c, extra_gears=None, pcm_enable=True, allow_enable=True,
                           enable_buttons=(ButtonType.accelCruise, ButtonType.decelCruise)):
    events = Events()

    if cs_out.doorOpen and (c.latActive or c.longActive):
      events.add(EventName.doorOpen)
    if cs_out.seatbeltUnlatched and cs_out.gearShifter != GearShifter.park:
      events.add(EventName.seatbeltNotLatched)
    if cs_out.gearShifter != GearShifter.drive and (extra_gears is None or
       cs_out.gearShifter not in extra_gears) and not (cs_out.gearShifter == GearShifter.unknown and
       self.gear_warning < int(0.5/DT_CTRL)):
      if cs_out.vEgo < 5:
        events.add(EventName.silentWrongGear)
      else:
        events.add(EventName.wrongGear)
    if cs_out.gearShifter == GearShifter.reverse:
      if not self.CS.params_list.reverse_dm_cam and cs_out.vEgo < 5:
        events.add(EventName.spReverseGear)
      elif cs_out.vEgo >= 5:
        events.add(EventName.reverseGear)
    if not cs_out.cruiseState.available and cs_out.cruiseState.enabled:
      events.add(EventName.wrongCarMode)
    if cs_out.espDisabled:
      events.add(EventName.espDisabled)
    if cs_out.espActive:
      events.add(EventName.espActive)
    if cs_out.stockFcw:
      events.add(EventName.stockFcw)
    if cs_out.stockAeb:
      events.add(EventName.stockAeb)
    if cs_out.vEgo > MAX_CTRL_SPEED:
      events.add(EventName.speedTooHigh)
    if cs_out.cruiseState.nonAdaptive:
      events.add(EventName.wrongCruiseMode)
    if cs_out.brakeHoldActive and self.CP.openpilotLongitudinalControl:
      if cs_out.madsEnabled:
        cs_out.disengageByBrake = True
      if cs_out.cruiseState.enabled:
        events.add(EventName.brakeHold)
      else:
        events.add(EventName.silentBrakeHold)
    if cs_out.parkingBrake:
      events.add(EventName.parkBrake)
    if cs_out.accFaulted:
      events.add(EventName.accFaulted)
    if cs_out.steeringPressed:
      events.add(EventName.steerOverride)
    if cs_out.brakePressed and cs_out.standstill and cs_out.cruiseState.enabled:
      events.add(EventName.preEnableStandstill)
    if cs_out.gasPressed and cs_out.cruiseState.enabled:
      events.add(EventName.gasPressedOverride)

    self.gear_warning = self.gear_warning + 1 if cs_out.gearShifter == GearShifter.unknown else 0

    # Handle button presses
    #for b in cs_out.buttonEvents:
    #  # Enable OP long on falling edge of enable buttons (defaults to accelCruise and decelCruise, overridable per-port)
    #  if not self.CP.pcmCruise and (b.type in enable_buttons and not b.pressed):
    #    events.add(EventName.buttonEnable)
    #  # Disable on rising and falling edge of cancel for both stock and OP long
    #  if b.type == ButtonType.cancel:
    #    events.add(EventName.buttonCancel)

    # Handle permanent and temporary steering faults
    self.steering_unpressed = 0 if cs_out.steeringPressed else self.steering_unpressed + 1
    if cs_out.steerFaultTemporary:
      if cs_out.steeringPressed and (not self.CS.out.steerFaultTemporary or self.no_steer_warning):
        self.no_steer_warning = True
      else:
        self.no_steer_warning = False

        # if the user overrode recently, show a less harsh alert
        if self.silent_steer_warning or cs_out.standstill or self.steering_unpressed < int(1.5 / DT_CTRL):
          self.silent_steer_warning = True
          events.add(EventName.steerTempUnavailableSilent)
        else:
          events.add(EventName.steerTempUnavailable)
    else:
      self.no_steer_warning = False
      self.silent_steer_warning = False
    if cs_out.steerFaultPermanent:
      events.add(EventName.steerUnavailable)

    # we engage when pcm is active (rising edge)
    # enabling can optionally be blocked by the car interface
    if pcm_enable:
      if cs_out.cruiseState.enabled and not self.CS.out.cruiseState.enabled and allow_enable:
        events.add(EventName.pcmEnable)
      elif not cs_out.cruiseState.enabled:
        events.add(EventName.pcmDisable)

    return events

  @staticmethod
  def sp_v_cruise_initialized(v_cruise):
    return v_cruise != V_CRUISE_UNSET

  def get_acc_mads(self, cs_out):
    if self.CS.params_list.acc_mads_combo:
      if not self.prev_acc_mads_combo and (cs_out.cruiseState.enabled or self.CS.accEnabled):
        self.CS.madsEnabled = True
      self.prev_acc_mads_combo = (cs_out.cruiseState.enabled or self.CS.accEnabled)

    return self.CS.madsEnabled

  def get_sp_v_cruise_non_pcm_state(self, cs_out, vCruise,
                                    enable_buttons=(ButtonType.accelCruise, ButtonType.decelCruise),
                                    resume_button=(ButtonType.accelCruise, ButtonType.resumeCruise)):

    if cs_out.cruiseState.available:
      for b in self.CS.button_events:
        if not self.CP.pcmCruise or not self.CP.pcmCruiseSpeed:
          if b.type in enable_buttons and not b.pressed:
            self.CS.accEnabled = True
        if not self.CP.pcmCruise:
          if b.type in resume_button and not self.sp_v_cruise_initialized(vCruise):
            self.CS.accEnabled = False
        if not self.CP.pcmCruiseSpeed:
          if b.type == ButtonType.accelCruise and not cs_out.cruiseState.enabled:
            self.CS.accEnabled = False
    else:
      self.CS.accEnabled = False

    return self.CS.accEnabled

  def get_sp_cancel_cruise_state(self):
    self.CS.madsEnabled = False if not self.enable_mads or self.disengage_on_accelerator else self.CS.madsEnabled
    self.CS.accEnabled = False

  def get_sp_pedal_disengage(self, cs_out):
    accel_pedal = cs_out.gasPressed and not self.CS.out.gasPressed and self.disengage_on_accelerator
    brake = cs_out.brakePressed and (not self.CS.out.brakePressed or not cs_out.standstill)
    regen = cs_out.regenBraking and (not self.CS.out.regenBraking or not cs_out.standstill)
    return accel_pedal or brake or regen

  def get_sp_cruise_main_state(self, cs_out):
    if not self.CS.control_initialized:
      return False
    elif not self.CS.params_list.mads_main_toggle:
      return False
    else:
      return cs_out.cruiseState.available

  def get_sp_started_mads(self, cs_out):
    if not cs_out.cruiseState.available and self.CS.out.cruiseState.available:
      self.madsEnabledInit = False
      self.madsEnabledInitPrev = False
      return False
    if not self.CS.params_list.mads_main_toggle or self.prev_acc_mads_combo:
      return self.CS.madsEnabled
    if not self.madsEnabledInit and self.CS.madsEnabled:
      self.madsEnabledInit = True
      self.last_mads_init = time.monotonic()
    if cs_out.gearShifter not in FORWARD_GEARS:
      self.last_mads_init = time.monotonic()
    if self.madsEnabledInit and (not self.madsEnabledInitPrev or cs_out.gearShifter not in FORWARD_GEARS):
      if time.monotonic() < self.last_mads_init + 1.:
        return False
      self.madsEnabledInitPrev = True
      return cs_out.cruiseState.available
    else:
      return self.CS.madsEnabled

<<<<<<< HEAD
  def get_sp_common_state(self, cs_out, gear_allowed=True, gap_button=False):
    cs_out.cruiseState.enabled = self.CS.accEnabled if not self.CP.pcmCruise or not self.CP.pcmCruiseSpeed else cs_out.cruiseState.enabled
=======
  def get_sp_common_state(self, cs_out, CS, gear_allowed=True):
    cs_out.cruiseState.enabled = CS.accEnabled if not self.CP.pcmCruise or not self.CP.pcmCruiseSpeed else cs_out.cruiseState.enabled
>>>>>>> 853fed44

    if not self.enable_mads:
      if cs_out.cruiseState.enabled and not self.CS.out.cruiseState.enabled:
        self.CS.madsEnabled = True
      elif not cs_out.cruiseState.enabled and self.CS.out.cruiseState.enabled:
        self.CS.madsEnabled = False

<<<<<<< HEAD
    if self.CP.openpilotLongitudinalControl:
      self.toggle_exp_mode(gap_button)  # TODO-SP: use buttonEvents to handle this, then remove gap_button

=======
>>>>>>> 853fed44
    lane_change_speed_min = get_min_lateral_speed(self.CS.params_list.pause_lateral_speed, self.CS.params_list.is_metric)

    cs_out.belowLaneChangeSpeed = cs_out.vEgo < lane_change_speed_min and self.CS.params_list.below_speed_pause

    if cs_out.gearShifter in [GearShifter.park, GearShifter.reverse] or cs_out.doorOpen or \
      (cs_out.seatbeltUnlatched and cs_out.gearShifter != GearShifter.park):
      gear_allowed = False

    cs_out.latActive = gear_allowed

    if not self.CS.control_initialized:
      self.CS.control_initialized = True

    # Disable on rising edge of gas or brake. Also disable on brake when speed > 0.
    if (cs_out.gasPressed and not self.CS.out.gasPressed and self.disengage_on_accelerator) or \
      (cs_out.brakePressed and (not self.CS.out.brakePressed or not cs_out.standstill)) or \
      (cs_out.regenBraking and (not self.CS.out.regenBraking or not cs_out.standstill)):
      if self.CS.madsEnabled:
        self.CS.disengageByBrake = True

    cs_out.madsEnabled = self.CS.madsEnabled
    cs_out.accEnabled = self.CS.accEnabled
    cs_out.disengageByBrake = self.CS.disengageByBrake
    cs_out.brakeLightsDEPRECATED |= cs_out.brakePressed or cs_out.brakeHoldActive or cs_out.parkingBrake or cs_out.regenBraking

    return cs_out

<<<<<<< HEAD
  # TODO: SP: use upstream's buttonEvents counter checks from controlsd
  def toggle_exp_mode(self, gap_pressed):
    if gap_pressed:
      if not self.experimental_mode_hold:
        self.gap_button_counter += 1
        if self.gap_button_counter > 50:
          self.gap_button_counter = 0
          self.experimental_mode_hold = True
          self.param_s.put_bool_nonblocking("ExperimentalMode", not self.CS.params_list.experimental_mode)
    else:
      self.gap_button_counter = 0
      self.experimental_mode_hold = False

  def create_sp_events(self, cs_out, events, main_enabled=False, allow_enable=True, enable_pressed=False,
=======
  def create_sp_events(self, CS, cs_out, events, main_enabled=False, allow_enable=True, enable_pressed=False,
>>>>>>> 853fed44
                       enable_from_brake=False, enable_pressed_long=False,
                       enable_buttons=(ButtonType.accelCruise, ButtonType.decelCruise)):

    if not cs_out.brakePressed and not cs_out.brakeHoldActive and not cs_out.parkingBrake and not cs_out.regenBraking:
      if cs_out.disengageByBrake and cs_out.madsEnabled:
        enable_pressed = True
        enable_from_brake = True
      self.CS.disengageByBrake = False
      cs_out.disengageByBrake = False

    for b in cs_out.buttonEvents:
      # Enable OP long on falling edge of enable buttons (defaults to accelCruise and decelCruise, overridable per-port)
      if not self.CP.pcmCruise:
        if b.type in enable_buttons and not b.pressed:
          enable_pressed = True
          enable_pressed_long = True
      # Disable on rising and falling edge of cancel for both stock and OP long
      if b.type == ButtonType.cancel:
        if not cs_out.madsEnabled:
          events.add(EventName.buttonCancel)
        elif not self.cruise_cancelled_btn:
          self.cruise_cancelled_btn = True
          events.add(EventName.manualLongitudinalRequired)
      # do disable on MADS button if ACC is disabled
      if b.type == ButtonType.altButton1 and b.pressed and self.enable_mads:
        if not cs_out.madsEnabled:  # disabled MADS
          if not cs_out.cruiseState.enabled:
            events.add(EventName.buttonCancel)
          else:
            events.add(EventName.manualSteeringRequired)
        else:  # enabled MADS
          if not cs_out.cruiseState.enabled:
            enable_pressed = True
    if self.CP.pcmCruise:
      # do disable on button down
      if main_enabled:
        if any(self.CS.main_buttons) and not cs_out.cruiseState.enabled:
          if not cs_out.madsEnabled:
            events.add(EventName.buttonCancel)
      # do enable on both accel and decel buttons
      if cs_out.cruiseState.enabled and not self.CS.out.cruiseState.enabled and allow_enable:
        enable_pressed = True
        enable_pressed_long = True
      elif not cs_out.cruiseState.enabled:
        if not cs_out.madsEnabled:
          events.add(EventName.buttonCancel)
        elif not self.enable_mads:
          cs_out.madsEnabled = False
    if enable_pressed:
      if enable_from_brake:
        events.add(EventName.silentButtonEnable)
      else:
        events.add(EventName.buttonEnable)
    if cs_out.disengageByBrake and not cs_out.standstill and enable_pressed_long:
      events.add(EventName.cruiseEngageBlocked)

    self.cruise_cancelled_btn = False if cs_out.cruiseState.enabled else True

    return events, cs_out

  def update_custom_stock_long(self):
    customStockLong = car.CarState.CustomStockLong.new_message()
    customStockLong.cruiseButton = 0 if self.CC.cruise_button is None else int(self.CC.cruise_button)
    customStockLong.finalSpeedKph = float(self.CC.final_speed_kph)
    customStockLong.targetSpeed = float(self.CC.target_speed)
    customStockLong.vSetDis = float(self.CC.v_set_dis)
    customStockLong.speedDiff = float(self.CC.speed_diff)
    customStockLong.buttonType = int(self.CC.button_type)
    return customStockLong

class RadarInterfaceBase(ABC):
  def __init__(self, CP):
    self.CP = CP
    self.rcp = None
    self.pts = {}
    self.delay = 0
    self.radar_ts = CP.radarTimeStep
    self.frame = 0

  def update(self, can_strings):
    self.frame += 1
    if (self.frame % int(100 * self.radar_ts)) == 0:
      return car.RadarData.new_message()
    return None


class CarStateBase(ABC):
  def __init__(self, CP):
    self.CP = CP
    self.car_fingerprint = CP.carFingerprint
    self.out = car.CarState.new_message()

    self.cruise_buttons = 0
    self.left_blinker_cnt = 0
    self.right_blinker_cnt = 0
    self.steering_pressed_cnt = 0
    self.left_blinker_prev = False
    self.right_blinker_prev = False
    self.cluster_speed_hyst_gap = 0.0
    self.cluster_min_speed = 0.0  # min speed before dropping to 0

    self.accEnabled = False
    self.madsEnabled = False
    self.disengageByBrake = False
    self.mads_enabled = False
    self.prev_mads_enabled = False
    self.control_initialized = False

    self.button_events: list[capnp.lib.capnp._DynamicStructBuilder] = []
    self.params_list: SimpleNamespace = ParamManager().get_params()

    Q = [[0.0, 0.0], [0.0, 100.0]]
    R = 0.3
    A = [[1.0, DT_CTRL], [0.0, 1.0]]
    C = [[1.0, 0.0]]
    x0=[[0.0], [0.0]]
    K = get_kalman_gain(DT_CTRL, np.array(A), np.array(C), np.array(Q), R)
    self.v_ego_kf = KF1D(x0=x0, A=A, C=C[0], K=K)

  def update_speed_kf(self, v_ego_raw):
    if abs(v_ego_raw - self.v_ego_kf.x[0][0]) > 2.0:  # Prevent large accelerations when car starts at non zero speed
      self.v_ego_kf.set_x([[v_ego_raw], [0.0]])

    v_ego_x = self.v_ego_kf.update(v_ego_raw)
    return float(v_ego_x[0]), float(v_ego_x[1])

  def get_wheel_speeds(self, fl, fr, rl, rr, unit=CV.KPH_TO_MS):
    factor = unit * self.CP.wheelSpeedFactor

    wheelSpeeds = car.CarState.WheelSpeeds.new_message()
    wheelSpeeds.fl = fl * factor
    wheelSpeeds.fr = fr * factor
    wheelSpeeds.rl = rl * factor
    wheelSpeeds.rr = rr * factor
    return wheelSpeeds

  def update_blinker_from_lamp(self, blinker_time: int, left_blinker_lamp: bool, right_blinker_lamp: bool):
    """Update blinkers from lights. Enable output when light was seen within the last `blinker_time`
    iterations"""
    # TODO: Handle case when switching direction. Now both blinkers can be on at the same time
    self.left_blinker_cnt = blinker_time if left_blinker_lamp else max(self.left_blinker_cnt - 1, 0)
    self.right_blinker_cnt = blinker_time if right_blinker_lamp else max(self.right_blinker_cnt - 1, 0)
    return self.left_blinker_cnt > 0, self.right_blinker_cnt > 0

  def update_steering_pressed(self, steering_pressed, steering_pressed_min_count):
    """Applies filtering on steering pressed for noisy driver torque signals."""
    self.steering_pressed_cnt += 1 if steering_pressed else -1
    self.steering_pressed_cnt = clip(self.steering_pressed_cnt, 0, steering_pressed_min_count * 2)
    return self.steering_pressed_cnt > steering_pressed_min_count

  def update_blinker_from_stalk(self, blinker_time: int, left_blinker_stalk: bool, right_blinker_stalk: bool):
    """Update blinkers from stalk position. When stalk is seen the blinker will be on for at least blinker_time,
    or until the stalk is turned off, whichever is longer. If the opposite stalk direction is seen the blinker
    is forced to the other side. On a rising edge of the stalk the timeout is reset."""

    if left_blinker_stalk:
      self.right_blinker_cnt = 0
      if not self.left_blinker_prev:
        self.left_blinker_cnt = blinker_time

    if right_blinker_stalk:
      self.left_blinker_cnt = 0
      if not self.right_blinker_prev:
        self.right_blinker_cnt = blinker_time

    self.left_blinker_cnt = max(self.left_blinker_cnt - 1, 0)
    self.right_blinker_cnt = max(self.right_blinker_cnt - 1, 0)

    self.left_blinker_prev = left_blinker_stalk
    self.right_blinker_prev = right_blinker_stalk

    return bool(left_blinker_stalk or self.left_blinker_cnt > 0), bool(right_blinker_stalk or self.right_blinker_cnt > 0)

  @staticmethod
  def parse_gear_shifter(gear: str | None) -> car.CarState.GearShifter:
    if gear is None:
      return GearShifter.unknown
    return GEAR_SHIFTER_MAP.get(gear.upper(), GearShifter.unknown)

  @staticmethod
  def get_can_parser(CP):
    return None

  @staticmethod
  def get_cam_can_parser(CP):
    return None

  @staticmethod
  def get_adas_can_parser(CP):
    return None

  @staticmethod
  def get_body_can_parser(CP):
    return None

  @staticmethod
  def get_loopback_can_parser(CP):
    return None


class CarControllerBase(ABC):
  def __init__(self, dbc_name: str, CP, VM):
    self.CP = CP
    self.frame = 0

    self.cruise_button = 0
    self.final_speed_kph = 0.0
    self.target_speed = 0.0
    self.v_set_dis = 0.0
    self.speed_diff = 0.0
    self.button_type = 0

  @abstractmethod
  def update(self, CC: car.CarControl.Actuators, CS: car.CarState, now_nanos: int) -> tuple[car.CarControl.Actuators, list[SendCan]]:
    pass


INTERFACE_ATTR_FILE = {
  "FINGERPRINTS": "fingerprints",
  "FW_VERSIONS": "fingerprints",
}

# interface-specific helpers

def get_interface_attr(attr: str, combine_brands: bool = False, ignore_none: bool = False) -> dict[str | StrEnum, Any]:
  # read all the folders in selfdrive/car and return a dict where:
  # - keys are all the car models or brand names
  # - values are attr values from all car folders
  result = {}
  for car_folder in sorted([x[0] for x in os.walk(BASEDIR + '/selfdrive/car')]):
    try:
      brand_name = car_folder.split('/')[-1]
      brand_values = __import__(f'openpilot.selfdrive.car.{brand_name}.{INTERFACE_ATTR_FILE.get(attr, "values")}', fromlist=[attr])
      if hasattr(brand_values, attr) or not ignore_none:
        attr_data = getattr(brand_values, attr, None)
      else:
        continue

      if combine_brands:
        if isinstance(attr_data, dict):
          for f, v in attr_data.items():
            result[f] = v
      else:
        result[brand_name] = attr_data
    except (ImportError, OSError):
      pass

  return result


class NanoFFModel:
  def __init__(self, weights_loc: str, platform: str):
    self.weights_loc = weights_loc
    self.platform = platform
    self.load_weights(platform)

  def load_weights(self, platform: str):
    with open(self.weights_loc) as fob:
      self.weights = {k: np.array(v) for k, v in json.load(fob)[platform].items()}

  def relu(self, x: np.ndarray):
    return np.maximum(0.0, x)

  def forward(self, x: np.ndarray):
    assert x.ndim == 1
    x = (x - self.weights['input_norm_mat'][:, 0]) / (self.weights['input_norm_mat'][:, 1] - self.weights['input_norm_mat'][:, 0])
    x = self.relu(np.dot(x, self.weights['w_1']) + self.weights['b_1'])
    x = self.relu(np.dot(x, self.weights['w_2']) + self.weights['b_2'])
    x = self.relu(np.dot(x, self.weights['w_3']) + self.weights['b_3'])
    x = np.dot(x, self.weights['w_4']) + self.weights['b_4']
    return x

  def predict(self, x: list[float], do_sample: bool = False):
    x = self.forward(np.array(x))
    if do_sample:
      pred = np.random.laplace(x[0], np.exp(x[1]) / self.weights['temperature'])
    else:
      pred = x[0]
    pred = pred * (self.weights['output_norm_mat'][1] - self.weights['output_norm_mat'][0]) + self.weights['output_norm_mat'][0]
    return pred<|MERGE_RESOLUTION|>--- conflicted
+++ resolved
@@ -616,13 +616,8 @@
     else:
       return self.CS.madsEnabled
 
-<<<<<<< HEAD
-  def get_sp_common_state(self, cs_out, gear_allowed=True, gap_button=False):
+  def get_sp_common_state(self, cs_out, gear_allowed=True):
     cs_out.cruiseState.enabled = self.CS.accEnabled if not self.CP.pcmCruise or not self.CP.pcmCruiseSpeed else cs_out.cruiseState.enabled
-=======
-  def get_sp_common_state(self, cs_out, CS, gear_allowed=True):
-    cs_out.cruiseState.enabled = CS.accEnabled if not self.CP.pcmCruise or not self.CP.pcmCruiseSpeed else cs_out.cruiseState.enabled
->>>>>>> 853fed44
 
     if not self.enable_mads:
       if cs_out.cruiseState.enabled and not self.CS.out.cruiseState.enabled:
@@ -630,12 +625,6 @@
       elif not cs_out.cruiseState.enabled and self.CS.out.cruiseState.enabled:
         self.CS.madsEnabled = False
 
-<<<<<<< HEAD
-    if self.CP.openpilotLongitudinalControl:
-      self.toggle_exp_mode(gap_button)  # TODO-SP: use buttonEvents to handle this, then remove gap_button
-
-=======
->>>>>>> 853fed44
     lane_change_speed_min = get_min_lateral_speed(self.CS.params_list.pause_lateral_speed, self.CS.params_list.is_metric)
 
     cs_out.belowLaneChangeSpeed = cs_out.vEgo < lane_change_speed_min and self.CS.params_list.below_speed_pause
@@ -663,24 +652,7 @@
 
     return cs_out
 
-<<<<<<< HEAD
-  # TODO: SP: use upstream's buttonEvents counter checks from controlsd
-  def toggle_exp_mode(self, gap_pressed):
-    if gap_pressed:
-      if not self.experimental_mode_hold:
-        self.gap_button_counter += 1
-        if self.gap_button_counter > 50:
-          self.gap_button_counter = 0
-          self.experimental_mode_hold = True
-          self.param_s.put_bool_nonblocking("ExperimentalMode", not self.CS.params_list.experimental_mode)
-    else:
-      self.gap_button_counter = 0
-      self.experimental_mode_hold = False
-
   def create_sp_events(self, cs_out, events, main_enabled=False, allow_enable=True, enable_pressed=False,
-=======
-  def create_sp_events(self, CS, cs_out, events, main_enabled=False, allow_enable=True, enable_pressed=False,
->>>>>>> 853fed44
                        enable_from_brake=False, enable_pressed_long=False,
                        enable_buttons=(ButtonType.accelCruise, ButtonType.decelCruise)):
 
