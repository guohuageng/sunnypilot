--- conflicted
+++ resolved
@@ -17,19 +17,13 @@
 from openpilot.common.conversions import Conversions as CV
 from openpilot.common.simple_kalman import KF1D, get_kalman_gain
 from openpilot.common.numpy_fast import clip
-<<<<<<< HEAD
 from openpilot.common.params import Params
-from openpilot.common.realtime import DT_CTRL
-from openpilot.selfdrive.car import apply_hysteresis, gen_empty_fingerprint, scale_rot_inertia, scale_tire_stiffness, STD_CARGO_KG, ButtonEvents
+from openpilot.selfdrive.car import DT_CTRL, apply_hysteresis, gen_empty_fingerprint, scale_rot_inertia, scale_tire_stiffness, get_friction, STD_CARGO_KG, \
+                                    ButtonEvents
 from openpilot.selfdrive.car.param_manager import ParamManager
 from openpilot.selfdrive.car.values import PLATFORMS
 from openpilot.selfdrive.controls.lib.desire_helper import get_min_lateral_speed
-from openpilot.selfdrive.controls.lib.drive_helpers import V_CRUISE_MAX, V_CRUISE_UNSET, get_friction
-=======
-from openpilot.selfdrive.car import DT_CTRL, apply_hysteresis, gen_empty_fingerprint, scale_rot_inertia, scale_tire_stiffness, get_friction, STD_CARGO_KG
-from openpilot.selfdrive.car.values import PLATFORMS
-from openpilot.selfdrive.controls.lib.drive_helpers import V_CRUISE_MAX
->>>>>>> 8f9b165d
+from openpilot.selfdrive.controls.lib.drive_helpers import V_CRUISE_MAX, V_CRUISE_UNSET
 from openpilot.selfdrive.controls.lib.events import Events
 from openpilot.selfdrive.controls.lib.vehicle_model import VehicleModel
 from openpilot.selfdrive.pandad import can_capnp_to_list
@@ -241,7 +235,6 @@
     dbc_name = "" if self.cp is None else self.cp.dbc_name
     self.CC: CarControllerBase = CarController(dbc_name, CP, self.VM)
 
-<<<<<<< HEAD
     self.param_s = Params()
     self.disengage_on_accelerator = self.param_s.get_bool("DisengageOnAccelerator")
     self.enable_mads = self.param_s.get_bool("EnableMads")
@@ -269,10 +262,7 @@
     self.lat_torque_nn_model, _ = get_nn_model(_car, eps_firmware)
     return self.lat_torque_nn_model is not None and self.param_s.get_bool("NNFF")
 
-  def apply(self, c: car.CarControl, now_nanos: int) -> tuple[car.CarControl.Actuators, list[tuple[int, int, bytes, int]]]:
-=======
   def apply(self, c: car.CarControl, now_nanos: int) -> tuple[car.CarControl.Actuators, list[SendCan]]:
->>>>>>> 8f9b165d
     return self.CC.update(c, self.CS, now_nanos)
 
   @staticmethod
