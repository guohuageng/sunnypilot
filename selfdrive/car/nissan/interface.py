--- conflicted
+++ resolved
@@ -1,18 +1,11 @@
 from cereal import car
 from panda import Panda
-<<<<<<< HEAD
-from openpilot.selfdrive.car import get_safety_config, create_mads_event
-=======
-from openpilot.selfdrive.car import create_button_events, get_safety_config
->>>>>>> 3adbebd7
+from openpilot.selfdrive.car import create_button_events, get_safety_config, create_mads_event
 from openpilot.selfdrive.car.interfaces import CarInterfaceBase
 from openpilot.selfdrive.car.nissan.values import CAR
 
 ButtonType = car.CarState.ButtonEvent.Type
-<<<<<<< HEAD
 GearShifter = car.CarState.GearShifter
-=======
->>>>>>> 3adbebd7
 
 
 class CarInterface(CarInterfaceBase):
@@ -39,13 +32,9 @@
   # returns a car.CarState
   def _update(self, c):
     ret = self.CS.update(self.cp, self.cp_adas, self.cp_cam)
-    self.CS = self.sp_update_params()
+    self.sp_update_params()
 
-<<<<<<< HEAD
-    buttonEvents = []
-    #be = car.CarState.ButtonEvent.new_message()
-    #be.type = car.CarState.ButtonEvent.Type.accelCruise
-    #buttonEvents.append(be)
+    buttonEvents = create_button_events(self.CS.distance_button, self.CS.prev_distance_button, {1: ButtonType.gapAdjustCruise})
 
     self.CS.mads_enabled = self.get_sp_cruise_main_state(ret, self.CS)
 
@@ -85,9 +74,6 @@
 
     events = self.create_common_events(ret, c, extra_gears=[GearShifter.sport, GearShifter.low, GearShifter.brake],
                                        pcm_enable=False)
-=======
-    ret.buttonEvents = create_button_events(self.CS.distance_button, self.CS.prev_distance_button, {1: ButtonType.gapAdjustCruise})
->>>>>>> 3adbebd7
 
     events, ret = self.create_sp_events(self.CS, ret, events)
 
