--- conflicted
+++ resolved
@@ -26,16 +26,12 @@
   def update(self, cp, cp_adas, cp_cam):
     ret = car.CarState.new_message()
 
-<<<<<<< HEAD
-    self.prev_mads_enabled = self.mads_enabled
-
-    if self.CP.carFingerprint in (CAR.ROGUE, CAR.XTRAIL, CAR.ALTIMA):
-=======
     self.prev_distance_button = self.distance_button
     self.distance_button = cp.vl["CRUISE_THROTTLE"]["FOLLOW_DISTANCE_BUTTON"]
 
+    self.prev_mads_enabled = self.mads_enabled
+
     if self.CP.carFingerprint in (CAR.NISSAN_ROGUE, CAR.NISSAN_XTRAIL, CAR.NISSAN_ALTIMA):
->>>>>>> 3adbebd7
       ret.gas = cp.vl["GAS_PEDAL"]["GAS_PEDAL"]
     elif self.CP.carFingerprint in (CAR.NISSAN_LEAF, CAR.NISSAN_LEAF_IC):
       ret.gas = cp.vl["CRUISE_THROTTLE"]["GAS_PEDAL"]
