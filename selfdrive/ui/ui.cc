#include "selfdrive/ui/ui.h"

#include <cassert>
#include <cmath>

#include <QtConcurrent>

#include "common/transformations/orientation.hpp"
#include "common/params.h"
#include "common/swaglog.h"
#include "common/util.h"
#include "common/watchdog.h"
#include "system/hardware/hw.h"

#define BACKLIGHT_DT 0.05
#define BACKLIGHT_TS 10.00
#define BACKLIGHT_OFFROAD 50

// Projects a point in car to space to the corresponding point in full frame
// image space.
static bool calib_frame_to_full_frame(const UIState *s, float in_x, float in_y, float in_z, QPointF *out) {
  const float margin = 500.0f;
  const QRectF clip_region{-margin, -margin, s->fb_w + 2 * margin, s->fb_h + 2 * margin};

  const vec3 pt = (vec3){{in_x, in_y, in_z}};
  const vec3 Ep = matvecmul3(s->scene.wide_cam ? s->scene.view_from_wide_calib : s->scene.view_from_calib, pt);
  const vec3 KEp = matvecmul3(s->scene.wide_cam ? ecam_intrinsic_matrix : fcam_intrinsic_matrix, Ep);

  // Project.
  QPointF point = s->car_space_transform.map(QPointF{KEp.v[0] / KEp.v[2], KEp.v[1] / KEp.v[2]});
  if (clip_region.contains(point)) {
    *out = point;
    return true;
  }
  return false;
}

int get_path_length_idx(const cereal::XYZTData::Reader &line, const float path_height) {
  const auto line_x = line.getX();
  int max_idx = 0;
  for (int i = 1; i < TRAJECTORY_SIZE && line_x[i] <= path_height; ++i) {
    max_idx = i;
  }
  return max_idx;
}

void update_leads(UIState *s, const cereal::RadarState::Reader &radar_state, const cereal::XYZTData::Reader &line) {
  for (int i = 0; i < 2; ++i) {
    auto lead_data = (i == 0) ? radar_state.getLeadOne() : radar_state.getLeadTwo();
    if (lead_data.getStatus()) {
      float z = line.getZ()[get_path_length_idx(line, lead_data.getDRel())];
      calib_frame_to_full_frame(s, lead_data.getDRel(), -lead_data.getYRel(), z + 1.22, &s->scene.lead_vertices[i]);
    }
  }
}

void update_line_data(const UIState *s, const cereal::XYZTData::Reader &line,
                      float y_off, float z_off, QPolygonF *pvd, int max_idx, bool allow_invert=true) {
  const auto line_x = line.getX(), line_y = line.getY(), line_z = line.getZ();
  QPolygonF left_points, right_points;
  left_points.reserve(max_idx + 1);
  right_points.reserve(max_idx + 1);

  for (int i = 0; i <= max_idx; i++) {
    // highly negative x positions  are drawn above the frame and cause flickering, clip to zy plane of camera
    if (line_x[i] < 0) continue;
    QPointF left, right;
    bool l = calib_frame_to_full_frame(s, line_x[i], line_y[i] - y_off, line_z[i] + z_off, &left);
    bool r = calib_frame_to_full_frame(s, line_x[i], line_y[i] + y_off, line_z[i] + z_off, &right);
    if (l && r) {
      // For wider lines the drawn polygon will "invert" when going over a hill and cause artifacts
      if (!allow_invert && left_points.size() && left.y() > left_points.back().y()) {
        continue;
      }
      left_points.push_back(left);
      right_points.push_front(right);
    }
  }
  *pvd = left_points + right_points;
}

void update_model(UIState *s,
                  const cereal::ModelDataV2::Reader &model,
                  const cereal::UiPlan::Reader &plan) {
  UIScene &scene = s->scene;
  auto plan_position = plan.getPosition();
  if (plan_position.getX().size() < TRAJECTORY_SIZE){
    plan_position = model.getPosition();
  }
  float max_distance = std::clamp(plan_position.getX()[TRAJECTORY_SIZE - 1],
                                  MIN_DRAW_DISTANCE, MAX_DRAW_DISTANCE);

  // update lane lines
  const auto lane_lines = model.getLaneLines();
  const auto lane_line_probs = model.getLaneLineProbs();
  int max_idx = get_path_length_idx(lane_lines[0], max_distance);
  for (int i = 0; i < std::size(scene.lane_line_vertices); i++) {
    scene.lane_line_probs[i] = lane_line_probs[i];
    update_line_data(s, lane_lines[i], 0.025 * scene.lane_line_probs[i], 0, &scene.lane_line_vertices[i], max_idx);
  }

  // update road edges
  const auto road_edges = model.getRoadEdges();
  const auto road_edge_stds = model.getRoadEdgeStds();
  for (int i = 0; i < std::size(scene.road_edge_vertices); i++) {
    scene.road_edge_stds[i] = road_edge_stds[i];
    update_line_data(s, road_edges[i], 0.025, 0, &scene.road_edge_vertices[i], max_idx);
  }

  // update path
  auto lead_one = (*s->sm)["radarState"].getRadarState().getLeadOne();
  if (lead_one.getStatus()) {
    const float lead_d = lead_one.getDRel() * 2.;
    max_distance = std::clamp((float)(lead_d - fmin(lead_d * 0.35, 10.)), 0.0f, max_distance);
  }
  max_idx = get_path_length_idx(plan_position, max_distance);
  update_line_data(s, plan_position, 0.9, 1.22, &scene.track_vertices, max_idx, false);
}

void update_dmonitoring(UIState *s, const cereal::DriverStateV2::Reader &driverstate, float dm_fade_state, bool is_rhd) {
  UIScene &scene = s->scene;
  const auto driver_orient = is_rhd ? driverstate.getRightDriverData().getFaceOrientation() : driverstate.getLeftDriverData().getFaceOrientation();
  for (int i = 0; i < std::size(scene.driver_pose_vals); i++) {
    float v_this = (i == 0 ? (driver_orient[i] < 0 ? 0.7 : 0.9) : 0.4) * driver_orient[i];
    scene.driver_pose_diff[i] = fabs(scene.driver_pose_vals[i] - v_this);
    scene.driver_pose_vals[i] = 0.8 * v_this + (1 - 0.8) * scene.driver_pose_vals[i];
    scene.driver_pose_sins[i] = sinf(scene.driver_pose_vals[i]*(1.0-dm_fade_state));
    scene.driver_pose_coss[i] = cosf(scene.driver_pose_vals[i]*(1.0-dm_fade_state));
  }

  const mat3 r_xyz = (mat3){{
    scene.driver_pose_coss[1]*scene.driver_pose_coss[2],
    scene.driver_pose_coss[1]*scene.driver_pose_sins[2],
    -scene.driver_pose_sins[1],

    -scene.driver_pose_sins[0]*scene.driver_pose_sins[1]*scene.driver_pose_coss[2] - scene.driver_pose_coss[0]*scene.driver_pose_sins[2],
    -scene.driver_pose_sins[0]*scene.driver_pose_sins[1]*scene.driver_pose_sins[2] + scene.driver_pose_coss[0]*scene.driver_pose_coss[2],
    -scene.driver_pose_sins[0]*scene.driver_pose_coss[1],

    scene.driver_pose_coss[0]*scene.driver_pose_sins[1]*scene.driver_pose_coss[2] - scene.driver_pose_sins[0]*scene.driver_pose_sins[2],
    scene.driver_pose_coss[0]*scene.driver_pose_sins[1]*scene.driver_pose_sins[2] + scene.driver_pose_sins[0]*scene.driver_pose_coss[2],
    scene.driver_pose_coss[0]*scene.driver_pose_coss[1],
  }};

  // transform vertices
  for (int kpi = 0; kpi < std::size(default_face_kpts_3d); kpi++) {
    vec3 kpt_this = default_face_kpts_3d[kpi];
    kpt_this = matvecmul3(r_xyz, kpt_this);
    scene.face_kpts_draw[kpi] = (vec3){{(float)kpt_this.v[0], (float)kpt_this.v[1], (float)(kpt_this.v[2] * (1.0-dm_fade_state) + 8 * dm_fade_state)}};
  }
}

static void update_sockets(UIState *s) {
  s->sm->update(0);
}

static void update_state(UIState *s) {
  SubMaster &sm = *(s->sm);
  UIScene &scene = s->scene;

  if (sm.updated("liveCalibration")) {
    auto rpy_list = sm["liveCalibration"].getLiveCalibration().getRpyCalib();
    auto wfde_list = sm["liveCalibration"].getLiveCalibration().getWideFromDeviceEuler();
    Eigen::Vector3d rpy;
    Eigen::Vector3d wfde;
    if (rpy_list.size() == 3) rpy << rpy_list[0], rpy_list[1], rpy_list[2];
    if (wfde_list.size() == 3) wfde << wfde_list[0], wfde_list[1], wfde_list[2];
    Eigen::Matrix3d device_from_calib = euler2rot(rpy);
    Eigen::Matrix3d wide_from_device = euler2rot(wfde);
    Eigen::Matrix3d view_from_device;
    view_from_device << 0,1,0,
                        0,0,1,
                        1,0,0;
    Eigen::Matrix3d view_from_calib = view_from_device * device_from_calib;
    Eigen::Matrix3d view_from_wide_calib = view_from_device * wide_from_device * device_from_calib ;
    for (int i = 0; i < 3; i++) {
      for (int j = 0; j < 3; j++) {
        scene.view_from_calib.v[i*3 + j] = view_from_calib(i,j);
        scene.view_from_wide_calib.v[i*3 + j] = view_from_wide_calib(i,j);
      }
    }
    scene.calibration_valid = sm["liveCalibration"].getLiveCalibration().getCalStatus() == 1;
    scene.calibration_wide_valid = wfde_list.size() == 3;
  }
  if (sm.updated("pandaStates")) {
    auto pandaStates = sm["pandaStates"].getPandaStates();
    if (pandaStates.size() > 0) {
      scene.pandaType = pandaStates[0].getPandaType();

      if (scene.pandaType != cereal::PandaState::PandaType::UNKNOWN) {
        scene.ignition = false;
        for (const auto& pandaState : pandaStates) {
          scene.ignition |= pandaState.getIgnitionLine() || pandaState.getIgnitionCan();
        }
      }
    }
  } else if ((s->sm->frame - s->sm->rcv_frame("pandaStates")) > 5*UI_FREQ) {
    scene.pandaType = cereal::PandaState::PandaType::UNKNOWN;
  }
  if (sm.updated("carParams")) {
    scene.longitudinal_control = sm["carParams"].getCarParams().getOpenpilotLongitudinalControl();
  }
  if (sm.updated("wideRoadCameraState")) {
    float scale = (sm["wideRoadCameraState"].getWideRoadCameraState().getSensor() == cereal::FrameData::ImageSensor::AR0231) ? 6.0f : 1.0f;
    scene.light_sensor = std::max(100.0f - scale * sm["wideRoadCameraState"].getWideRoadCameraState().getExposureValPercent(), 0.0f);
  }
  scene.started = sm["deviceState"].getDeviceState().getStarted() && scene.ignition;
}

void ui_update_params(UIState *s) {
  auto params = Params();
  s->scene.is_metric = params.getBool("IsMetric");
  s->scene.map_on_left = params.getBool("NavSettingLeftSide");
  s->scene.speed_limit_control_enabled = params.getBool("SpeedLimitControl");
  s->scene.speed_limit_perc_offset = params.getBool("SpeedLimitPercOffset");
  s->scene.show_debug_ui = params.getBool("ShowDebugUI");
  s->scene.debug_snapshot_enabled = params.getBool("EnableDebugSnapshot");
}

void UIState::updateStatus() {
  if (scene.started && sm->updated("controlsState")) {
    auto controls_state = (*sm)["controlsState"].getControlsState();
    auto alert_status = controls_state.getAlertStatus();
    auto state = controls_state.getState();
    if (alert_status == cereal::ControlsState::AlertStatus::USER_PROMPT) {
      status = STATUS_WARNING;
    } else if (alert_status == cereal::ControlsState::AlertStatus::CRITICAL) {
      status = STATUS_ALERT;
    } else if (state == cereal::ControlsState::OpenpilotState::PRE_ENABLED || state == cereal::ControlsState::OpenpilotState::OVERRIDING) {
      status = STATUS_OVERRIDE;
    } else {
      status = controls_state.getEnabled() ? STATUS_ENGAGED : STATUS_DISENGAGED;
    }
  }

  // Handle onroad/offroad transition
  if (scene.started != started_prev || sm->frame == 1) {
    if (scene.started) {
      status = STATUS_DISENGAGED;
      scene.started_frame = sm->frame;
    }
    started_prev = scene.started;
    emit offroadTransition(!scene.started);
  }

  // Handle prime type change
  if (prime_type != prime_type_prev) {
    prime_type_prev = prime_type;
    emit primeTypeChanged(prime_type);
    Params().put("PrimeType", std::to_string(prime_type));
  }
}

UIState::UIState(QObject *parent) : QObject(parent) {
  sm = std::make_unique<SubMaster, const std::initializer_list<const char *>>({
    "modelV2", "controlsState", "liveCalibration", "radarState", "deviceState", "roadCameraState",
    "pandaStates", "carParams", "driverMonitoringState", "carState", "liveLocationKalman", "driverStateV2",
<<<<<<< HEAD
    "wideRoadCameraState", "managerState", "navInstruction", "navRoute", "gnssMeasurements",
    "uiPlan", "longitudinalPlan", "liveMapData",
=======
    "wideRoadCameraState", "managerState", "navInstruction", "navRoute", "uiPlan",
>>>>>>> 9c84af29
  });

  Params params;
  prime_type = std::atoi(params.get("PrimeType").c_str());
  language = QString::fromStdString(params.get("LanguageSetting"));

  // update timer
  timer = new QTimer(this);
  QObject::connect(timer, &QTimer::timeout, this, &UIState::update);
  timer->start(1000 / UI_FREQ);
}

void UIState::update() {
  update_sockets(this);
  update_state(this);
  updateStatus();

  if (sm->frame % UI_FREQ == 0) {
    watchdog_kick(nanos_since_boot());
  }
  emit uiUpdate(*this);
}

Device::Device(QObject *parent) : brightness_filter(BACKLIGHT_OFFROAD, BACKLIGHT_TS, BACKLIGHT_DT), QObject(parent) {
  setAwake(true);
  resetInteractiveTimout();

  QObject::connect(uiState(), &UIState::uiUpdate, this, &Device::update);
}

void Device::update(const UIState &s) {
  updateBrightness(s);
  updateWakefulness(s);

  // TODO: remove from UIState and use signals
  uiState()->awake = awake;
}

void Device::setAwake(bool on) {
  if (on != awake) {
    awake = on;
    Hardware::set_display_power(awake);
    LOGD("setting display power %d", awake);
    emit displayPowerChanged(awake);
  }
}

void Device::resetInteractiveTimout() {
  interactive_timeout = (ignition_on ? 10 : 30) * UI_FREQ;
}

void Device::updateBrightness(const UIState &s) {
  float clipped_brightness = BACKLIGHT_OFFROAD;
  if (s.scene.started) {
    clipped_brightness = s.scene.light_sensor;

    // CIE 1931 - https://www.photonstophotos.net/GeneralTopics/Exposure/Psychometric_Lightness_and_Gamma.htm
    if (clipped_brightness <= 8) {
      clipped_brightness = (clipped_brightness / 903.3);
    } else {
      clipped_brightness = std::pow((clipped_brightness + 16.0) / 116.0, 3.0);
    }

    // Scale back to 10% to 100%
    clipped_brightness = std::clamp(100.0f * clipped_brightness, 10.0f, 100.0f);
  }

  int brightness = brightness_filter.update(clipped_brightness);
  if (!awake) {
    brightness = 0;
  }

  if (brightness != last_brightness) {
    if (!brightness_future.isRunning()) {
      brightness_future = QtConcurrent::run(Hardware::set_brightness, brightness);
      last_brightness = brightness;
    }
  }
}

void Device::updateWakefulness(const UIState &s) {
  bool ignition_just_turned_off = !s.scene.ignition && ignition_on;
  ignition_on = s.scene.ignition;

  if (ignition_just_turned_off) {
    resetInteractiveTimout();
  } else if (interactive_timeout > 0 && --interactive_timeout == 0) {
    emit interactiveTimout();
  }

  setAwake(s.scene.ignition || interactive_timeout > 0);
}

UIState *uiState() {
  static UIState ui_state;
  return &ui_state;
}<|MERGE_RESOLUTION|>--- conflicted
+++ resolved
@@ -255,12 +255,7 @@
   sm = std::make_unique<SubMaster, const std::initializer_list<const char *>>({
     "modelV2", "controlsState", "liveCalibration", "radarState", "deviceState", "roadCameraState",
     "pandaStates", "carParams", "driverMonitoringState", "carState", "liveLocationKalman", "driverStateV2",
-<<<<<<< HEAD
-    "wideRoadCameraState", "managerState", "navInstruction", "navRoute", "gnssMeasurements",
-    "uiPlan", "longitudinalPlan", "liveMapData",
-=======
-    "wideRoadCameraState", "managerState", "navInstruction", "navRoute", "uiPlan",
->>>>>>> 9c84af29
+    "wideRoadCameraState", "managerState", "navInstruction", "navRoute", "uiPlan", "longitudinalPlan", "liveMapData",
   });
 
   Params params;
