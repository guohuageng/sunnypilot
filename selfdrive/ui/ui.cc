--- conflicted
+++ resolved
@@ -276,12 +276,8 @@
   auto params = Params();
   if (scene.started && sm->updated("controlsState")) {
     auto controls_state = (*sm)["controlsState"].getControlsState();
-<<<<<<< HEAD
     auto car_control = (*sm)["carControl"].getCarControl();
     auto car_state = (*sm)["carState"].getCarState();
-    auto alert_status = controls_state.getAlertStatus();
-=======
->>>>>>> 35e8d675
     auto state = controls_state.getState();
     if (state == cereal::ControlsState::OpenpilotState::PRE_ENABLED || state == cereal::ControlsState::OpenpilotState::OVERRIDING) {
       status = STATUS_OVERRIDE;
