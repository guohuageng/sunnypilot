--- conflicted
+++ resolved
@@ -79,7 +79,7 @@
   *pvd = left_points + right_points;
 }
 
-void update_model(UIState *s, 
+void update_model(UIState *s,
                   const cereal::ModelDataV2::Reader &model,
                   const cereal::UiPlan::Reader &plan) {
   UIScene &scene = s->scene;
@@ -257,11 +257,7 @@
     "modelV2", "controlsState", "liveCalibration", "radarState", "deviceState", "roadCameraState",
     "pandaStates", "carParams", "driverMonitoringState", "carState", "liveLocationKalman", "driverStateV2",
     "wideRoadCameraState", "managerState", "navInstruction", "navRoute", "gnssMeasurements",
-<<<<<<< HEAD
-    "longitudinalPlan", "liveMapData",
-=======
-    "uiPlan",
->>>>>>> 7acb4a94
+    "uiPlan", "longitudinalPlan", "liveMapData",
   });
 
   Params params;
