--- conflicted
+++ resolved
@@ -89,71 +89,6 @@
         <source>LIMIT</source>
         <translation>速限</translation>
     </message>
-    <message>
-        <source>Lane
-only</source>
-        <translation type="unfinished"></translation>
-    </message>
-    <message>
-        <source>Lane
-less</source>
-        <translation type="unfinished"></translation>
-    </message>
-    <message>
-        <source>Auto
-Lane</source>
-        <translation type="unfinished"></translation>
-    </message>
-</context>
-<context>
-    <name>AutoLaneChangeTimer</name>
-    <message>
-        <source>Auto Lane Change Timer</source>
-        <translation type="unfinished"></translation>
-    </message>
-    <message>
-        <source>Set a timer to delay the auto lane change operation when the blinker is used. No nudge on the steering wheel is required to auto lane change if a timer is set.
-Please use caution when using this feature. Only use the blinker when traffic and road conditions permit.</source>
-        <translation type="unfinished"></translation>
-    </message>
-    <message>
-        <source>Nudge</source>
-        <translation type="unfinished"></translation>
-    </message>
-    <message>
-        <source>Nudgeless</source>
-        <translation type="unfinished"></translation>
-    </message>
-    <message>
-        <source>s</source>
-        <translation type="unfinished"></translation>
-    </message>
-</context>
-<context>
-    <name>BrightnessControl</name>
-    <message>
-        <source>Brightness Control (Global, %)</source>
-        <translation type="unfinished"></translation>
-    </message>
-    <message>
-        <source>Manually adjusts the global brightness of the screen.</source>
-        <translation type="unfinished"></translation>
-    </message>
-    <message>
-        <source>Auto</source>
-        <translation type="unfinished"></translation>
-    </message>
-</context>
-<context>
-    <name>CameraOffset</name>
-    <message>
-        <source>Camera Offset (cm)</source>
-        <translation type="unfinished"></translation>
-    </message>
-    <message>
-        <source>Hack to trick vehicle to be left or right biased in its lane. Decreasing the value will make the car keep more left, increasing will make it keep more right. Changes take effect immediately.</source>
-        <translation type="unfinished"></translation>
-    </message>
 </context>
 <context>
     <name>ConfirmationDialog</name>
@@ -182,25 +117,6 @@
     </message>
 </context>
 <context>
-    <name>DevUiRow</name>
-    <message>
-        <source>Developer UI List</source>
-        <translation type="unfinished"></translation>
-    </message>
-    <message>
-        <source>Select the number of lists of real-time parameters you would like to display on the sunnypilot screen while driving.</source>
-        <translation type="unfinished"></translation>
-    </message>
-    <message>
-        <source>1-Row</source>
-        <translation type="unfinished"></translation>
-    </message>
-    <message>
-        <source>2-Row</source>
-        <translation type="unfinished"></translation>
-    </message>
-</context>
-<context>
     <name>DevicePanel</name>
     <message>
         <source>Dongle ID</source>
@@ -247,6 +163,10 @@
         <translation>觀看</translation>
     </message>
     <message>
+        <source>Review the rules, features, and limitations of openpilot</source>
+        <translation>觀看 openpilot 的使用規則、功能和限制</translation>
+    </message>
+    <message>
         <source>Are you sure you want to review the training guide?</source>
         <translation>您確定要觀看使用教學嗎？</translation>
     </message>
@@ -326,14 +246,6 @@
         <source>Review</source>
         <translation>回顧</translation>
     </message>
-    <message>
-        <source>Review the rules, features, and limitations of sunnypilot</source>
-        <translation type="unfinished"></translation>
-    </message>
-    <message>
-        <source>sunnypilot requires the device to be mounted within 4° left or right and within 5° up or 8° down. sunnypilot is continuously calibrating, resetting is rarely required.</source>
-        <translation type="unfinished"></translation>
-    </message>
 </context>
 <context>
     <name>DriveStats</name>
@@ -378,37 +290,6 @@
     <message>
         <source>CHILL MODE ON</source>
         <translation>輕鬆模式 ON</translation>
-    </message>
-</context>
-<context>
-    <name>GapAdjustCruiseMode</name>
-    <message>
-        <source>Mode</source>
-        <translation type="unfinished"></translation>
-    </message>
-    <message>
-        <source>SW: Steering Wheel Button only</source>
-        <translation type="unfinished"></translation>
-    </message>
-    <message>
-        <source>UI: User Interface Button on screen only</source>
-        <translation type="unfinished"></translation>
-    </message>
-    <message>
-        <source>SW + UI: Steering Wheel Button + User Interface Button on screen</source>
-        <translation type="unfinished"></translation>
-    </message>
-    <message>
-        <source>S.W.</source>
-        <translation type="unfinished"></translation>
-    </message>
-    <message>
-        <source>UI</source>
-        <translation type="unfinished"></translation>
-    </message>
-    <message>
-        <source>S.W. + UI</source>
-        <translation type="unfinished"></translation>
     </message>
 </context>
 <context>
@@ -526,37 +407,6 @@
     </message>
 </context>
 <context>
-    <name>MaxTimeOffroad</name>
-    <message>
-        <source>Max Time Offroad</source>
-        <translation type="unfinished"></translation>
-    </message>
-    <message>
-        <source>Device is automatically turned off after a set time when the engine is turned off (off-road) after driving (on-road).</source>
-        <translation type="unfinished"></translation>
-    </message>
-    <message>
-        <source>Always On</source>
-        <translation type="unfinished"></translation>
-    </message>
-    <message>
-        <source>Immediate</source>
-        <translation type="unfinished"></translation>
-    </message>
-    <message>
-        <source>s</source>
-        <translation type="unfinished"></translation>
-    </message>
-    <message>
-        <source>m</source>
-        <translation type="unfinished"></translation>
-    </message>
-    <message>
-        <source>h</source>
-        <translation type="unfinished"></translation>
-    </message>
-</context>
-<context>
     <name>MultiOptionDialog</name>
     <message>
         <source>Select</source>
@@ -602,40 +452,6 @@
     </message>
 </context>
 <context>
-    <name>OnroadScreenOff</name>
-    <message>
-        <source>Driving Screen Off Timer</source>
-        <translation type="unfinished"></translation>
-    </message>
-    <message>
-        <source>Turn off the device screen or reduce brightness to protect the screen after driving starts. It automatically brightens or turns on when a touch or event occurs.</source>
-        <translation type="unfinished"></translation>
-    </message>
-    <message>
-        <source>Always On</source>
-        <translation type="unfinished"></translation>
-    </message>
-    <message>
-        <source>s</source>
-        <translation type="unfinished"></translation>
-    </message>
-</context>
-<context>
-    <name>OnroadScreenOffBrightness</name>
-    <message>
-        <source>Driving Screen Off Brightness (%)</source>
-        <translation type="unfinished"></translation>
-    </message>
-    <message>
-        <source>When using the Driving Screen Off feature, the brightness is reduced according to the automatic brightness ratio.</source>
-        <translation type="unfinished"></translation>
-    </message>
-    <message>
-        <source>Dark</source>
-        <translation type="unfinished"></translation>
-    </message>
-</context>
-<context>
     <name>PairingPopup</name>
     <message>
         <source>Pair your device to your comma account</source>
@@ -666,17 +482,6 @@
     </message>
 </context>
 <context>
-    <name>PathOffset</name>
-    <message>
-        <source>Path Offset (cm)</source>
-        <translation type="unfinished"></translation>
-    </message>
-    <message>
-        <source>Hack to trick the model path to be left or right biased of the lane. Decreasing the value will shift the model more left, increasing will shift the model more right. Changes take effect immediately.</source>
-        <translation type="unfinished"></translation>
-    </message>
-</context>
-<context>
     <name>PrimeAdWidget</name>
     <message>
         <source>Upgrade Now</source>
@@ -727,6 +532,10 @@
     <message>
         <source>dashcam</source>
         <translation>行車記錄器</translation>
+    </message>
+    <message>
+        <source>openpilot</source>
+        <translation>openpilot</translation>
     </message>
     <message numerus="yes">
         <source>%n minute(s) ago</source>
@@ -746,10 +555,6 @@
             <numerusform>%n 天前</numerusform>
         </translation>
     </message>
-    <message>
-        <source>sunnypilot</source>
-        <translation type="unfinished"></translation>
-    </message>
 </context>
 <context>
     <name>Reset</name>
@@ -792,332 +597,6 @@
     </message>
 </context>
 <context>
-    <name>SPControlsPanel</name>
-    <message>
-        <source>Enable M.A.D.S.</source>
-        <translation type="unfinished"></translation>
-    </message>
-    <message>
-        <source>Enable the beloved M.A.D.S. feature. Disable toggle to revert back to stock openpilot engagement/disengagement.</source>
-        <translation type="unfinished"></translation>
-    </message>
-    <message>
-        <source>Disengage ALC On Brake Pedal ℹ</source>
-        <translation type="unfinished"></translation>
-    </message>
-    <message>
-        <source>Define brake pedal interactions with sunnypilot when M.A.D.S. is enabled.</source>
-        <translation type="unfinished"></translation>
-    </message>
-    <message>
-        <source>Enabled: Pressing the brake pedal will disengage Automatic Lane Centering (ALC) on sunnypilot.</source>
-        <translation type="unfinished"></translation>
-    </message>
-    <message>
-        <source>Disabled: Pressing the brake pedal will &lt;b&gt;NOT&lt;/b&gt; disengage Automatic Lane Centering (ALC) on sunnypilot.</source>
-        <translation type="unfinished"></translation>
-    </message>
-    <message>
-        <source>Enable ACC+MADS with RES+/SET-</source>
-        <translation type="unfinished"></translation>
-    </message>
-    <message>
-        <source>Engage both M.A.D.S. and ACC with a single press of RES+ or SET- button.</source>
-        <translation type="unfinished"></translation>
-    </message>
-    <message>
-        <source>Note: Once M.A.D.S. is engaged via this mode, it will remain engaged until it is manually disabled via the M.A.D.S. button or car shut off.</source>
-        <translation type="unfinished"></translation>
-    </message>
-    <message>
-        <source>Pause Lateral Below Speed w/ Blinker</source>
-        <translation type="unfinished"></translation>
-    </message>
-    <message>
-        <source>Enable this toggle to pause lateral actuation with blinker when traveling below 30 MPH or 50 KM/H.</source>
-        <translation type="unfinished"></translation>
-    </message>
-    <message>
-        <source>Enable Dynamic Lane Profile</source>
-        <translation type="unfinished"></translation>
-    </message>
-    <message>
-        <source>Enable toggle to use Dynamic Lane Profile. Disable toggle to use Laneless only.</source>
-        <translation type="unfinished"></translation>
-    </message>
-    <message>
-        <source>Laneless for Curves in &quot;Auto lane&quot;</source>
-        <translation type="unfinished"></translation>
-    </message>
-    <message>
-        <source>While in Auto Lane, switch to Laneless for current/future curves.</source>
-        <translation type="unfinished"></translation>
-    </message>
-    <message>
-        <source>Custom Offsets</source>
-        <translation type="unfinished"></translation>
-    </message>
-    <message>
-        <source>Add custom offsets to Camera and Path in sunnypilot.</source>
-        <translation type="unfinished"></translation>
-    </message>
-    <message>
-        <source>Enable Gap Adjust Cruise ℹ</source>
-        <translation type="unfinished"></translation>
-    </message>
-    <message>
-        <source>Enable the Interval button on the steering wheel to adjust the cruise gap.</source>
-        <translation type="unfinished"></translation>
-    </message>
-    <message>
-        <source>Only available to cars with openpilot Longitudinal Control</source>
-        <translation type="unfinished"></translation>
-    </message>
-    <message>
-        <source>Enforce Torque Lateral Control</source>
-        <translation type="unfinished"></translation>
-    </message>
-    <message>
-        <source>Enable this to enforce sunnypilot to steer with Torque lateral control.</source>
-        <translation type="unfinished"></translation>
-    </message>
-    <message>
-        <source>Torque Lateral Control Live Tune</source>
-        <translation type="unfinished"></translation>
-    </message>
-    <message>
-        <source>Enables live tune for Torque lateral control.</source>
-        <translation type="unfinished"></translation>
-    </message>
-    <message>
-        <source>&quot;Torque Lateral Control Live Tune&quot;&lt;br&gt;You must restart your car or your device to apply these changes.</source>
-        <translation type="unfinished"></translation>
-    </message>
-    <message>
-        <source>Torque Lateral Controller Self-Tune</source>
-        <translation type="unfinished"></translation>
-    </message>
-    <message>
-        <source>Enables self-tune for Torque lateral control.</source>
-        <translation type="unfinished"></translation>
-    </message>
-    <message>
-        <source>&quot;Torque Lateral Controller Self-Tune&quot;&lt;br&gt;You must restart your car or your device to apply these changes.</source>
-        <translation type="unfinished"></translation>
-    </message>
-    <message>
-        <source>Enable Hands on Wheel Monitoring</source>
-        <translation type="unfinished"></translation>
-    </message>
-    <message>
-        <source>Monitor and alert when driver is not keeping the hands on the steering wheel.</source>
-        <translation type="unfinished"></translation>
-    </message>
-    <message>
-        <source>Enable Vision Based Turn Speed Control (V-TSC)</source>
-        <translation type="unfinished"></translation>
-    </message>
-    <message>
-        <source>Use vision path predictions to estimate the appropriate speed to drive through turns ahead.</source>
-        <translation type="unfinished"></translation>
-    </message>
-    <message>
-        <source>Enable Speed Limit Control (SLC)</source>
-        <translation type="unfinished"></translation>
-    </message>
-    <message>
-        <source>Use speed limit signs information from map data and car interface (if applicable) to automatically adapt cruise speed to road limits.</source>
-        <translation type="unfinished"></translation>
-    </message>
-    <message>
-        <source>Enable Speed Limit % Offset</source>
-        <translation type="unfinished"></translation>
-    </message>
-    <message>
-        <source>Set speed limit slightly higher than actual speed limit for a more natural drive.</source>
-        <translation type="unfinished"></translation>
-    </message>
-    <message>
-        <source>Enable Map Data Turn Speed Control (M-TSC)</source>
-        <translation type="unfinished"></translation>
-    </message>
-    <message>
-        <source>Use curvature information from map data to define speed limits to take turns ahead.</source>
-        <translation type="unfinished"></translation>
-    </message>
-    <message>
-        <source>ACC +/-: Long Press Reverse</source>
-        <translation type="unfinished"></translation>
-    </message>
-    <message>
-        <source>Change the ACC +/- buttons behavior with cruise speed change in sunnypilot.</source>
-        <translation type="unfinished"></translation>
-    </message>
-    <message>
-        <source>Disabled (Stock): Short=1, Long = 5 (imperial) / 10 (metric)</source>
-        <translation type="unfinished"></translation>
-    </message>
-    <message>
-        <source>Enabled: Short = 5 (imperial) / 10 (metric), Long=1</source>
-        <translation type="unfinished"></translation>
-    </message>
-    <message>
-        <source>OSM: Use Offline Database</source>
-        <translation type="unfinished"></translation>
-    </message>
-</context>
-<context>
-    <name>SPGeneralPanel</name>
-    <message>
-        <source>Quiet Drive 🤫</source>
-        <translation type="unfinished"></translation>
-    </message>
-    <message>
-        <source>sunnypilot will display alerts but only play the most important warning sounds. This feature can be toggled while the car is on.</source>
-        <translation type="unfinished"></translation>
-    </message>
-    <message>
-        <source>Green Traffic Light Chime (Beta)</source>
-        <translation type="unfinished"></translation>
-    </message>
-    <message>
-        <source>A chime will play when the traffic light you are waiting for turns green and you have no vehicle in front of you. If you are waiting behind another vehicle, the chime will play once the vehicle advances unless ACC is engaged.</source>
-        <translation type="unfinished"></translation>
-    </message>
-    <message>
-        <source>Note: This chime is only designed as a notification. It is the driver&apos;s responsibility to observe their environment and make decisions accordingly.</source>
-        <translation type="unfinished"></translation>
-    </message>
-    <message>
-        <source>Custom Boot Screen</source>
-        <translation type="unfinished"></translation>
-    </message>
-    <message>
-        <source>Display sunnypilot welcome screen while booting the device.</source>
-        <translation type="unfinished"></translation>
-    </message>
-    <message>
-        <source>Disable Onroad Uploads</source>
-        <translation type="unfinished"></translation>
-    </message>
-    <message>
-        <source>Disable uploads completely when onroad. Necessary to avoid high data usage when connected to Wi-Fi hotspot. Turn on this feature if you are looking to utilize map-based features, such as Speed Limit Control (SLC) and Map-based Turn Speed Control (MTSC).</source>
-        <translation type="unfinished"></translation>
-    </message>
-    <message>
-        <source>Error Troubleshoot</source>
-        <translation type="unfinished"></translation>
-    </message>
-    <message>
-        <source>VIEW</source>
-        <translation type="unfinished">觀看</translation>
-    </message>
-    <message>
-        <source>Display error from the tmux session when an error has occurred from a system process.</source>
-        <translation type="unfinished"></translation>
-    </message>
-    <message>
-        <source>Debug snapshot on screen center tap</source>
-        <translation type="unfinished"></translation>
-    </message>
-    <message>
-        <source>Stores snapshot file with current state of some modules.</source>
-        <translation type="unfinished"></translation>
-    </message>
-</context>
-<context>
-    <name>SPVehiclesPanel</name>
-    <message>
-        <source>Hyundai/Kia/Genesis (HKG)</source>
-        <translation type="unfinished"></translation>
-    </message>
-    <message>
-        <source>Enhanced SCC Radar Interceptor ℹ</source>
-        <translation type="unfinished"></translation>
-    </message>
-    <message>
-        <source>sunnypilot will take over control of gas and brakes and will &lt;b&gt;NOT&lt;/b&gt; disable the car&apos;s radar. This preserves AEB.</source>
-        <translation type="unfinished"></translation>
-    </message>
-    <message>
-        <source>Note: Only enable this feature if you have the Enhanced SCC Radar Interceptor hardware installed.</source>
-        <translation type="unfinished"></translation>
-    </message>
-    <message>
-        <source>Want to get one for your car? Reach out to sunnyhaibin#0865 on Discord for more information.</source>
-        <translation type="unfinished"></translation>
-    </message>
-    <message>
-        <source>Toyota/Lexus</source>
-        <translation type="unfinished"></translation>
-    </message>
-    <message>
-        <source>Volkswagen MQB/PQ</source>
-        <translation type="unfinished"></translation>
-    </message>
-</context>
-<context>
-    <name>SPVisualsPanel</name>
-    <message>
-        <source>Display Braking Status</source>
-        <translation type="unfinished"></translation>
-    </message>
-    <message>
-        <source>Enable this will turn the current speed value to red while the brake is used.</source>
-        <translation type="unfinished"></translation>
-    </message>
-    <message>
-        <source>Display Stand Still Timer</source>
-        <translation type="unfinished"></translation>
-    </message>
-    <message>
-        <source>Enable this will display time spent at a stop (i.e., at a stop lights, stop signs, traffic congestions).</source>
-        <translation type="unfinished"></translation>
-    </message>
-    <message>
-        <source>OSM: Show debug UI elements</source>
-        <translation type="unfinished"></translation>
-    </message>
-    <message>
-        <source>OSM: Show UI elements that aid debugging.</source>
-        <translation type="unfinished"></translation>
-    </message>
-    <message>
-        <source>Enable Mapbox Navigation*</source>
-        <translation type="unfinished"></translation>
-    </message>
-    <message>
-        <source>Enable built-in navigation on sunnypilot, powered by Mapbox.</source>
-        <translation type="unfinished"></translation>
-    </message>
-    <message>
-        <source>Access via the web interface: &quot;http://&lt;device_ip&gt;:8082&quot;</source>
-        <translation type="unfinished"></translation>
-    </message>
-    <message>
-        <source>If you do not have comma Prime, you will need to provide your own Mapbox token at https://mapbox.com/. Reach out to sunnyhaibin#0865 on Discord for more information.</source>
-        <translation type="unfinished"></translation>
-    </message>
-    <message>
-        <source>Huge thanks to the dragonpilot team for making this possible!</source>
-        <translation type="unfinished"></translation>
-    </message>
-    <message>
-        <source>&quot;Enable Mapbox Navigation&quot;
-You must restart your car or your device to apply these changes.
-Reboot now?</source>
-        <translation type="unfinished"></translation>
-    </message>
-    <message>
-        <source>Show Developer UI</source>
-        <translation type="unfinished"></translation>
-    </message>
-    <message>
-        <source>Show developer UI (Dev UI) for real-time parameters from various sources.</source>
-        <translation type="unfinished"></translation>
-    </message>
-</context>
-<context>
     <name>SettingsWindow</name>
     <message>
         <source>×</source>
@@ -1143,22 +622,6 @@
         <source>Navigation</source>
         <translation>導航</translation>
     </message>
-    <message>
-        <source>SP - General</source>
-        <translation>SP - 通用</translation>
-    </message>
-    <message>
-        <source>SP - Controls</source>
-        <translation>SP - 控制</translation>
-    </message>
-    <message>
-        <source>SP - Vehicles</source>
-        <translation>SP - 車輛</translation>
-    </message>
-    <message>
-        <source>SP - Visuals</source>
-        <translation>SP - 界面</translation>
-    </message>
 </context>
 <context>
     <name>Setup</name>
@@ -1413,44 +876,6 @@
     </message>
 </context>
 <context>
-    <name>SpeedLimitStyle</name>
-    <message>
-        <source>Speed Limit Style</source>
-        <translation type="unfinished"></translation>
-    </message>
-    <message>
-        <source>MUTCD: US/Canada</source>
-        <translation type="unfinished"></translation>
-    </message>
-    <message>
-        <source>Vienna: Europe/Asia/etc.</source>
-        <translation type="unfinished"></translation>
-    </message>
-    <message>
-        <source>MUTCD</source>
-        <translation type="unfinished"></translation>
-    </message>
-    <message>
-        <source>Vienna</source>
-        <translation type="unfinished"></translation>
-    </message>
-</context>
-<context>
-    <name>SpeedLimitValueOffset</name>
-    <message>
-        <source>Speed Limit Offset (MPH / KM/H) ℹ</source>
-        <translation type="unfinished"></translation>
-    </message>
-    <message>
-        <source>Set speed limit higher or lower than actual speed limit for a more personalized drive.</source>
-        <translation type="unfinished"></translation>
-    </message>
-    <message>
-        <source>To use this feature, turn off &quot;Enable Speed Limit % Offset&quot;.</source>
-        <translation type="unfinished"></translation>
-    </message>
-</context>
-<context>
     <name>SshControl</name>
     <message>
         <source>SSH Keys</source>
@@ -1518,6 +943,14 @@
 <context>
     <name>TogglesPanel</name>
     <message>
+        <source>Enable openpilot</source>
+        <translation>啟用 openpilot</translation>
+    </message>
+    <message>
+        <source>Use the openpilot system for adaptive cruise control and lane keep driver assistance. Your attention is required at all times to use this feature. Changing this setting takes effect when the car is powered off.</source>
+        <translation>使用 openpilot 的主動式巡航和車道保持功能，開啟後您需要持續集中注意力，設定變更在重新啟動車輛後生效。</translation>
+    </message>
+    <message>
         <source>Enable Lane Departure Warnings</source>
         <translation>啟用車道偏離警告</translation>
     </message>
@@ -1542,14 +975,14 @@
         <translation>上傳駕駛監控的錄像來協助我們提升駕駛監控的準確率。</translation>
     </message>
     <message>
-        <source>Experimental openpilot Longitudinal Control</source>
-        <translation>使用 openpilot 縱向控制（實驗）</translation>
-    </message>
-    <message>
         <source>Disengage on Accelerator Pedal</source>
         <translation>油門取消控車</translation>
     </message>
     <message>
+        <source>When enabled, pressing the accelerator pedal will disengage openpilot.</source>
+        <translation>啟用後，踩踏油門將會取消 openpilot 控制。</translation>
+    </message>
+    <message>
         <source>Show ETA in 24h Format</source>
         <translation>預計到達時間單位改用 24 小時制</translation>
     </message>
@@ -1570,14 +1003,6 @@
         <translation>實驗模式</translation>
     </message>
     <message>
-        <source>WARNING: openpilot longitudinal control is experimental for this car and will disable Automatic Emergency Braking (AEB).</source>
-        <translation>警告：openpilot 縱向控制在這輛車上仍屬實驗性質，啟用後會喪失自動緊急煞車 (AEB) 功能。</translation>
-    </message>
-    <message>
-        <source>On this car, openpilot defaults to the car&apos;s built-in ACC instead of openpilot&apos;s longitudinal control. Enable this to switch to openpilot longitudinal control. Enabling Experimental mode is recommended when using experimental openpilot longitudinal control.</source>
-        <translation>在本車輛中，openpilot預設將使用原車內建的ACC系統，而非openpilot縱向控制。開啟此開關來啟用openpilot縱向控制，使用此選項時建議一併啟用實驗模式。</translation>
-    </message>
-    <message>
         <source>openpilot defaults to driving in &lt;b&gt;chill mode&lt;/b&gt;. Experimental mode enables &lt;b&gt;alpha-level features&lt;/b&gt; that aren&apos;t ready for chill mode. Experimental features are listed below:</source>
         <translation>openpilot 預設以 &lt;b&gt;輕鬆模式&lt;/b&gt; 駕駛。    實驗模式啟用了尚未準備好進入輕鬆模式的 &lt;b&gt;alpha 級功能&lt;/b&gt;。實驗功能如下：</translation>
     </message>
@@ -1610,44 +1035,10 @@
         <translation>啟用實驗性縱向控制以使用實驗模式。</translation>
     </message>
     <message>
-<<<<<<< HEAD
-        <source>Enable sunnypilot</source>
-        <translation type="unfinished"></translation>
-    </message>
-    <message>
-        <source>Use the sunnypilot system for adaptive cruise control and lane keep driver assistance. Your attention is required at all times to use this feature. Changing this setting takes effect when the car is powered off.</source>
-        <translation type="unfinished"></translation>
-    </message>
-    <message>
-        <source>When enabled, pressing the accelerator pedal will disengage sunnypilot.</source>
-        <translation type="unfinished"></translation>
-=======
         <source>openpilot Longitudinal Control (Alpha)</source>
         <translation>openpilot 縱向控制 (Alpha 版)</translation>
->>>>>>> 54c4dbd4
-    </message>
-</context>
-<context>
-    <name>TorqueFriction</name>
-    <message>
-        <source>FRICTION</source>
-        <translation type="unfinished"></translation>
-    </message>
-    <message>
-        <source>Adjust Friction for the Torque Lateral Controller</source>
-        <translation type="unfinished"></translation>
-    </message>
-</context>
-<context>
-    <name>TorqueMaxLatAccel</name>
-    <message>
-<<<<<<< HEAD
-        <source>LAT_ACCEL_FACTOR</source>
-        <translation type="unfinished"></translation>
-    </message>
-    <message>
-        <source>Adjust Max Lateral Acceleration for the Torque Lateral Controller</source>
-=======
+    </message>
+    <message>
         <source>WARNING: openpilot longitudinal control is in alpha for this car and will disable Automatic Emergency Braking (AEB).</source>
         <translation>警告：此車輛的 Openpilot 縱向控制功能目前處於 Alpha 版本，使用此功能將會停用自動緊急制動（AEB）功能。</translation>
     </message>
@@ -1677,7 +1068,6 @@
     </message>
     <message>
         <source>An alpha version of openpilot longitudinal control can be tested, along with Experimental mode, on non-release branches.</source>
->>>>>>> 54c4dbd4
         <translation type="unfinished"></translation>
     </message>
 </context>
@@ -1717,24 +1107,6 @@
     </message>
 </context>
 <context>
-<<<<<<< HEAD
-    <name>VwAccType</name>
-    <message>
-        <source>Short Press +1/-1 Type</source>
-        <translation type="unfinished"></translation>
-    </message>
-    <message>
-        <source>Define the type of ACC control your car has with short press to +1 or -1.</source>
-        <translation type="unfinished"></translation>
-    </message>
-    <message>
-        <source>+/-</source>
-        <translation type="unfinished"></translation>
-    </message>
-    <message>
-        <source>RES/SET</source>
-        <translation type="unfinished"></translation>
-=======
     <name>WiFiPromptWidget</name>
     <message>
         <source>Setup Wi-Fi</source>
@@ -1755,7 +1127,6 @@
     <message>
         <source>Your data is used to train driving models and help improve openpilot</source>
         <translation>您的數據將用於訓練駕駛模型並協助改進 openpilot</translation>
->>>>>>> 54c4dbd4
     </message>
 </context>
 <context>
