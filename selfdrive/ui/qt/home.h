--- conflicted
+++ resolved
@@ -46,10 +46,6 @@
   void mousePressEvent(QMouseEvent* e) override;
   void mouseDoubleClickEvent(QMouseEvent* e) override;
 
-<<<<<<< HEAD
-protected:
-=======
->>>>>>> eb1b0d7d
   Sidebar *sidebar;
   OffroadHome* home;
   OnroadWindow *onroad;
