--- conflicted
+++ resolved
@@ -139,8 +139,6 @@
 
 
 void OnroadWindow::mousePressEvent(QMouseEvent* e) {
-<<<<<<< HEAD
-  bool sidebarVisible = geometry().x() > 0;
   bool propagate_event = true;
 
   UIState *s = uiState();
@@ -176,19 +174,15 @@
     issue_debug_snapshot(sm);
     propagate_event = false;
   }
+#ifdef ENABLE_MAPS
   else if (map != nullptr) {
     if ((uiState()->scene.sleep_btn != 0 && uiState()->scene.sleep_btn_opacity != 0) ||
         (uiState()->scene.sleep_time != 0 && uiState()->scene.onroadScreenOff != -2)) {
-      map->setVisible(!sidebarVisible && !map->isVisible());
-    }
-=======
-#ifdef ENABLE_MAPS
-  if (map != nullptr) {
-    // Switch between map and sidebar when using navigate on openpilot
-    bool sidebarVisible = geometry().x() > 0;
-    bool show_map = uiState()->scene.navigate_on_openpilot ? sidebarVisible : !sidebarVisible;
-    map->setVisible(show_map && !map->isVisible());
->>>>>>> 35e8d675
+      // Switch between map and sidebar when using navigate on openpilot
+      bool sidebarVisible = geometry().x() > 0;
+          bool show_map = uiState()->scene.navigate_on_openpilot ? sidebarVisible : !sidebarVisible;
+      map->setVisible(show_map && !map->isVisible());
+    }
   }
 #endif
   // propagation event to parent(HomeWindow)
@@ -200,14 +194,9 @@
 void OnroadWindow::offroadTransition(bool offroad) {
 #ifdef ENABLE_MAPS
   if (!offroad) {
-<<<<<<< HEAD
     bool custom_mapbox = params.getBool("CustomMapbox") && QString::fromStdString(params.get("CustomMapboxTokenSk")) != "";
     if (map == nullptr && (uiState()->primeType() || !MAPBOX_TOKEN.isEmpty() || custom_mapbox)) {
-      MapWindow * m = new MapWindow(get_mapbox_settings());
-=======
-    if (map == nullptr && (uiState()->primeType() || !MAPBOX_TOKEN.isEmpty())) {
       auto m = new MapPanel(get_mapbox_settings());
->>>>>>> 35e8d675
       map = m;
 
       QObject::connect(m, &MapPanel::mapPanelRequested, this, &OnroadWindow::mapPanelRequested);
@@ -318,7 +307,8 @@
 
 void ExperimentalButton::updateState(const UIState &s) {
   const auto cs = (*s.sm)["controlsState"].getControlsState();
-  bool eng = cs.getEngageable() || cs.getEnabled();
+  const auto lp = (*s.sm)["longitudinalPlan"].getLongitudinalPlan();
+  bool eng = (cs.getEngageable() || cs.getEnabled()) && !(lp.getVisionTurnControllerState() > cereal::LongitudinalPlan::VisionTurnControllerState::DISABLED);
   if ((cs.getExperimentalMode() != experimental_mode) || (eng != engageable)) {
     engageable = eng;
     experimental_mode = cs.getExperimentalMode();
@@ -326,16 +316,9 @@
   }
 }
 
-<<<<<<< HEAD
-  // button is "visible" if engageable or enabled
-  const auto cs = sm["controlsState"].getControlsState();
-  const auto lp = sm["longitudinalPlan"].getLongitudinalPlan();
-  setVisible((cs.getEngageable() || cs.getEnabled()) && !(lp.getVisionTurnControllerState() > cereal::LongitudinalPlan::VisionTurnControllerState::DISABLED));
-=======
 void ExperimentalButton::paintEvent(QPaintEvent *event) {
   QPainter p(this);
   p.setRenderHint(QPainter::Antialiasing);
->>>>>>> 35e8d675
 
   QPoint center(btn_size / 2, btn_size / 2);
   QPixmap img = experimental_mode ? experimental_img : engage_img;
@@ -374,12 +357,8 @@
 }
 
 
-<<<<<<< HEAD
+// Window that shows camera view and variety of info drawn on top
 AnnotatedCameraWidget::AnnotatedCameraWidget(VisionStreamType type, QWidget* parent) : last_update_params(0), fps_filter(UI_FREQ, 3, 1. / UI_FREQ), CameraWidget("camerad", type, true, parent) {
-=======
-// Window that shows camera view and variety of info drawn on top
-AnnotatedCameraWidget::AnnotatedCameraWidget(VisionStreamType type, QWidget* parent) : fps_filter(UI_FREQ, 3, 1. / UI_FREQ), CameraWidget("camerad", type, true, parent) {
->>>>>>> 35e8d675
   pm = std::make_unique<PubMaster, const std::initializer_list<const char *>>({"uiDebug"});
   e2e_state = std::make_unique<PubMaster, const std::initializer_list<const char *>>({"e2eLongState"});
 
@@ -541,10 +520,14 @@
   // DM icon transition
   dm_fade_state = std::clamp(dm_fade_state+0.2*(0.5-dmActive), 0.0, 1.0);
 
-<<<<<<< HEAD
+  // hide map settings button for alerts and flip for right hand DM
+  if (map_settings_btn->isEnabled()) {
+    map_settings_btn->setVisible(!hideBottomIcons);
+    main_layout->setAlignment(map_settings_btn, (rightHandDM ? Qt::AlignLeft : Qt::AlignRight) | Qt::AlignBottom);
+  }
+
   const auto lp = sm["longitudinalPlan"].getLongitudinalPlan();
 
-  // update DM icons at 2Hz
   if (sm.frame % (UI_FREQ / 2) == 0) {
     const auto vtcState = lp.getVisionTurnControllerState();
     const float vtc_speed = lp.getVisionTurnSpeed() * (s.scene.is_metric ? MS_TO_KPH : MS_TO_MPH);
@@ -678,13 +661,6 @@
 #ifdef ENABLE_DASHCAM
   recorder->updateState(s);
 #endif
-=======
-  // hide map settings button for alerts and flip for right hand DM
-  if (map_settings_btn->isEnabled()) {
-    map_settings_btn->setVisible(!hideBottomIcons);
-    main_layout->setAlignment(map_settings_btn, (rightHandDM ? Qt::AlignLeft : Qt::AlignRight) | Qt::AlignBottom);
-  }
->>>>>>> 35e8d675
 }
 
 void AnnotatedCameraWidget::drawHud(QPainter &p) {
@@ -702,29 +678,20 @@
   QString setSpeedStr = is_cruise_set ? QString::number(std::nearbyint(setSpeed)) : "–";
 
   // Draw outer box + border to contain set speed and speed limit
-<<<<<<< HEAD
-  int default_rect_width = 172;
-  int rect_width = default_rect_width;
-  if (((!roadName.isEmpty() || showSpeedLimit) && speedLimitStyle == 1) || is_metric || has_eu_speed_limit) rect_width = 200;
-  if (((!roadName.isEmpty() || showSpeedLimit) && speedLimitStyle == 0 && speedLimitStrSlc.size() >= 3) ||
-      (has_us_speed_limit && speedLimitStr.size() >= 3)) rect_width = 223;
-
-  int rect_height = 204;
-  if (((!roadName.isEmpty() || showSpeedLimit) && speedLimitStyle == 0) || has_us_speed_limit) rect_height = (slcSubText == "" ? 402 : 432);
-  else if (((!roadName.isEmpty() || showSpeedLimit) && speedLimitStyle == 1) || has_eu_speed_limit) rect_height = 392;
-=======
   const int sign_margin = 12;
-  const int us_sign_height = 186;
+  const int us_sign_height = slcSubText == "" ? 186 : 216;
   const int eu_sign_size = 176;
 
   const QSize default_size = {172, 204};
   QSize set_speed_size = default_size;
-  if (is_metric || has_eu_speed_limit) set_speed_size.rwidth() = 200;
-  if (has_us_speed_limit && speedLimitStr.size() >= 3) set_speed_size.rwidth() = 223;
-
-  if (has_us_speed_limit) set_speed_size.rheight() += us_sign_height + sign_margin;
-  else if (has_eu_speed_limit) set_speed_size.rheight() += eu_sign_size + sign_margin;
->>>>>>> 35e8d675
+  if (is_metric || has_eu_speed_limit) rect_width = 200;
+  if (has_us_speed_limit && speedLimitStr.size() >= 3) rect_width = 223;
+  if (((!roadName.isEmpty() || showSpeedLimit) && speedLimitStyle == 1) || is_metric || has_eu_speed_limit) set_speed_size.rwidth() = 200;
+  if (((!roadName.isEmpty() || showSpeedLimit) && speedLimitStyle == 0 && speedLimitStrSlc.size() >= 3) ||
+           (has_us_speed_limit && speedLimitStr.size() >= 3)) set_speed_size.rwidth() = 223;
+
+  if (((!roadName.isEmpty() || showSpeedLimit) && speedLimitStyle == 0) || has_us_speed_limit) set_speed_size.rheight() += us_sign_height + sign_margin + (slcSubText == "" ? 0 : 30);
+  else if (((!roadName.isEmpty() || showSpeedLimit) && speedLimitStyle == 1) || has_eu_speed_limit) set_speed_size.rheight() += eu_sign_size + sign_margin;
 
   int top_radius = 32;
   int bottom_radius = (((!roadName.isEmpty() || showSpeedLimit) && speedLimitStyle == 1) || has_eu_speed_limit) ? 100 : 32;
@@ -739,61 +706,21 @@
   QColor set_speed_color = whiteColor();
   if (is_cruise_set) {
     if (status == STATUS_DISENGAGED) {
-<<<<<<< HEAD
-      p.setPen(whiteColor());
+      max_color = whiteColor();
     } else if (status == STATUS_OVERRIDE && gasOverride) {
-      p.setPen(QColor(0x91, 0x9b, 0x95, 0xff));
+      max_color = QColor(0x91, 0x9b, 0x95, 0xff);
     } else if (speedLimitSLC > 0) {
-      p.setPen(interpColor(
-        setSpeed,
-        {speedLimitSLC + 5, speedLimitSLC + 15, speedLimitSLC + 25},
-        {QColor(0x80, 0xd8, 0xa6, 0xff), QColor(0xff, 0xe4, 0xbf, 0xff), QColor(0xff, 0xbf, 0xbf, 0xff)}
-      ));
-    } else if (speedLimit > 0) {
-      p.setPen(interpColor(
-        setSpeed,
-        {speedLimit + 5, speedLimit + 15, speedLimit + 25},
-        {QColor(0x80, 0xd8, 0xa6, 0xff), QColor(0xff, 0xe4, 0xbf, 0xff), QColor(0xff, 0xbf, 0xbf, 0xff)}
-      ));
-    } else {
-      p.setPen(QColor(0x80, 0xd8, 0xa6, 0xff));
-    }
-  } else {
-    p.setPen(QColor(0xa6, 0xa6, 0xa6, 0xff));
-  }
-  configFont(p, "Inter", 40, "SemiBold");
-  QRect max_rect = getTextRect(p, Qt::AlignCenter, tr("MAX"));
-  max_rect.moveCenter({set_speed_rect.center().x(), 0});
-  max_rect.moveTop(set_speed_rect.top() + 27);
-  p.drawText(max_rect, Qt::AlignCenter, tr("MAX"));
-
-  // Draw set speed
-  if (is_cruise_set) {
-    if (speedLimitSLC > 0 && status != STATUS_DISENGAGED && (status != STATUS_OVERRIDE || !gasOverride)) {
-      p.setPen(interpColor(
-        setSpeed,
-        {speedLimitSLC + 5, speedLimitSLC + 15, speedLimitSLC + 25},
-        {whiteColor(), QColor(0xff, 0x95, 0x00, 0xff), QColor(0xff, 0x00, 0x00, 0xff)}
-      ));
-    } else if (speedLimit > 0 && status != STATUS_DISENGAGED && (status != STATUS_OVERRIDE || !gasOverride)) {
-      p.setPen(interpColor(
-        setSpeed,
-        {speedLimit + 5, speedLimit + 15, speedLimit + 25},
-        {whiteColor(), QColor(0xff, 0x95, 0x00, 0xff), QColor(0xff, 0x00, 0x00, 0xff)}
-      ));
-    } else {
-      p.setPen(whiteColor());
-=======
-      max_color = whiteColor();
-    } else if (status == STATUS_OVERRIDE) {
-      max_color = QColor(0x91, 0x9b, 0x95, 0xff);
+      auto interp_color = [=](QColor c1, QColor c2, QColor c3) {
+        return speedLimitSLC > 0 ? interpColor(setSpeed, {speedLimitSLC + 5, speedLimitSLC + 15, speedLimitSLC + 25}, {c1, c2, c3}) : c1;
+      };
+      max_color = interp_color(max_color, QColor(0xff, 0xe4, 0xbf), QColor(0xff, 0xbf, 0xbf));
+      set_speed_color = interp_color(set_speed_color, QColor(0xff, 0x95, 0x00), QColor(0xff, 0x00, 0x00));
     } else if (speedLimit > 0) {
       auto interp_color = [=](QColor c1, QColor c2, QColor c3) {
         return speedLimit > 0 ? interpColor(setSpeed, {speedLimit + 5, speedLimit + 15, speedLimit + 25}, {c1, c2, c3}) : c1;
       };
       max_color = interp_color(max_color, QColor(0xff, 0xe4, 0xbf), QColor(0xff, 0xbf, 0xbf));
       set_speed_color = interp_color(set_speed_color, QColor(0xff, 0x95, 0x00), QColor(0xff, 0x00, 0x00));
->>>>>>> 35e8d675
     }
   } else {
     max_color = QColor(0xa6, 0xa6, 0xa6, 0xff);
@@ -808,65 +735,7 @@
 
   const QRect sign_rect = set_speed_rect.adjusted(sign_margin, default_size.height(), -sign_margin, -sign_margin);
   // US/Canada (MUTCD style) sign
-<<<<<<< HEAD
   if (((!roadName.isEmpty() || showSpeedLimit) && speedLimitStyle == 0) || has_us_speed_limit) {
-    const int border_width = 6;
-    const int sign_width = rect_width - 24;
-    int sign_height = (slcSubText == "" ? 186 : 216);
-
-    // White outer square
-    QRect sign_rect_outer(set_speed_rect.left() + 12, set_speed_rect.bottom() - 11 - sign_height, sign_width, sign_height);
-    p.setPen(Qt::NoPen);
-    p.setBrush(whiteColor());
-    p.drawRoundedRect(sign_rect_outer, 24, 24);
-
-    // Smaller white square with black border
-    QRect sign_rect(sign_rect_outer.left() + 1.5 * border_width, sign_rect_outer.top() + 1.5 * border_width, sign_width - 3 * border_width, sign_height - 3 * border_width);
-    p.setPen(QPen(blackColor(), border_width));
-    p.setBrush(whiteColor());
-    p.drawRoundedRect(sign_rect, 16, 16);
-
-    // "SPEED"
-    configFont(p, "Inter", 28, "SemiBold");
-    QRect text_speed_rect = getTextRect(p, Qt::AlignCenter, tr("SPEED"));
-    text_speed_rect.moveCenter({sign_rect.center().x(), 0});
-    text_speed_rect.moveTop(sign_rect_outer.top() + 22);
-    p.drawText(text_speed_rect, Qt::AlignCenter, tr("SPEED"));
-
-    // "LIMIT"
-    QRect text_limit_rect = getTextRect(p, Qt::AlignCenter, tr("LIMIT"));
-    text_limit_rect.moveCenter({sign_rect.center().x(), 0});
-    text_limit_rect.moveTop(sign_rect_outer.top() + 51);
-    p.drawText(text_limit_rect, Qt::AlignCenter, tr("LIMIT"));
-
-    // Speed limit value
-    configFont(p, "Inter", 70, "Bold");
-    QRect speed_limit_rect = getTextRect(p, Qt::AlignCenter, speedLimitStrSlc);
-    speed_limit_rect.moveCenter({sign_rect.center().x(), 0});
-    speed_limit_rect.moveTop(sign_rect_outer.top() + 85);
-    if (overSpeedLimit) p.setPen(QColor(255, 0, 0, 255));
-    else p.setPen(blackColor());
-    p.drawText(speed_limit_rect, Qt::AlignCenter, speedLimitStrSlc);
-
-    // Speed limit offset value
-    configFont(p, "Inter", 32, "Bold");
-    QRect speed_limit_offset_rect = getTextRect(p, Qt::AlignCenter, slcSubText);
-    speed_limit_offset_rect.moveCenter({sign_rect.center().x(), 0});
-    speed_limit_offset_rect.moveTop(sign_rect_outer.top() + 85 + 77);
-    p.setPen(blackColor());
-    p.drawText(speed_limit_offset_rect, Qt::AlignCenter, slcSubText);
-  }
-
-  // EU (Vienna style) sign
-  if (((!roadName.isEmpty() || showSpeedLimit) && speedLimitStyle == 1) || has_eu_speed_limit) {
-    int outer_radius = 176 / 2;
-    int inner_radius_1 = outer_radius - 6; // White outer border
-    int inner_radius_2 = inner_radius_1 - 20; // Red circle
-
-    // Draw white circle with red border
-    QPoint center(set_speed_rect.center().x() + 1, set_speed_rect.top() + 204 + outer_radius);
-=======
-  if (has_us_speed_limit) {
     p.setPen(Qt::NoPen);
     p.setBrush(whiteColor());
     p.drawRoundedRect(sign_rect, 24, 24);
@@ -877,42 +746,40 @@
     p.drawText(sign_rect.adjusted(0, 22, 0, 0), Qt::AlignTop | Qt::AlignHCenter, tr("SPEED"));
     p.drawText(sign_rect.adjusted(0, 51, 0, 0), Qt::AlignTop | Qt::AlignHCenter, tr("LIMIT"));
     p.setFont(InterFont(70, QFont::Bold));
-    p.drawText(sign_rect.adjusted(0, 85, 0, 0), Qt::AlignTop | Qt::AlignHCenter, speedLimitStr);
+    if (overSpeedLimit) p.setPen(QColor(255, 0, 0, 255));
+    else p.setPen(blackColor());
+    p.drawText(sign_rect.adjusted(0, 85, 0, 0), Qt::AlignTop | Qt::AlignHCenter, speedLimitStrSlc);
+
+    // Speed limit offset value
+    p.setFont(InterFont(32, QFont::Bold));
+    p.setPen(blackColor());
+    p.drawText(sign_rect.adjusted(0, 85 + 77, 0, 0), Qt::AlignTop | Qt::AlignHCenter, slcSubText);
   }
 
   // EU (Vienna style) sign
-  if (has_eu_speed_limit) {
->>>>>>> 35e8d675
+  if (((!roadName.isEmpty() || showSpeedLimit) && speedLimitStyle == 1) || has_eu_speed_limit) {
     p.setPen(Qt::NoPen);
     p.setBrush(whiteColor());
     p.drawEllipse(sign_rect);
     p.setPen(QPen(Qt::red, 20));
     p.drawEllipse(sign_rect.adjusted(16, 16, -16, -16));
 
-<<<<<<< HEAD
-    // Speed limit value
-    int font_size = (speedLimitStrSlc.size() >= 3) ? 60 : 70;
-    configFont(p, "Inter", font_size, "Bold");
-    QRect speed_limit_rect = getTextRect(p, Qt::AlignCenter, speedLimitStrSlc);
-    speed_limit_rect.moveCenter(center);
+    p.setFont(InterFont((speedLimitStrSlc.size() >= 3) ? 60 : 70, QFont::Bold));
     if (overSpeedLimit) p.setPen(QColor(255, 0, 0, 255));
     else p.setPen(blackColor());
-    p.drawText(speed_limit_rect, Qt::AlignCenter, speedLimitStrSlc);
+    p.drawText(sign_rect, Qt::AlignCenter, speedLimitStrSlc);
 
     // Speed limit offset value
-    configFont(p, "Inter", slcSubTextSize, "Bold");
-    QRect speed_limit_offset_rect = getTextRect(p, Qt::AlignCenter, slcSubText);
-    speed_limit_offset_rect.moveCenter(center);
-    speed_limit_offset_rect.moveTop(center.y() + 27);
+    p.setFont(InterFont(slcSubTextSize, QFont::Bold));
     p.setPen(blackColor());
-    p.drawText(speed_limit_offset_rect, Qt::AlignCenter, slcSubText);
+    p.drawText(sign_rect.adjusted(0, 27, 0, 0), Qt::AlignTop | Qt::AlignHCenter, slcSubText);
   }
 
   // current speed
   if (!hideVEgoUi) {
-    configFont(p, "Inter", 176, "Bold");
+    p.setFont(InterFont(176, QFont::Bold));
     drawColoredText(p, rect().center().x(), 210, speedStr, brakeLights ? QColor(0xff, 0, 0, 255) : QColor(0xff, 0xff, 0xff, 255));
-    configFont(p, "Inter", 66, "Regular");
+    p.setFont(InterFont(66));
     drawText(p, rect().center().x(), 290, speedUnit, 200);
   }
 
@@ -954,18 +821,6 @@
     if (showDebugUI && showVTC) {
       drawVisionTurnControllerUI(p, rect().right() - 184 - bdr_s, int(bdr_s * 1.5), 184, vtcColor, vtcSpeed, 100);
     }
-=======
-    p.setFont(InterFont((speedLimitStr.size() >= 3) ? 60 : 70, QFont::Bold));
-    p.setPen(blackColor());
-    p.drawText(sign_rect, Qt::AlignCenter, speedLimitStr);
-  }
-
-  // current speed
-  p.setFont(InterFont(176, QFont::Bold));
-  drawText(p, rect().center().x(), 210, speedStr);
-  p.setFont(InterFont(66));
-  drawText(p, rect().center().x(), 290, speedUnit, 200);
->>>>>>> 35e8d675
 
     // Bottom bar road name
     if (showDebugUI && !roadName.isEmpty()) {
@@ -1027,7 +882,6 @@
   p.setOpacity(1.0);
 }
 
-<<<<<<< HEAD
 void AnnotatedCameraWidget::drawVisionTurnControllerUI(QPainter &p, int x, int y, int size, const QColor &color,
                                                        const QString &vision_speed, int alpha) {
   QRect rvtc(x, y, size, size);
@@ -1036,7 +890,7 @@
   p.drawRoundedRect(rvtc, 20, 20);
   p.setPen(Qt::NoPen);
 
-  configFont(p, "Inter", 56, "SemiBold");
+  p.setFont(InterFont(56, QFont::DemiBold));
   drawCenteredText(p, rvtc.center().x(), rvtc.center().y(), vision_speed, color);
 }
 
@@ -1064,7 +918,7 @@
   p.setBrush(QColor(75, 75, 75, (75 * btnPerc)));
   p.drawEllipse(dlpBtn);
   p.setPen(QColor(255, 255, 255, (255 * btnPerc)));
-  configFont(p, "Inter", 36, "SemiBold");
+  p.setFont(InterFont(36, QFont::DemiBold));
   p.drawText(dlpBtn, Qt::AlignCenter, dlp_text);
 }
 
@@ -1092,7 +946,7 @@
   p.setBrush(QColor(75, 75, 75, (75 * btnPerc)));
   p.drawEllipse(gacBtn);
   p.setPen(QColor(255, 255, 255, (255 * btnPerc)));
-  configFont(p, "Inter", gacTr == 1 ? 32 : 36, "SemiBold");
+  p.setFont(InterFont(gacTr == 1 ? 32 : 36, QFont::DemiBold));
   p.drawText(gacBtn, Qt::AlignCenter, gac_text);
 }
 
@@ -1107,9 +961,9 @@
     snprintf(val_str, sizeof(val_str), "%01d:%02d", minute, second);
   }
 
-  configFont(p, "Inter", 125, "SemiBold");
+  p.setFont(InterFont(125, QFont::DemiBold));
   drawColoredText(p, x, y, QString(lab_str), QColor(255, 175, 3, 240));
-  configFont(p, "Inter", 150, "SemiBold");
+  p.setFont(InterFont(150, QFont::DemiBold));
   drawColoredText(p, x, y + 150, QString(val_str), QColor(255, 255, 255, 240));
 }
 
@@ -1132,9 +986,9 @@
   drawCircle(p, x, y, r, ring_color);
   drawCircle(p, x, y, int(r * 0.8f), inner_color);
 
-  configFont(p, "Open Sans", 89, "Bold");
+  p.setFont(InterFont(89, QFont::Bold));
   drawCenteredText(p, x, y, speed_limit, text_color);
-  configFont(p, "Open Sans", subtext_size, "Bold");
+  p.setFont(InterFont(subtext_size, QFont::Bold));
   drawCenteredText(p, x, y + 55, sub_text, text_color);
 
   if (is_map_sourced) {
@@ -1193,9 +1047,9 @@
   }
 
   // Draw the texts.
-  configFont(p, "Open Sans", 67, "Bold");
+  p.setFont(InterFont(67, QFont::Bold));
   drawCenteredText(p, x, y + 25, turn_speed, text_color);
-  configFont(p, "Open Sans", 22, "Bold");
+  p.setFont(InterFont(22, QFont::Bold));
   drawCenteredText(p, x, y + 65, sub_text, text_color);
 }
 
@@ -1225,10 +1079,10 @@
 }
 
 int AnnotatedCameraWidget::drawDevUiElementRight(QPainter &p, int x, int y, const char* value, const char* label, const char* units, QColor &color) {
-  configFont(p, "Inter", 30 * 2, "Bold");
+  p.setFont(InterFont(30 * 2, QFont::Bold));
   drawColoredText(p, x + 92, y + 80, QString(value), color);
 
-  configFont(p, "Inter", 28, "Bold");
+  p.setFont(InterFont(28, QFont::Bold));
   drawText(p, x + 92, y + 80 + 42, QString(label), 255);
 
   if (strlen(units) > 0) {
@@ -1386,7 +1240,7 @@
 }
 
 int AnnotatedCameraWidget::drawNewDevUiElement(QPainter &p, int x, int y, const char* value, const char* label, const char* units, QColor &color) {
-  configFont(p, "Inter", 38, "Bold");
+  p.setFont(InterFont(38, QFont::Bold));
   drawCenteredLeftText(p, x, y, QString(label), whiteColor(), QString(value), QString(units), color);
 
   return 430;
@@ -1658,8 +1512,6 @@
 }
 
 
-=======
->>>>>>> 35e8d675
 void AnnotatedCameraWidget::initializeGL() {
   CameraWidget::initializeGL();
   qInfo() << "OpenGL version:" << QString((const char*)glGetString(GL_VERSION));
@@ -1798,14 +1650,9 @@
   painter.save();
 
   // base icon
-<<<<<<< HEAD
-  int x = rightHandDM ? rect().right() -  (btn_size - 24) / 2 - (bdr_s * 2) : (btn_size - 24) / 2 + (bdr_s * 2);
-  int y = rect().bottom() - footer_h / 2 - scene.rn_offset;
-=======
   int offset = UI_BORDER_SIZE + btn_size / 2;
   int x = rightHandDM ? width() - offset : offset;
-  int y = height() - offset;
->>>>>>> 35e8d675
+  int y = height() - offset - scene.rn_offset;
   float opacity = dmActive ? 0.65 : 0.2;
   drawIcon(painter, x, y, dm_img, blackColor(70), opacity);
 
