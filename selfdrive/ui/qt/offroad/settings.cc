#include "selfdrive/ui/qt/offroad/settings.h"

#include <cassert>
#include <cmath>
#include <string>
#include <tuple>
#include <vector>

#include <QDebug>
#include <QFile>
#include <QFileInfo>
#include <QDateTime>

#include "selfdrive/ui/qt/network/networking.h"

#include "common/params.h"
#include "common/watchdog.h"
#include "common/util.h"
#include "system/hardware/hw.h"
#include "selfdrive/ui/qt/offroad/sunnypilot_main.h"
#include "selfdrive/ui/qt/widgets/controls.h"
#include "selfdrive/ui/qt/widgets/input.h"
#include "selfdrive/ui/qt/widgets/scrollview.h"
#include "selfdrive/ui/qt/widgets/ssh_keys.h"
#include "selfdrive/ui/qt/widgets/toggle.h"
#include "selfdrive/ui/ui.h"
#include "selfdrive/ui/qt/util.h"
#include "selfdrive/ui/qt/qt_window.h"

TogglesPanel::TogglesPanel(SettingsWindow *parent) : ListWidget(parent) {
  // param, title, desc, icon
  std::vector<std::tuple<QString, QString, QString, QString>> toggle_defs{
    {
      "OpenpilotEnabledToggle",
      tr("Enable sunnypilot"),
      tr("Use the sunnypilot system for adaptive cruise control and lane keep driver assistance. Your attention is required at all times to use this feature. Changing this setting takes effect when the car is powered off."),
      "../assets/offroad/icon_blank.png",
    },
    {
      "ExperimentalLongitudinalEnabled",
      tr("openpilot Longitudinal Control (Alpha)"),
      QString("<b>%1</b><br><br>%2")
      .arg(tr("WARNING: openpilot longitudinal control is in alpha for this car and will disable Automatic Emergency Braking (AEB)."))
      .arg(tr("On this car, openpilot defaults to the car's built-in ACC instead of openpilot's longitudinal control. "
              "Enable this to switch to openpilot longitudinal control. Enabling Experimental mode is recommended when enabling openpilot longitudinal control alpha.")),
      "../assets/offroad/icon_blank.png",
    },
    {
      "CustomStockLong",
      tr("Custom Stock Longitudinal Control"),
      tr("When enabled, sunnypilot will attempt to control stock longitudinal control with ACC button presses.\nThis feature must be used along with SLC, and/or V-TSC, and/or M-TSC."),
      "../assets/offroad/icon_blank.png",
    },
    {
      "ExperimentalMode",
      tr("Experimental Mode"),
      "",
      "../assets/offroad/icon_blank.png",
    },
    {
      "DynamicExperimentalControl",
      tr("Enable Dynamic Experimental Control"),
      tr("Enable toggle to allow the model to determine when to use openpilot ACC or openpilot End to End Longitudinal."),
      "../assets/offroad/icon_blank.png",
    },
    {
      "DisengageOnAccelerator",
      tr("Disengage on Accelerator Pedal"),
      tr("When enabled, pressing the accelerator pedal will disengage openpilot."),
      "../assets/offroad/icon_blank.png",
    },
    {
      "IsLdwEnabled",
      tr("Enable Lane Departure Warnings"),
      tr("Receive alerts to steer back into the lane when your vehicle drifts over a detected lane line without a turn signal activated while driving over 31 mph (50 km/h)."),
      "../assets/offroad/icon_blank.png",
    },
    {
      "RecordFront",
      tr("Record and Upload Driver Camera"),
      tr("Upload data from the driver facing camera and help improve the driver monitoring algorithm."),
      "../assets/offroad/icon_blank.png",
    },
    {
      "DisableOnroadUploads",
      tr("Disable Onroad Uploads"),
      tr("Disable uploads completely when onroad. Necessary to avoid high data usage when connected to Wi-Fi hotspot. Turn on this feature if you are looking to utilize map-based features, such as Speed Limit Control (SLC) and Map-based Turn Speed Control (MTSC)."),
      "../assets/offroad/icon_blank.png",
    },
    {
      "EnableDebugSnapshot",
      tr("Debug snapshot on screen center tap"),
      tr("Stores snapshot file with current state of some modules."),
      "../assets/offroad/icon_blank.png"
    },
    {
      "IsMetric",
      tr("Use Metric System"),
      tr("Display speed in km/h instead of mph."),
      "../assets/offroad/icon_blank.png",
    },
#ifdef ENABLE_MAPS
    {
      "NavSettingTime24h",
      tr("Show ETA in 24h Format"),
      tr("Use 24h format instead of am/pm"),
      "../assets/offroad/icon_blank.png",
    },
    {
      "NavSettingLeftSide",
      tr("Show Map on Left Side of UI"),
      tr("Show map on left side when in split screen view."),
      "../assets/offroad/icon_blank.png",
    },
#endif
  };


  std::vector<QString> longi_button_texts{tr("Maniac"), tr("Aggressive"), tr("Stock"), tr("Relaxed")};
  long_personality_setting = new ButtonParamControl("LongitudinalPersonality", tr("Driving Personality"),
                                          tr("Stock is recommended. In aggressive/maniac mode, openpilot will follow lead cars closer and be more aggressive with the gas and brake. "
                                             "In relaxed mode openpilot will stay further away from lead cars."),
                                          "../assets/offroad/icon_blank.png",
                                          longi_button_texts,
                                          380);
  long_personality_setting->showDescription();
  for (auto &[param, title, desc, icon] : toggle_defs) {
    auto toggle = new ParamControl(param, title, desc, icon, this);

    bool locked = params.getBool((param + "Lock").toStdString());
    toggle->setEnabled(!locked);

    addItem(toggle);
    toggles[param.toStdString()] = toggle;

    // insert longitudinal personality after NDOG toggle
    if (param == "DisengageOnAccelerator") {
      addItem(long_personality_setting);
    }
  }

  // Toggles with confirmation dialogs
  //toggles["ExperimentalMode"]->setActiveIcon("../assets/img_experimental.svg");
  toggles["ExperimentalMode"]->setConfirmation(true, true);
  toggles["ExperimentalLongitudinalEnabled"]->setConfirmation(true, false);
  toggles["CustomStockLong"]->setConfirmation(true, false);

  connect(toggles["ExperimentalLongitudinalEnabled"], &ToggleControl::toggleFlipped, [=]() {
    updateToggles();
  });
  connect(toggles["CustomStockLong"], &ToggleControl::toggleFlipped, [=]() {
    updateToggles();
  });

  param_watcher = new ParamWatcher(this);

  QObject::connect(param_watcher, &ParamWatcher::paramChanged, [=](const QString &param_name, const QString &param_value) {
    updateToggles();
  });
}

void TogglesPanel::expandToggleDescription(const QString &param) {
  toggles[param.toStdString()]->showDescription();
}

void TogglesPanel::showEvent(QShowEvent *event) {
  updateToggles();
}

void TogglesPanel::updateToggles() {
  param_watcher->addParam("LongitudinalPersonality");

  if (!isVisible()) return;

  long_personality_setting->setButton("LongitudinalPersonality");

  auto experimental_mode_toggle = toggles["ExperimentalMode"];
  auto op_long_toggle = toggles["ExperimentalLongitudinalEnabled"];
  auto custom_stock_long_toggle = toggles["CustomStockLong"];
  auto dec_toggle = toggles["DynamicExperimentalControl"];
  const QString e2e_description = QString("%1<br>"
                                          "<h4>%2</h4><br>"
                                          "%3<br>"
                                          "<h4>%4</h4><br>"
                                          "%5<br>"
                                          "<h4>%6</h4><br>"
                                          "%7")
                                  .arg(tr("openpilot defaults to driving in <b>chill mode</b>. Experimental mode enables <b>alpha-level features</b> that aren't ready for chill mode. Experimental features are listed below:"))
                                  .arg(tr("End-to-End Longitudinal Control"))
                                  .arg(tr("Let the driving model control the gas and brakes. openpilot will drive as it thinks a human would, including stopping for red lights and stop signs. "
                                          "Since the driving model decides the speed to drive, the set speed will only act as an upper bound. This is an alpha quality feature; "
                                          "mistakes should be expected."))
                                  .arg(tr("Navigate on openpilot"))
                                  .arg(tr("When navigation has a destination, openpilot will input the map information into the model. This provides useful context for the model and allows openpilot to keep left or right "
                                          "appropriately at forks/exits. Lane change behavior is unchanged and still activated by the driver. This is an alpha quality feature; mistakes should be expected, particularly around "
                                          "exits and forks. These mistakes can include unintended laneline crossings, late exit taking, driving towards dividing barriers in the gore areas, etc."))
                                  .arg(tr("New Driving Visualization"))
                                  .arg(tr("The driving visualization will transition to the road-facing wide-angle camera at low speeds to better show some turns. The Experimental mode logo will also be shown in the top right corner. "
                                          "When a navigation destination is set and the driving model is using it as input, the driving path on the map will turn green."));

  const bool is_release = params.getBool("IsReleaseBranch");
  auto cp_bytes = params.get("CarParamsPersistent");
  if (!cp_bytes.empty()) {
    AlignedBuffer aligned_buf;
    capnp::FlatArrayMessageReader cmsg(aligned_buf.align(cp_bytes.data(), cp_bytes.size()));
    cereal::CarParams::Reader CP = cmsg.getRoot<cereal::CarParams>();

    if (!CP.getExperimentalLongitudinalAvailable() || is_release) {
      params.remove("ExperimentalLongitudinalEnabled");
    }
    op_long_toggle->setVisible(CP.getExperimentalLongitudinalAvailable() && !is_release);

    if (!CP.getCustomStockLongAvailable()) {
      params.remove("CustomStockLong");
    }
    custom_stock_long_toggle->setVisible(CP.getCustomStockLongAvailable());

    if (hasLongitudinalControl(CP)) {
      // normal description and toggle
      experimental_mode_toggle->setEnabled(true);
      experimental_mode_toggle->setDescription(e2e_description);
      long_personality_setting->setEnabled(true);
      op_long_toggle->setEnabled(true);
      custom_stock_long_toggle->setEnabled(false);
      params.remove("CustomStockLong");
      dec_toggle->setEnabled(true);
    } else if (custom_stock_long_toggle->isToggled()) {
      op_long_toggle->setEnabled(false);
      experimental_mode_toggle->setEnabled(false);
      long_personality_setting->setEnabled(false);
      params.remove("ExperimentalLongitudinalEnabled");
      params.remove("ExperimentalMode");
    } else {
      // no long for now
      experimental_mode_toggle->setEnabled(false);
      long_personality_setting->setEnabled(false);
      params.remove("ExperimentalMode");

      const QString unavailable = tr("Experimental mode is currently unavailable on this car since the car's stock ACC is used for longitudinal control.");

      QString long_desc = unavailable + " " + \
                          tr("openpilot longitudinal control may come in a future update.");
      if (CP.getExperimentalLongitudinalAvailable()) {
        if (is_release) {
          long_desc = unavailable + " " + tr("An alpha version of openpilot longitudinal control can be tested, along with Experimental mode, on non-release branches.");
        } else {
          long_desc = tr("Enable the openpilot longitudinal control (alpha) toggle to allow Experimental mode.");
        }
      }
      experimental_mode_toggle->setDescription("<b>" + long_desc + "</b><br><br>" + e2e_description);

      op_long_toggle->setEnabled(CP.getExperimentalLongitudinalAvailable() && !is_release);
      custom_stock_long_toggle->setEnabled(CP.getCustomStockLongAvailable());
      dec_toggle->setEnabled(false);
      params.remove("DynamicExperimentalControl");
    }

    experimental_mode_toggle->refresh();
    op_long_toggle->refresh();
    custom_stock_long_toggle->refresh();
    dec_toggle->refresh();
  } else {
    experimental_mode_toggle->setDescription(e2e_description);
    op_long_toggle->setVisible(false);
    custom_stock_long_toggle->setVisible(false);
    dec_toggle->setVisible(false);
  }
}

DevicePanel::DevicePanel(SettingsWindow *parent) : ListWidget(parent) {
  setSpacing(50);
  addItem(new LabelControl(tr("Dongle ID"), getDongleId().value_or(tr("N/A"))));
  addItem(new LabelControl(tr("Serial"), params.get("HardwareSerial").c_str()));

  fleetManagerPin = new ButtonControl(
    tr(pin_title) + pin, tr("TOGGLE"),
    tr("Enable or disable PIN requirement for Fleet Manager access."));
  connect(fleetManagerPin, &ButtonControl::clicked, [=]() {
    if (params.getBool("FleetManagerPin")) {
      if (ConfirmationDialog::confirm(tr("Are you sure you want to turn off PIN requirement?"), tr("Turn Off"), this)) {
        params.remove("FleetManagerPin");
        refreshPin();
      }
    } else {
      params.putBool("FleetManagerPin", true);
      refreshPin();
    }
  });
  addItem(fleetManagerPin);

  fs_watch = new QFileSystemWatcher(this);
  connect(fs_watch, &QFileSystemWatcher::fileChanged, this, &DevicePanel::onPinFileChanged);

  QString pin_path = "/data/otp/otp.conf";
  QString pin_require = "/data/params/d/FleetManagerPin";
  fs_watch->addPath(pin_path);
  fs_watch->addPath(pin_require);
  refreshPin();

  // Error Troubleshoot
  auto errorBtn = new ButtonControl(
    tr("Error Troubleshoot"), tr("VIEW"),
    tr("Display error from the tmux session when an error has occurred from a system process."));
  QFileInfo file("/data/community/crashes/error.txt");
  QDateTime modifiedTime = file.lastModified();
  QString modified_time = modifiedTime.toString("yyyy-MM-dd hh:mm:ss ");
  connect(errorBtn, &ButtonControl::clicked, [=]() {
    const std::string txt = util::read_file("/data/community/crashes/error.txt");
    ConfirmationDialog::rich(modified_time + QString::fromStdString(txt), this);
  });
  addItem(errorBtn);

  // offroad-only buttons

  auto dcamBtn = new ButtonControl(tr("Driver Camera"), tr("PREVIEW"),
                                   tr("Preview the driver facing camera to ensure that driver monitoring has good visibility. (vehicle must be off)"));
  connect(dcamBtn, &ButtonControl::clicked, [=]() { emit showDriverView(); });
  addItem(dcamBtn);

  auto resetCalibBtn = new ButtonControl(tr("Reset Calibration"), tr("RESET"), "");
  connect(resetCalibBtn, &ButtonControl::showDescriptionEvent, this, &DevicePanel::updateCalibDescription);
  connect(resetCalibBtn, &ButtonControl::clicked, [&]() {
    if (ConfirmationDialog::confirm(tr("Are you sure you want to reset calibration?"), tr("Reset"), this)) {
      params.remove("CalibrationParams");
      params.remove("LiveTorqueParameters");
    }
  });
  addItem(resetCalibBtn);

<<<<<<< HEAD
  auto resetMapboxTokenBtn = new ButtonControl(tr("Reset Mapbox Access Token"), tr("RESET"), "");
  connect(resetMapboxTokenBtn, &ButtonControl::clicked, [=]() {
    if (ConfirmationDialog::confirm(tr("Are you sure you want to reset the Mapbox access token?"), tr("Reset"), this)) {
      params.remove("CustomMapboxTokenPk");
      params.remove("CustomMapboxTokenSk");
    }
  });
  addItem(resetMapboxTokenBtn);

  auto resetParamsBtn = new ButtonControl(tr("Reset sunnypilot Settings"), tr("RESET"), "");
  connect(resetParamsBtn, &ButtonControl::clicked, [=]() {
    if (ConfirmationDialog::confirm(tr("Are you sure you want to reset all sunnypilot settings?"), tr("Reset"), this)) {
      std::system("sudo rm -rf /data/params/d/*");
      Hardware::reboot();
    }
  });
  addItem(resetParamsBtn);

  if (!params.getBool("Passive")) {
    auto retrainingBtn = new ButtonControl(tr("Review Training Guide"), tr("REVIEW"), tr("Review the rules, features, and limitations of sunnypilot"));
    connect(retrainingBtn, &ButtonControl::clicked, [=]() {
      if (ConfirmationDialog::confirm(tr("Are you sure you want to review the training guide?"), tr("Review"), this)) {
        emit reviewTrainingGuide();
      }
    });
    addItem(retrainingBtn);
  }
=======
  auto retrainingBtn = new ButtonControl(tr("Review Training Guide"), tr("REVIEW"), tr("Review the rules, features, and limitations of openpilot"));
  connect(retrainingBtn, &ButtonControl::clicked, [=]() {
    if (ConfirmationDialog::confirm(tr("Are you sure you want to review the training guide?"), tr("Review"), this)) {
      emit reviewTrainingGuide();
    }
  });
  addItem(retrainingBtn);
>>>>>>> daae551e

  if (Hardware::TICI()) {
    auto regulatoryBtn = new ButtonControl(tr("Regulatory"), tr("VIEW"), "");
    connect(regulatoryBtn, &ButtonControl::clicked, [=]() {
      const std::string txt = util::read_file("../assets/offroad/fcc.html");
      ConfirmationDialog::rich(QString::fromStdString(txt), this);
    });
    addItem(regulatoryBtn);
  }

  auto translateBtn = new ButtonControl(tr("Change Language"), tr("CHANGE"), "");
  connect(translateBtn, &ButtonControl::clicked, [=]() {
    QMap<QString, QString> langs = getSupportedLanguages();
    QString selection = MultiOptionDialog::getSelection(tr("Select a language"), langs.keys(), langs.key(uiState()->language), this);
    if (!selection.isEmpty()) {
      // put language setting, exit Qt UI, and trigger fast restart
      params.put("LanguageSetting", langs[selection].toStdString());
      qApp->exit(18);
      watchdog_kick(0);
    }
  });
  addItem(translateBtn);

  QObject::connect(uiState(), &UIState::offroadTransition, [=](bool offroad) {
    for (auto btn : findChildren<ButtonControl *>()) {
      if (btn != errorBtn) {
        btn->setEnabled(offroad);
      }
    }
  });

  // power buttons
  QHBoxLayout *power_layout = new QHBoxLayout();
  power_layout->setSpacing(30);

  QPushButton *reboot_btn = new QPushButton(tr("Reboot"));
  reboot_btn->setObjectName("reboot_btn");
  power_layout->addWidget(reboot_btn);
  QObject::connect(reboot_btn, &QPushButton::clicked, this, &DevicePanel::reboot);

  QPushButton *poweroff_btn = new QPushButton(tr("Power Off"));
  poweroff_btn->setObjectName("poweroff_btn");
  power_layout->addWidget(poweroff_btn);
  QObject::connect(poweroff_btn, &QPushButton::clicked, this, &DevicePanel::poweroff);

  if (!Hardware::PC()) {
    connect(uiState(), &UIState::offroadTransition, poweroff_btn, &QPushButton::setVisible);
  }

  setStyleSheet(R"(
    #reboot_btn { height: 120px; border-radius: 15px; background-color: #393939; }
    #reboot_btn:pressed { background-color: #4a4a4a; }
    #poweroff_btn { height: 120px; border-radius: 15px; background-color: #E22C2C; }
    #poweroff_btn:pressed { background-color: #FF2424; }
  )");
  addItem(power_layout);
}

void DevicePanel::onPinFileChanged(const QString &file_path) {
  if (file_path == "/data/params/d/FleetManagerPin") {
    refreshPin();
  } else if (file_path == "/data/otp/otp.conf") {
    refreshPin();
  }
}

void DevicePanel::refreshPin() {
  QFile f("/data/otp/otp.conf");
  QFile require("/data/params/d/FleetManagerPin");
  if (!require.exists()) {
    setSpacing(50);
    fleetManagerPin->setTitle(QString(pin_title) + "OFF");
  } else if (f.open(QIODevice::ReadOnly | QIODevice::Text)) {
    pin = f.readAll();
    f.close();
    setSpacing(50);
    fleetManagerPin->setTitle(QString(pin_title) + pin);
  }
}

void DevicePanel::updateCalibDescription() {
  QString desc =
      tr("sunnypilot requires the device to be mounted within 4° left or right and "
         "within 5° up or 9° down. sunnypilot is continuously calibrating, resetting is rarely required.");
  std::string calib_bytes = params.get("CalibrationParams");
  if (!calib_bytes.empty()) {
    try {
      AlignedBuffer aligned_buf;
      capnp::FlatArrayMessageReader cmsg(aligned_buf.align(calib_bytes.data(), calib_bytes.size()));
      auto calib = cmsg.getRoot<cereal::Event>().getLiveCalibration();
      if (calib.getCalStatus() != cereal::LiveCalibrationData::Status::UNCALIBRATED) {
        double pitch = calib.getRpyCalib()[1] * (180 / M_PI);
        double yaw = calib.getRpyCalib()[2] * (180 / M_PI);
        desc += tr(" Your device is pointed %1° %2 and %3° %4.")
                    .arg(QString::number(std::abs(pitch), 'g', 1), pitch > 0 ? tr("down") : tr("up"),
                         QString::number(std::abs(yaw), 'g', 1), yaw > 0 ? tr("left") : tr("right"));
      }
    } catch (kj::Exception) {
      qInfo() << "invalid CalibrationParams";
    }
  }
  qobject_cast<ButtonControl *>(sender())->setDescription(desc);
}

void DevicePanel::reboot() {
  if (!uiState()->engaged()) {
    if (ConfirmationDialog::confirm(tr("Are you sure you want to reboot?"), tr("Reboot"), this)) {
      // Check engaged again in case it changed while the dialog was open
      if (!uiState()->engaged()) {
        params.putBool("DoReboot", true);
      }
    }
  } else {
    ConfirmationDialog::alert(tr("Disengage to Reboot"), this);
  }
}

void DevicePanel::poweroff() {
  if (!uiState()->engaged()) {
    if (ConfirmationDialog::confirm(tr("Are you sure you want to power off?"), tr("Power Off"), this)) {
      // Check engaged again in case it changed while the dialog was open
      if (!uiState()->engaged()) {
        params.putBool("DoShutdown", true);
      }
    }
  } else {
    ConfirmationDialog::alert(tr("Disengage to Power Off"), this);
  }
}

void SettingsWindow::showEvent(QShowEvent *event) {
  setCurrentPanel(0);
}

void SettingsWindow::setCurrentPanel(int index, const QString &param) {
  panel_widget->setCurrentIndex(index);
  nav_btns->buttons()[index]->setChecked(true);
  if (!param.isEmpty()) {
    emit expandToggleDescription(param);
  }
}

SettingsWindow::SettingsWindow(QWidget *parent) : QFrame(parent) {

  // setup two main layouts
  sidebar_widget = new QWidget;
  QVBoxLayout *sidebar_layout = new QVBoxLayout(sidebar_widget);
  panel_widget = new QStackedWidget();

  // setup layout for close button
  QVBoxLayout *close_btn_layout = new QVBoxLayout;
  close_btn_layout->setContentsMargins(0, 0, 0, 20);

  // close button
  QPushButton *close_btn = new QPushButton(tr("×"));
  close_btn->setStyleSheet(R"(
    QPushButton {
      font-size: 140px;
      padding-bottom: 20px;
<<<<<<< HEAD
      border 1px grey solid;
      border-radius: 76px;
=======
      border-radius: 100px;
>>>>>>> daae551e
      background-color: #292929;
      font-weight: 400;
    }
    QPushButton:pressed {
      background-color: #3B3B3B;
    }
  )");
  close_btn->setFixedSize(152, 152);
  close_btn_layout->addWidget(close_btn, 0, Qt::AlignLeft);
  QObject::connect(close_btn, &QPushButton::clicked, this, &SettingsWindow::closeSettings);

  // setup buttons widget
  QWidget *buttons_widget = new QWidget;
  QVBoxLayout *buttons_layout = new QVBoxLayout(buttons_widget);
  buttons_layout->setMargin(0);
  buttons_layout->addSpacing(10);

  // setup panels
  DevicePanel *device = new DevicePanel(this);
  QObject::connect(device, &DevicePanel::reviewTrainingGuide, this, &SettingsWindow::reviewTrainingGuide);
  QObject::connect(device, &DevicePanel::showDriverView, this, &SettingsWindow::showDriverView);

  TogglesPanel *toggles = new TogglesPanel(this);
  QObject::connect(this, &SettingsWindow::expandToggleDescription, toggles, &TogglesPanel::expandToggleDescription);

  QList<PanelInfo> panels = {
    PanelInfo("   " + tr("Device"), device, "../assets/navigation/icon_home.svg"),
    PanelInfo("   " + tr("Network"), new Networking(this), "../assets/offroad/icon_network.png"),
    PanelInfo("   " + tr("Toggles"), toggles, "../assets/offroad/icon_toggle.png"),
    PanelInfo("   " + tr("Software"), new SoftwarePanelSP(this), "../assets/offroad/icon_software.png"),
    PanelInfo("   " + tr("sunnypilot"), new SunnypilotPanel(this), "../assets/offroad/icon_openpilot.png"),
    PanelInfo("   " + tr("OSM"), new OsmPanel(this), "../assets/offroad/icon_map.png"),
    PanelInfo("   " + tr("Monitoring"), new MonitoringPanel(this), "../assets/offroad/icon_monitoring.png"),
    PanelInfo("   " + tr("Visuals"), new VisualsPanel(this), "../assets/offroad/icon_visuals.png"),
    PanelInfo("   " + tr("Display"), new DisplayPanel(this), "../assets/offroad/icon_display.png"),
    PanelInfo("   " + tr("Trips"), new TripsPanel(this), "../assets/offroad/icon_trips.png"),
    PanelInfo("   " + tr("Vehicle"), new VehiclePanel(this), "../assets/offroad/icon_vehicle.png"),
  };

  nav_btns = new QButtonGroup(this);
  for (auto &[name, panel, icon] : panels) {
    QPushButton *btn = new QPushButton(name);
    btn->setCheckable(true);
    btn->setChecked(nav_btns->buttons().size() == 0);
    btn->setIcon(QIcon(QPixmap(icon)));
    btn->setIconSize(QSize(70, 70));
    btn->setStyleSheet(R"(
      QPushButton {
        border-radius: 20px;
        width: 400px;
        height: 98px;
        color: #bdbdbd;
        border: none;
        background: none;
        font-size: 50px;
        font-weight: 500;
        text-align: left;
        padding-left: 22px;
      }
      QPushButton:checked {
        background-color: #696868;
        color: white;
      }
      QPushButton:pressed {
        color: #ADADAD;
      }
    )");
    btn->setSizePolicy(QSizePolicy::Preferred, QSizePolicy::Expanding);
    nav_btns->addButton(btn);
    buttons_layout->addWidget(btn, 0, Qt::AlignLeft | Qt::AlignBottom);

    const int lr_margin = (name != ("   " + tr("Network")) || (name != ("   " + tr("sunnypilot")))) ? 50 : 0;  // Network and sunnypilot panel handles its own margins
    panel->setContentsMargins(lr_margin, 25, lr_margin, 25);

    ScrollView *panel_frame = new ScrollView(panel, this);
    panel_widget->addWidget(panel_frame);

    QObject::connect(btn, &QPushButton::clicked, [=, w = panel_frame]() {
      btn->setChecked(true);
      panel_widget->setCurrentWidget(w);
    });
  }
  sidebar_layout->setContentsMargins(50, 50, 25, 50);

  // main settings layout, sidebar + main panel
  QHBoxLayout *main_layout = new QHBoxLayout(this);

  // add layout for close button
  sidebar_layout->addLayout(close_btn_layout);

  // add layout for buttons scrolling
  ScrollView *buttons_scrollview  = new ScrollView(buttons_widget, this);
  sidebar_layout->addWidget(buttons_scrollview);

  sidebar_widget->setFixedWidth(500);
  main_layout->addWidget(sidebar_widget);
  main_layout->addWidget(panel_widget);

  setStyleSheet(R"(
    * {
      color: white;
      font-size: 50px;
    }
    SettingsWindow {
      background-color: black;
    }
    QStackedWidget, ScrollView {
      background-color: black;
      border-radius: 30px;
    }
  )");
}<|MERGE_RESOLUTION|>--- conflicted
+++ resolved
@@ -86,12 +86,6 @@
       tr("Disable Onroad Uploads"),
       tr("Disable uploads completely when onroad. Necessary to avoid high data usage when connected to Wi-Fi hotspot. Turn on this feature if you are looking to utilize map-based features, such as Speed Limit Control (SLC) and Map-based Turn Speed Control (MTSC)."),
       "../assets/offroad/icon_blank.png",
-    },
-    {
-      "EnableDebugSnapshot",
-      tr("Debug snapshot on screen center tap"),
-      tr("Stores snapshot file with current state of some modules."),
-      "../assets/offroad/icon_blank.png"
     },
     {
       "IsMetric",
@@ -327,7 +321,6 @@
   });
   addItem(resetCalibBtn);
 
-<<<<<<< HEAD
   auto resetMapboxTokenBtn = new ButtonControl(tr("Reset Mapbox Access Token"), tr("RESET"), "");
   connect(resetMapboxTokenBtn, &ButtonControl::clicked, [=]() {
     if (ConfirmationDialog::confirm(tr("Are you sure you want to reset the Mapbox access token?"), tr("Reset"), this)) {
@@ -346,24 +339,13 @@
   });
   addItem(resetParamsBtn);
 
-  if (!params.getBool("Passive")) {
-    auto retrainingBtn = new ButtonControl(tr("Review Training Guide"), tr("REVIEW"), tr("Review the rules, features, and limitations of sunnypilot"));
-    connect(retrainingBtn, &ButtonControl::clicked, [=]() {
-      if (ConfirmationDialog::confirm(tr("Are you sure you want to review the training guide?"), tr("Review"), this)) {
-        emit reviewTrainingGuide();
-      }
-    });
-    addItem(retrainingBtn);
-  }
-=======
-  auto retrainingBtn = new ButtonControl(tr("Review Training Guide"), tr("REVIEW"), tr("Review the rules, features, and limitations of openpilot"));
+  auto retrainingBtn = new ButtonControl(tr("Review Training Guide"), tr("REVIEW"), tr("Review the rules, features, and limitations of sunnypilot"));
   connect(retrainingBtn, &ButtonControl::clicked, [=]() {
     if (ConfirmationDialog::confirm(tr("Are you sure you want to review the training guide?"), tr("Review"), this)) {
       emit reviewTrainingGuide();
     }
   });
   addItem(retrainingBtn);
->>>>>>> daae551e
 
   if (Hardware::TICI()) {
     auto regulatoryBtn = new ButtonControl(tr("Regulatory"), tr("VIEW"), "");
@@ -523,12 +505,7 @@
     QPushButton {
       font-size: 140px;
       padding-bottom: 20px;
-<<<<<<< HEAD
-      border 1px grey solid;
       border-radius: 76px;
-=======
-      border-radius: 100px;
->>>>>>> daae551e
       background-color: #292929;
       font-weight: 400;
     }
