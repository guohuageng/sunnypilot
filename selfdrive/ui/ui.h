--- conflicted
+++ resolved
@@ -49,21 +49,14 @@
 
   static Alert get(const SubMaster &sm, uint64_t started_frame, uint64_t display_debug_alert_frame = 0) {
     const cereal::ControlsState::Reader &cs = sm["controlsState"].getControlsState();
-<<<<<<< HEAD
+    const uint64_t controls_frame = sm.rcv_frame("controlsState");
+
+    Alert alert = {};
     if (display_debug_alert_frame > 0 && (sm.frame - display_debug_alert_frame) <= 1 * UI_FREQ) {
       return {"Debug snapshot collected", "",
               "debugTapDetected", cereal::ControlsState::AlertSize::SMALL,
               AudibleAlert::WARNING_SOFT};
-    } else if (sm.updated("controlsState")) {
-      return {cs.getAlertText1().cStr(), cs.getAlertText2().cStr(),
-              cs.getAlertType().cStr(), cs.getAlertSize(),
-              cs.getAlertSound()};
-    } else if ((sm.frame - started_frame) > 5 * UI_FREQ) {
-=======
-    const uint64_t controls_frame = sm.rcv_frame("controlsState");
-
-    Alert alert = {};
-    if (controls_frame >= started_frame) {  // Don't get old alert.
+    } else if (controls_frame >= started_frame) {  // Don't get old alert.
       alert = {cs.getAlertText1().cStr(), cs.getAlertText2().cStr(),
                cs.getAlertType().cStr(), cs.getAlertSize(),
                cs.getAlertStatus(),
@@ -71,7 +64,6 @@
     }
 
     if (!sm.updated("controlsState") && (sm.frame - started_frame) > 5 * UI_FREQ) {
->>>>>>> fa310d9e
       const int CONTROLS_TIMEOUT = 5;
       const int controls_missing = (nanos_since_boot() - sm.rcv_time("controlsState")) / 1e9;
 
