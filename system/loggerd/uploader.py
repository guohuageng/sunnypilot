#!/usr/bin/env python3
import bz2
import io
import json
import os
import random
import requests
import threading
import time
import traceback
from pathlib import Path
from typing import BinaryIO, Iterator, List, Optional, Tuple, Union

from cereal import log
import cereal.messaging as messaging
<<<<<<< HEAD
from common.api import Api
from common.params import Params
from common.realtime import sec_since_boot
from common.realtime import set_core_affinity
from system.hardware import TICI
from system.loggerd.xattr_cache import getxattr, setxattr
from system.loggerd.config import ROOT
from system.swaglog import cloudlog
=======
from openpilot.common.api import Api
from openpilot.common.params import Params
from openpilot.common.realtime import set_core_affinity
from openpilot.system.hardware import TICI
from openpilot.system.loggerd.xattr_cache import getxattr, setxattr
from openpilot.system.loggerd.config import ROOT
from openpilot.system.swaglog import cloudlog
>>>>>>> ed7a0bf0

NetworkType = log.DeviceState.NetworkType
UPLOAD_ATTR_NAME = 'user.upload'
UPLOAD_ATTR_VALUE = b'1'

UPLOAD_QLOG_QCAM_MAX_SIZE = 100 * 1e6  # MB

allow_sleep = bool(os.getenv("UPLOADER_SLEEP", "1"))
force_wifi = os.getenv("FORCEWIFI") is not None
fake_upload = os.getenv("FAKEUPLOAD") is not None


class FakeRequest:
  def __init__(self):
    self.headers = {"Content-Length": "0"}


class FakeResponse:
  def __init__(self):
    self.status_code = 200
    self.request = FakeRequest()


UploadResponse = Union[requests.Response, FakeResponse]

def get_directory_sort(d: str) -> List[str]:
  return [s.rjust(10, '0') for s in d.rsplit('--', 1)]

def listdir_by_creation(d: str) -> List[str]:
  try:
    paths = os.listdir(d)
    paths = sorted(paths, key=get_directory_sort)
    return paths
  except OSError:
    cloudlog.exception("listdir_by_creation failed")
    return list()

def clear_locks(root: str) -> None:
  for logname in os.listdir(root):
    path = os.path.join(root, logname)
    try:
      for fname in os.listdir(path):
        if fname.endswith(".lock"):
          os.unlink(os.path.join(path, fname))
    except OSError:
      cloudlog.exception("clear_locks failed")


class Uploader:
  def __init__(self, dongle_id: str, root: str):
    self.dongle_id = dongle_id
    self.api = Api(dongle_id)
    self.root = root

    self.last_resp: Optional[UploadResponse] = None
    self.last_exc: Optional[Tuple[Exception, str]] = None

    self.immediate_size = 0
    self.immediate_count = 0

    # stats for last successfully uploaded file
    self.last_time = 0.0
    self.last_speed = 0.0
    self.last_filename = ""

    self.immediate_folders = ["crash/", "boot/"]
    self.immediate_priority = {"qlog": 0, "qlog.bz2": 0, "qcamera.ts": 1}

  def get_upload_sort(self, name: str) -> int:
    if name in self.immediate_priority:
      return self.immediate_priority[name]
    return 1000

  def list_upload_files(self) -> Iterator[Tuple[str, str, str]]:
    if not os.path.isdir(self.root):
      return

    self.immediate_size = 0
    self.immediate_count = 0

    for logname in listdir_by_creation(self.root):
      path = os.path.join(self.root, logname)
      try:
        names = os.listdir(path)
      except OSError:
        continue

      if any(name.endswith(".lock") for name in names):
        continue

      for name in sorted(names, key=self.get_upload_sort):
        key = os.path.join(logname, name)
        fn = os.path.join(path, name)
        # skip files already uploaded
        try:
          is_uploaded = getxattr(fn, UPLOAD_ATTR_NAME) == UPLOAD_ATTR_VALUE
        except OSError:
          cloudlog.event("uploader_getxattr_failed", exc=self.last_exc, key=key, fn=fn)
          is_uploaded = True  # deleter could have deleted
        if is_uploaded:
          continue

        try:
          if name in self.immediate_priority:
            self.immediate_count += 1
            self.immediate_size += os.path.getsize(fn)
        except OSError:
          pass

        yield name, key, fn

  def next_file_to_upload(self) -> Optional[Tuple[str, str, str]]:
    upload_files = list(self.list_upload_files())

    for name, key, fn in upload_files:
      if any(f in fn for f in self.immediate_folders):
        return name, key, fn

    for name, key, fn in upload_files:
      if name in self.immediate_priority:
        return name, key, fn

    return None

  def do_upload(self, key: str, fn: str) -> None:
    try:
      url_resp = self.api.get("v1.4/" + self.dongle_id + "/upload_url/", timeout=10, path=key, access_token=self.api.get_token())
      if url_resp.status_code == 412:
        self.last_resp = url_resp
        return

      url_resp_json = json.loads(url_resp.text)
      url = url_resp_json['url']
      headers = url_resp_json['headers']
      cloudlog.debug("upload_url v1.4 %s %s", url, str(headers))

      if fake_upload:
        cloudlog.debug(f"*** WARNING, THIS IS A FAKE UPLOAD TO {url} ***")
        self.last_resp = FakeResponse()
      else:
        with open(fn, "rb") as f:
          data: BinaryIO
          if key.endswith('.bz2') and not fn.endswith('.bz2'):
            compressed = bz2.compress(f.read())
            data = io.BytesIO(compressed)
          else:
            data = f

          self.last_resp = requests.put(url, data=data, headers=headers, timeout=10)
    except Exception as e:
      self.last_exc = (e, traceback.format_exc())
      raise

  def normal_upload(self, key: str, fn: str) -> Optional[UploadResponse]:
    self.last_resp = None
    self.last_exc = None

    try:
      self.do_upload(key, fn)
    except Exception:
      pass

    return self.last_resp

  def upload(self, name: str, key: str, fn: str, network_type: int, metered: bool) -> bool:
    try:
      sz = os.path.getsize(fn)
    except OSError:
      cloudlog.exception("upload: getsize failed")
      return False

    cloudlog.event("upload_start", key=key, fn=fn, sz=sz, network_type=network_type, metered=metered)

    if sz == 0:
      # tag files of 0 size as uploaded
      success = True
    elif name in self.immediate_priority and sz > UPLOAD_QLOG_QCAM_MAX_SIZE:
      cloudlog.event("uploader_too_large", key=key, fn=fn, sz=sz)
      success = True
    else:
      start_time = time.monotonic()
      stat = self.normal_upload(key, fn)
      if stat is not None and stat.status_code in (200, 201, 401, 403, 412):
        self.last_filename = fn
        self.last_time = time.monotonic() - start_time
        if stat.status_code == 412:
          self.last_speed = 0
          cloudlog.event("upload_ignored", key=key, fn=fn, sz=sz, network_type=network_type, metered=metered)
        else:
          content_length = int(stat.request.headers.get("Content-Length", 0))
          self.last_speed = (content_length / 1e6) / self.last_time
          cloudlog.event("upload_success", key=key, fn=fn, sz=sz, content_length=content_length,
                         network_type=network_type, metered=metered, speed=self.last_speed)
        success = True
      else:
        success = False
        cloudlog.event("upload_failed", stat=stat, exc=self.last_exc, key=key, fn=fn, sz=sz, network_type=network_type, metered=metered)

    if success:
      # tag file as uploaded
      try:
        setxattr(fn, UPLOAD_ATTR_NAME, UPLOAD_ATTR_VALUE)
      except OSError:
        cloudlog.event("uploader_setxattr_failed", exc=self.last_exc, key=key, fn=fn, sz=sz)

    return success

  def get_msg(self):
    msg = messaging.new_message("uploaderState")
    us = msg.uploaderState
    us.immediateQueueSize = int(self.immediate_size / 1e6)
    us.immediateQueueCount = self.immediate_count
    us.lastTime = self.last_time
    us.lastSpeed = self.last_speed
    us.lastFilename = self.last_filename
    return msg


def uploader_fn(exit_event: threading.Event) -> None:
  try:
    set_core_affinity([0, 1, 2, 3])
  except Exception:
    cloudlog.exception("failed to set core affinity")

  clear_locks(ROOT)

  params = Params()
  dongle_id = params.get("DongleId", encoding='utf8')

  transition_to_offroad_last = 0.
  disable_onroad_upload_offroad_transition_timeout = 900. # wait until offroad for 15 minutes before starting uploads
  offroad_last = params.get_bool("IsOffroad")

  if dongle_id is None:
    cloudlog.info("uploader missing dongle_id")
    raise Exception("uploader can't start without dongle id")

  if TICI and not Path("/data/media").is_mount():
    cloudlog.warning("NVME not mounted")

  sm = messaging.SubMaster(['deviceState'])
  pm = messaging.PubMaster(['uploaderState'])
  uploader = Uploader(dongle_id, ROOT)

  backoff = 0.1
  while not exit_event.is_set():
    sm.update(0)

    offroad = params.get_bool("IsOffroad")
    t = sec_since_boot()
    if offroad and not offroad_last and t > 300.:
      transition_to_offroad_last = sec_since_boot()
    offroad_last = offroad

    offroad = params.get_bool("IsOffroad")
    network_type = sm['deviceState'].networkType if not force_wifi else NetworkType.wifi
    if network_type == NetworkType.none:
      if allow_sleep:
        time.sleep(60 if offroad else 5)
      continue

    if params.get_bool("DisableOnroadUploads"):
      if not offroad or (transition_to_offroad_last > 0. and t - transition_to_offroad_last < disable_onroad_upload_offroad_transition_timeout):
        if not offroad:
          cloudlog.info("not uploading: onroad uploads disabled")
        else:
          wait_minutes = int(disable_onroad_upload_offroad_transition_timeout / 60)
          time_left = disable_onroad_upload_offroad_transition_timeout - (t - transition_to_offroad_last)
          if time_left / 60. > 2.:
            time_left_str = f"{int(time_left / 60)} minute(s)"
          else:
            time_left_str = f"{int(time_left)} seconds(s)"
          cloudlog.info(f"not uploading: waiting until offroad for {wait_minutes} minutes; {time_left_str} left")
        if allow_sleep:
          time.sleep(60)
        continue

    d = uploader.next_file_to_upload()
    if d is None:  # Nothing to upload
      if allow_sleep:
        time.sleep(60 if offroad else 5)
      continue

    name, key, fn = d

    # qlogs and bootlogs need to be compressed before uploading
    if key.endswith(('qlog', 'rlog')) or (key.startswith('boot/') and not key.endswith('.bz2')):
      key += ".bz2"

    success = uploader.upload(name, key, fn, sm['deviceState'].networkType.raw, sm['deviceState'].networkMetered)
    if success:
      backoff = 0.1
    elif allow_sleep:
      cloudlog.info("upload backoff %r", backoff)
      time.sleep(backoff + random.uniform(0, backoff))
      backoff = min(backoff*2, 120)

    pm.send("uploaderState", uploader.get_msg())


def main() -> None:
  uploader_fn(threading.Event())


if __name__ == "__main__":
  main()<|MERGE_RESOLUTION|>--- conflicted
+++ resolved
@@ -13,16 +13,6 @@
 
 from cereal import log
 import cereal.messaging as messaging
-<<<<<<< HEAD
-from common.api import Api
-from common.params import Params
-from common.realtime import sec_since_boot
-from common.realtime import set_core_affinity
-from system.hardware import TICI
-from system.loggerd.xattr_cache import getxattr, setxattr
-from system.loggerd.config import ROOT
-from system.swaglog import cloudlog
-=======
 from openpilot.common.api import Api
 from openpilot.common.params import Params
 from openpilot.common.realtime import set_core_affinity
@@ -30,7 +20,6 @@
 from openpilot.system.loggerd.xattr_cache import getxattr, setxattr
 from openpilot.system.loggerd.config import ROOT
 from openpilot.system.swaglog import cloudlog
->>>>>>> ed7a0bf0
 
 NetworkType = log.DeviceState.NetworkType
 UPLOAD_ATTR_NAME = 'user.upload'
@@ -280,9 +269,9 @@
     sm.update(0)
 
     offroad = params.get_bool("IsOffroad")
-    t = sec_since_boot()
+    t = time.monotonic()
     if offroad and not offroad_last and t > 300.:
-      transition_to_offroad_last = sec_since_boot()
+      transition_to_offroad_last = time.monotonic()
     offroad_last = offroad
 
     offroad = params.get_bool("IsOffroad")
