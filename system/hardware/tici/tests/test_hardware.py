import pytest
import time
import numpy as np

from openpilot.system.hardware.tici.hardware import Tici

HARDWARE = Tici()


@pytest.mark.tici
class TestHardware:

  def test_power_save_time(self):
    ts = {True: [], False: []}
    for _ in range(5):
      for on in (True, False):
        st = time.monotonic()
        HARDWARE.set_power_save(on)
        ts[on].append(time.monotonic() - st)

<<<<<<< HEAD
    assert 0.1 < np.mean(ts) < 0.25
    assert max(ts) < 0.3
=======
    # disabling power save is the main time-critical one
    assert 0.1 < np.mean(ts[False]) < 0.15
    assert max(ts[False]) < 0.2

    assert 0.1 < np.mean(ts[True]) < 0.35
    assert max(ts[True]) < 0.4
>>>>>>> b7df7298
<|MERGE_RESOLUTION|>--- conflicted
+++ resolved
@@ -18,14 +18,9 @@
         HARDWARE.set_power_save(on)
         ts[on].append(time.monotonic() - st)
 
-<<<<<<< HEAD
-    assert 0.1 < np.mean(ts) < 0.25
-    assert max(ts) < 0.3
-=======
     # disabling power save is the main time-critical one
     assert 0.1 < np.mean(ts[False]) < 0.15
     assert max(ts[False]) < 0.2
 
     assert 0.1 < np.mean(ts[True]) < 0.35
-    assert max(ts[True]) < 0.4
->>>>>>> b7df7298
+    assert max(ts[True]) < 0.4